{
  "name": "spherical-vue",
  "version": "0.1.0",
  "private": true,
  "scripts": {
    "serve": "npm run app:serve & npm run docs:serve # Concurrent",
    "build": "npm run app:build && npm run docs:build # Serial run",
    "test:unit": "MODE=test vue-cli-service test:unit --watch",
    "lint": "vue-cli-service lint",
    "app:build": "vue-cli-service build",
    "app:serve": "vue-cli-service serve",
    "check:links": "vuepress check-md ./docs",
    "docs:build": "vuepress build docs",
    "docs:serve": "vuepress dev docs --debug --open",
    "i18n:report": "vue-cli-service i18n:report --src './src/**/*.?(ts|vue)' --locales './src/assets/languages/**/*.json'"
  },
  "dependencies": {
    "@firebase/auth-types": "^0.10.3",
    "@types/color": "^3.0.1",
    "axios": "^0.19.2",
    "core-js": "^3.6.4",
    "direct-vuex": "^0.12.0",
    "firebase": "^8.6.2",
    "markdown-it-texmath": "^0.7.2",
    "moment": "^2.26.0",
    "splitpanes": "^2.3.6",
    "three": "^0.118.3",
    "two.js": "^0.7.0-stable.1",
    "vue": "^2.6.11",
    "vue-class-component": "^7.2.5",
    "vue-i18n": "^8.20.0",
    "vue-property-decorator": "^9.0.0",
    "vue-router": "^3.3.4",
<<<<<<< HEAD
    "vuetify": "^2.3.8",
=======
    "vue-splitpane": "^1.0.6",
    "vuetify": "^2.4.0",
>>>>>>> a59a4624
    "vuex": "^3.5.1",
    "vuex-class": "^0.3.2",
    "vuex-module-decorators": "^0.17.0"
  },
  "devDependencies": {
    "@intlify/vue-i18n-loader": "^2.0.0-alpha.3",
    "@maginapp/vuepress-plugin-katex": "^1.0.7",
    "@mdi/js": "^5.5.55",
    "@types/jest": "^26.0.3",
    "@types/vue-splitpane": "^1.0.0",
    "@types/webpack": "^4.41.18",
    "@typescript-eslint/eslint-plugin": "^3.9.0",
    "@typescript-eslint/parser": "^3.9.0",
    "@vue/cli-plugin-babel": "~4.5.3",
    "@vue/cli-plugin-eslint": "~4.5.3",
    "@vue/cli-plugin-router": "~4.5.0",
    "@vue/cli-plugin-typescript": "~4.5.3",
    "@vue/cli-plugin-unit-jest": "~4.5.3",
    "@vue/cli-plugin-vuex": "~4.5.3",
    "@vue/cli-service": "~4.5.3",
    "@vue/eslint-config-typescript": "^5.0.2",
    "@vue/test-utils": "1.0.3",
    "@vuepress/plugin-back-to-top": "^1.5.2",
    "babel-plugin-transform-decorators": "^6.24.1",
    "canvas": "^2.6.1",
    "eslint": "^6.8.0",
    "eslint-plugin-vue": "^6.2.2",
    "gl": "^4.5.0",
    "markdown-it-vuepress-code-snippet-enhanced": "^1.0.1",
    "sass": "^1.26.10",
    "sass-loader": "^8.0.2",
    "typescript": "~3.9.7",
    "vue-cli-plugin-i18n": "~1.0.1",
    "vue-cli-plugin-vuetify": "~2.0.7",
    "vue-template-compiler": "^2.6.11",
    "vuepress": "^1.5.3",
    "vuepress-plugin-check-md": "^0.0.2",
    "vuepress-plugin-mathjax": "^1.2.8",
    "vuetify-loader": "^1.6.0"
  },
  "eslintConfig": {
    "root": true,
    "env": {
      "node": true
    },
    "extends": [
      "plugin:vue/essential",
      "eslint:recommended",
      "@vue/typescript/recommended"
    ],
    "parserOptions": {
      "ecmaVersion": 2020
    },
    "rules": {
      "space-before-function-paren": "off"
    },
    "overrides": [
      {
        "files": [
          "**/__tests__/*.{j,t}s?(x)",
          "**/tests/unit/**/*.spec.{j,t}s?(x)"
        ],
        "env": {
          "jest": true
        }
      }
    ]
  },
  "browserslist": [
    "> 1%",
    "last 2 versions",
    "not dead"
  ]
}<|MERGE_RESOLUTION|>--- conflicted
+++ resolved
@@ -31,12 +31,7 @@
     "vue-i18n": "^8.20.0",
     "vue-property-decorator": "^9.0.0",
     "vue-router": "^3.3.4",
-<<<<<<< HEAD
-    "vuetify": "^2.3.8",
-=======
-    "vue-splitpane": "^1.0.6",
     "vuetify": "^2.4.0",
->>>>>>> a59a4624
     "vuex": "^3.5.1",
     "vuex-class": "^0.3.2",
     "vuex-module-decorators": "^0.17.0"
