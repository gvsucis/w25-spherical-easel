{
  "name": "spherical-vue",
  "version": "0.1.0",
  "private": true,
  "scripts": {
    "serve": "npm run app:serve & npm run docs:serve # Concurrent",
    "build": "npm run app:build && npm run docs:build # Serial run",
    "test:unit": "vue-cli-service test:unit --watch",
    "test:cyunit": "cypress open-ct",
    "lint": "vue-cli-service lint",
    "app:build": "vue-cli-service build",
    "app:serve": "vue-cli-service serve",
    "check:links": "vuepress check-md ./docs",
    "docs:build": "vuepress build docs",
    "docs:serve": "vuepress dev docs --debug --open",
    "i18n:report": "vue-cli-service i18n:report --src './src/**/*.?(ts|vue)' --locales './src/assets/languages/**/*.json'"
  },
  "dependencies": {
    "@firebase/auth-types": "^0.10.3",
    "@types/color": "^3.0.1",
    "@types/file-saver": "^2.0.2",
    "axios": "^0.19.2",
    "core-js": "^3.6.4",
<<<<<<< HEAD
    "direct-vuex": "^0.12.0",
    "file-saver": "^2.0.5",
=======
>>>>>>> 313a715f
    "firebase": "^8.6.2",
    "markdown-it-texmath": "^0.7.2",
    "moment": "^2.26.0",
    "newton-raphson-method": "^1.0.2",
    "splitpanes": "^2.3.6",
    "three": "^0.118.3",
    "two.js": "^0.7.5",
    "vue": "^2.6.14",
    "vue-advanced-cropper": "^1.7.0",
    "vue-class-component": "^7.2.6",
    "vue-i18n": "^8.24.4",
    "vue-property-decorator": "^9.0.0",
    "vue-router": "^3.3.4",
    "vue-web-cam": "^1.9.0",
    "vuetify": "^2.4.0",
    "vuex": "^3.5.1",
    "vuex-class": "^0.3.2"
  },
  "devDependencies": {
    "@cypress/vue": "^2.2.3",
    "@cypress/webpack-dev-server": "^1.3.1",
    "@intlify/vue-i18n-loader": "^2.1.0",
    "@maginapp/vuepress-plugin-katex": "^1.0.7",
    "@mdi/js": "^5.5.55",
    "@types/jest": "^24.0.19",
    "@types/webpack": "^4.41.18",
    "@typescript-eslint/eslint-plugin": "^3.9.0",
    "@typescript-eslint/parser": "^3.9.0",
    "@vue/cli-plugin-babel": "~4.5.13",
    "@vue/cli-plugin-eslint": "~4.5.13",
    "@vue/cli-plugin-router": "~4.5.13",
    "@vue/cli-plugin-typescript": "~4.5.13",
    "@vue/cli-plugin-unit-jest": "~4.5.13",
    "@vue/cli-plugin-vuex": "~4.5.13",
    "@vue/cli-service": "~4.5.13",
    "@vue/compiler-dom": "^3.1.1",
    "@vue/eslint-config-typescript": "^5.0.2",
    "@vue/test-utils": "1.2.1",
    "@vuepress/plugin-back-to-top": "^1.5.2",
    "babel-plugin-transform-decorators": "^6.24.1",
    "canvas": "^2.6.1",
    "cypress": "^7.5.0",
    "eslint": "^6.8.0",
    "eslint-plugin-vue": "^6.2.2",
    "firestore-jest-mock": "https://github.com/dulimarta/firestore-jest-mock",
    "markdown-it-vuepress-code-snippet-enhanced": "^1.0.1",
    "sass": "^1.26.10",
    "sass-loader": "^8.0.2",
    "typescript": "~3.9.7",
    "vue-cli-plugin-i18n": "~2.1.1",
    "vue-cli-plugin-vuetify": "~2.4.1",
    "vue-jest": "^3.0.7",
    "vue-template-compiler": "^2.6.14",
    "vuepress": "^1.5.3",
    "vuepress-plugin-check-md": "^0.0.2",
    "vuepress-plugin-mathjax": "^1.2.8",
    "vuetify-loader": "^1.6.0",
    "vuex-module-decorators": "^1.0.1"
  },
  "eslintConfig": {
    "root": true,
    "env": {
      "node": true
    },
    "extends": [
      "plugin:vue/essential",
      "eslint:recommended",
      "@vue/typescript/recommended"
    ],
    "parserOptions": {
      "ecmaVersion": 2020
    },
    "rules": {
      "space-before-function-paren": "off"
    },
    "overrides": [
      {
        "files": [
          "**/__tests__/*.{j,t}s?(x)",
          "**/tests/unit/**/*.spec.{j,t}s?(x)"
        ],
        "env": {
          "jest": true
        }
      }
    ]
  },
  "browserslist": [
    "> 1%",
    "last 2 versions",
    "not dead"
  ]
}<|MERGE_RESOLUTION|>--- conflicted
+++ resolved
@@ -21,11 +21,7 @@
     "@types/file-saver": "^2.0.2",
     "axios": "^0.19.2",
     "core-js": "^3.6.4",
-<<<<<<< HEAD
-    "direct-vuex": "^0.12.0",
     "file-saver": "^2.0.5",
-=======
->>>>>>> 313a715f
     "firebase": "^8.6.2",
     "markdown-it-texmath": "^0.7.2",
     "moment": "^2.26.0",
@@ -42,11 +38,10 @@
     "vue-web-cam": "^1.9.0",
     "vuetify": "^2.4.0",
     "vuex": "^3.5.1",
-    "vuex-class": "^0.3.2"
+    "vuex-class": "^0.3.2",
+    "vuex-module-decorators": "^1.0.1"
   },
   "devDependencies": {
-    "@cypress/vue": "^2.2.3",
-    "@cypress/webpack-dev-server": "^1.3.1",
     "@intlify/vue-i18n-loader": "^2.1.0",
     "@maginapp/vuepress-plugin-katex": "^1.0.7",
     "@mdi/js": "^5.5.55",
