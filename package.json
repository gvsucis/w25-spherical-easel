{
  "name": "spherical-vue",
  "version": "0.1.0",
  "private": true,
  "scripts": {
    "serve": "vue-cli-service serve",
    "build": "vue-cli-service build",
    "test:unit": "MODE=test vue-cli-service test:unit --watch",
    "lint": "vue-cli-service lint"
  },
  "dependencies": {
    "core-js": "^3.6.4",
    "three": "^0.115.0",
    "vue": "^2.6.11",
    "vue-class-component": "^7.2.3",
    "vue-property-decorator": "^8.4.2",
    "vue-router": "^3.1.6",
    "vuetify": "^2.2.25",
    "vuex": "^3.3.0",
    "vuex-class": "^0.3.2"
  },
  "devDependencies": {
<<<<<<< HEAD
    "@mdi/js": "^5.1.45",
=======
    "@types/jest": "^24.0.19",
>>>>>>> dfde9d61
    "@typescript-eslint/eslint-plugin": "^2.26.0",
    "@typescript-eslint/parser": "^2.26.0",
    "@vue/cli-plugin-babel": "~4.3.0",
    "@vue/cli-plugin-eslint": "~4.3.0",
    "@vue/cli-plugin-router": "~4.3.0",
    "@vue/cli-plugin-typescript": "~4.3.0",
    "@vue/cli-plugin-unit-jest": "~4.3.0",
    "@vue/cli-plugin-vuex": "~4.3.0",
    "@vue/cli-service": "~4.3.0",
    "@vue/eslint-config-typescript": "^5.0.2",
    "@vue/test-utils": "1.0.0-beta.31",
    "canvas": "^2.6.1",
    "eslint": "^6.7.2",
    "eslint-plugin-vue": "^6.2.2",
    "gl": "^4.5.0",
    "sass": "^1.19.0",
    "sass-loader": "^8.0.0",
    "typescript": "~3.8.3",
    "vue-cli-plugin-vuetify": "~2.0.5",
    "vue-template-compiler": "^2.6.11",
    "vuetify-loader": "^1.3.0"
  },
  "eslintConfig": {
    "root": true,
    "env": {
      "node": true
    },
    "extends": [
      "plugin:vue/essential",
      "eslint:recommended",
      "@vue/typescript/recommended"
    ],
    "parserOptions": {
      "ecmaVersion": 2020
    },
    "rules": {},
    "overrides": [
      {
        "files": [
          "**/__tests__/*.{j,t}s?(x)",
          "**/tests/unit/**/*.spec.{j,t}s?(x)"
        ],
        "env": {
          "jest": true
        }
      }
    ]
  },
  "browserslist": [
    "> 1%",
    "last 2 versions",
    "not dead"
  ]
}<|MERGE_RESOLUTION|>--- conflicted
+++ resolved
@@ -20,11 +20,8 @@
     "vuex-class": "^0.3.2"
   },
   "devDependencies": {
-<<<<<<< HEAD
     "@mdi/js": "^5.1.45",
-=======
     "@types/jest": "^24.0.19",
->>>>>>> dfde9d61
     "@typescript-eslint/eslint-plugin": "^2.26.0",
     "@typescript-eslint/parser": "^2.26.0",
     "@vue/cli-plugin-babel": "~4.3.0",
