--- conflicted
+++ resolved
@@ -34,18 +34,11 @@
     "moment": "^2.26.0",
     "newton-raphson-method": "^1.0.2",
     "node-gzip": "^1.1.2",
-<<<<<<< HEAD
-    "splitpanes": "^2.3.6",
-    "three": "^0.118.3",
-    "two.js": "^0.7.13",
-    "vue": "~2.6.14",
-=======
     "pinia": "^2.0.16",
     "splitpanes": "^2.4.1",
     "three": "^0.142.0",
     "two.js": "0.7.13",
     "vue": "^2.7.4",
->>>>>>> ed7579c8
     "vue-advanced-cropper": "^1.7.0",
     "vue-class-component": "^7.2.6",
     "vue-i18n": "^8.24.4",
@@ -55,11 +48,7 @@
     "vuetify": "^2.6.7"
   },
   "devDependencies": {
-<<<<<<< HEAD
-    "@intlify/vue-i18n-loader": "~2.1.0",
-=======
     "@intlify/vue-i18n-loader": "~1.0.0",
->>>>>>> ed7579c8
     "@maginapp/vuepress-plugin-katex": "~1.0.7",
     "@mdi/js": "~5.5.55",
     "@types/jest": "~24.0.25",
