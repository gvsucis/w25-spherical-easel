{
  "name": "spherical-vue",
  "version": "0.1.0",
  "private": true,
  "scripts": {
    "serve": "npm run app:serve & npm run docs:serve",
    "build": "npm run app:build & npm run docs:build",
    "test:unit": "vue-cli-service test:unit --watch",
    "test:jest": "node --expose-gc ./node_modules/.bin/jest --runInBand --logHeapUsage",
    "test:cyunit": "cypress open-ct",
    "lint": "vue-cli-service lint",
    "app:build": "vue-cli-service build",
    "app:serve": "vue-cli-service serve",
    "check:links": "vuepress check-md ./docs",
    "docs:build": "vuepress build docs",
    "docs:serve": "vuepress dev docs --debug",
    "i18n:report": "vue-cli-service i18n:report --src './src/**/*.?(ts|vue)' --locales './src/assets/languages/**/*.json'"
  },
  "dependencies": {
    "@firebase/auth-types": "^0.10.3",
    "@types/color": "^3.0.1",
    "@types/file-saver": "^2.0.2",
    "@vue/composition-api": "^1.4.9",
    "axios": "^0.19.2",
    "core-js": "^3.6.4",
    "d3-svg-to-png": "^0.1.7",
    "detect-browser": "^5.2.0",
    "file-saver": "^2.0.5",
    "firebase": "^8.6.2",
    "gif.js": "^0.2.0",
    "lodash.clonedeep": "^4.5.0",
    "markdown-it-texmath": "^0.7.2",
    "moment": "^2.26.0",
    "newton-raphson-method": "^1.0.2",
    "node-gzip": "^1.1.2",
<<<<<<< HEAD
    "pinia": "^2.0.11",
=======
    "save-svg-as-png": "^1.4.17",
>>>>>>> 574e1ec4
    "splitpanes": "^2.3.6",
    "svgpng": "^4.1.0",
    "three": "^0.118.3",
    "two.js": "^0.7.13",
    "types-save-svg-as-png": "^1.0.1",
    "vue": "~2.6.14",
    "vue-advanced-cropper": "^1.7.0",
    "vue-class-component": "^7.2.6",
    "vue-i18n": "^8.24.4",
    "vue-property-decorator": "^9.0.0",
    "vue-router": "^3.3.4",
    "vue-web-cam": "^1.9.0",
    "vuetify": "^2.4.0",
    "vuex": "^3.5.1",
    "vuex-module-decorators": "^1.0.1"
  },
  "devDependencies": {
    "@intlify/vue-i18n-loader": "~1.0.0",
    "@maginapp/vuepress-plugin-katex": "~1.0.7",
    "@mdi/js": "~5.5.55",
    "@types/gifencoder": "^2.0.1",
    "@types/jest": "~24.0.19",
    "@types/webpack": "~4.41.18",
    "@typescript-eslint/eslint-plugin": "~4.24.0",
    "@typescript-eslint/parser": "~4.24.0",
    "@vue/cli-plugin-babel": "~4.5.13",
    "@vue/cli-plugin-eslint": "~4.5.13",
    "@vue/cli-plugin-router": "~4.5.13",
    "@vue/cli-plugin-typescript": "~4.5.13",
    "@vue/cli-plugin-unit-jest": "~4.5.13",
    "@vue/cli-plugin-vuex": "~4.5.13",
    "@vue/cli-service": "~4.5.13",
    "@vue/compiler-dom": "^3.1.1",
    "@vue/eslint-config-typescript": "^5.0.2",
    "@vue/test-utils": "~1.2.1",
    "@vuepress/plugin-back-to-top": "^1.5.2",
    "babel-plugin-transform-decorators": "^6.24.1",
    "canvas": "^2.6.1",
    "eslint": "~6.8.0",
    "eslint-plugin-vue": "^6.2.2",
    "firestore-jest-mock": "https://github.com/dulimarta/firestore-jest-mock",
    "markdown-it-vuepress-code-snippet-enhanced": "^1.0.1",
    "sass": "~1.32.13",
    "sass-loader": "~8.0.2",
    "typescript": "~4.2.4",
    "vue-cli-plugin-i18n": "~2.1.1",
    "vue-cli-plugin-vuetify": "~2.4.1",
    "vue-jest": "^3.0.7",
    "vue-template-compiler": "~2.6.14",
    "vuepress": "^1.5.3",
    "vuepress-plugin-check-md": "^0.0.2",
    "vuepress-plugin-mathjax": "^1.2.8",
    "vuepress-plugin-typescript": "^0.3.1",
    "vuepress-types": "^0.9.4",
    "vuetify-loader": "^1.6.0",
    "vuex-module-decorators": "^1.0.1"
  },
  "eslintConfig": {
    "root": true,
    "env": {
      "node": true
    },
    "extends": [
      "plugin:vue/essential",
      "eslint:recommended",
      "@vue/typescript/recommended"
    ],
    "parserOptions": {
      "ecmaVersion": 2020
    },
    "rules": {
      "space-before-function-paren": "off"
    },
    "overrides": [
      {
        "files": [
          "**/__tests__/*.{j,t}s?(x)",
          "**/tests/unit/**/*.spec.{j,t}s?(x)"
        ],
        "env": {
          "jest": true
        }
      }
    ]
  },
  "browserslist": [
    "> 1%",
    "last 2 versions",
    "not dead"
  ],
  "packageManager": "yarn@3.1.1"
}<|MERGE_RESOLUTION|>--- conflicted
+++ resolved
@@ -33,11 +33,8 @@
     "moment": "^2.26.0",
     "newton-raphson-method": "^1.0.2",
     "node-gzip": "^1.1.2",
-<<<<<<< HEAD
     "pinia": "^2.0.11",
-=======
     "save-svg-as-png": "^1.4.17",
->>>>>>> 574e1ec4
     "splitpanes": "^2.3.6",
     "svgpng": "^4.1.0",
     "three": "^0.118.3",
