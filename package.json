--- conflicted
+++ resolved
@@ -42,13 +42,8 @@
     "vuex-module-decorators": "^1.0.1"
   },
   "devDependencies": {
-<<<<<<< HEAD
-    "@intlify/vue-i18n-loader": "^2.0.0-alpha.3",
-    "@maginapp/vuepress-plugin-katex": "^1.0.11",
-=======
     "@intlify/vue-i18n-loader": "^2.1.0",
     "@maginapp/vuepress-plugin-katex": "^1.0.7",
->>>>>>> ad58e859
     "@mdi/js": "^5.5.55",
     "@types/jest": "^24.0.19",
     "@types/webpack": "^4.41.18",
