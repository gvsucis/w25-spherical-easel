--- conflicted
+++ resolved
@@ -3,17 +3,11 @@
   "peacock.color": "#905dc6",
   "prettier.htmlWhitespaceSensitivity": "ignore",
   "prettier.useEditorConfig": false,
-<<<<<<< HEAD
   "prettier.requireConfig": false,
   // "vetur.experimental.templateInterpolationService": true,
   "vetur.format.defaultFormatter.js": "prettier-eslint",
   "vetur.format.defaultFormatter.ts": "prettier-tslint",
   "editor.defaultFormatter": "esbenp.prettier-vscode",
-=======
-  "prettier.requireConfig": true,
-  "vetur.format.defaultFormatter.js": "prettier-eslint",
-  "vetur.format.defaultFormatter.ts": "prettier-tslint",
->>>>>>> 3699cf24
   "vetur.format.defaultFormatter.html": "js-beautify-html",
   "vetur.format.defaultFormatterOptions": {
     "js-beautify-html": {
@@ -41,11 +35,7 @@
     "sash.hoverBorder": "#aa83d3",
     "statusBarItem.remoteBackground": "#905dc6",
     "statusBarItem.remoteForeground": "#e7e7e7",
-    "commandCenter.border": "#e7e7e799",
-    "editorGroup.border": "#aa83d3",
-    "panel.border": "#aa83d3",
-    "sideBar.border": "#aa83d3",
-    "tab.activeBorder": "#aa83d3"
+    "commandCenter.border": "#e7e7e799"
   },
   "[typescript]": {
     "editor.defaultFormatter": "esbenp.prettier-vscode"
@@ -104,49 +94,10 @@
   ],
   "files.trimFinalNewlines": true,
   "files.trimTrailingWhitespace": true,
-<<<<<<< HEAD
   "i18n-ally.enabledFrameworks": ["vue"],
   "i18n-ally.localPaths": ["./src/assets/languages"],
   "files.readonlyFromPermissions": false,
   "files.readonlyInclude": {
     "node_modules/**": true
   }
-=======
-  "cmake.configureOnOpen": false,
-  "C_Cpp_Runner.cCompilerPath": "gcc",
-  "C_Cpp_Runner.cppCompilerPath": "g++",
-  "C_Cpp_Runner.debuggerPath": "gdb",
-  "C_Cpp_Runner.cStandard": "",
-  "C_Cpp_Runner.cppStandard": "",
-  "C_Cpp_Runner.msvcBatchPath": "C:/Program Files/Microsoft Visual Studio/2022/Community/VC/Auxiliary/Build/vcvarsall.bat",
-  "C_Cpp_Runner.useMsvc": false,
-  "C_Cpp_Runner.warnings": [
-    "-Wall",
-    "-Wextra",
-    "-Wpedantic",
-    "-Wshadow",
-    "-Wformat=2",
-    "-Wconversion",
-    "-Wnull-dereference",
-    "-Wsign-conversion"
-  ],
-  "C_Cpp_Runner.enableWarnings": true,
-  "C_Cpp_Runner.warningsAsError": false,
-  "C_Cpp_Runner.compilerArgs": [],
-  "C_Cpp_Runner.linkerArgs": [],
-  "C_Cpp_Runner.includePaths": [],
-  "C_Cpp_Runner.includeSearch": [
-    "*",
-    "**/*"
-  ],
-  "C_Cpp_Runner.excludeSearch": [
-    "**/build",
-    "**/build/**",
-    "**/.*",
-    "**/.*/**",
-    "**/.vscode",
-    "**/.vscode/**"
-  ],
-  "C_Cpp_Runner.useAddressSanitizer": false
->>>>>>> 3699cf24
 }