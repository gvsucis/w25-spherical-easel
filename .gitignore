--- conflicted
+++ resolved
@@ -51,16 +51,6 @@
 /yarn.lock
 
 easel-original
-<<<<<<< HEAD
+
 # Note: Changed on 2-14-25
-package-lock.json
-
-bun.lockb
-=======
-<<<<<<< HEAD
-package-lock.json
-=======
-# Note: Changed on 2-14-25
-package-lock.json
->>>>>>> 14d3b5980ab0313055987f740e6fac99a5a3ca5f
->>>>>>> 2631098c
+package-lock.json