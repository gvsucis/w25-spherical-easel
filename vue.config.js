--- conflicted
+++ resolved
@@ -1,12 +1,6 @@
-<<<<<<< HEAD
-const { defineConfig } = require("@vue/cli-service");
-
-module.exports = {
-=======
 // const { defineConfig } = require("@vue/cli-service");
 
 module.exports = /*defineConfig(*/ {
->>>>>>> d53a8079
   productionSourceMap: false, // disable source map on production build
   transpileDependencies: ["vuetify"],
   pluginOptions: {
