const { defineConfig } = require("@vue/cli-service");

module.exports = defineConfig({
  productionSourceMap: false, // disable source map on production build
<<<<<<< HEAD
  transpileDependencies: ["vuetify"],
=======
  transpileDependencies: true,
>>>>>>> 852d1f80
  pluginOptions: {
    i18n: {
      locale: "en",
      fallbackLocale: "en",
      localeDir: "assets/languages",
      enableInSFC: true
    }
  },
  // Use "/sphericalgeometryvue/" to deploy it on GitLab
  // Use "/" to deploy it on Netlify
  publicPath: "/",
  // Use non-root path during development to detect potential issues
  // the the app is deployed for production into a non-root path
  // process.env.NODE_ENV === "production" ? "/sphericalgeometryvue/" : "/dev"
  // crossorigin: "no-cors",
  // devServer: {
  //   proxy: {
  //     "^/api": {
  //       target: "https://tikzjax.com",
  //       ws: true,
  //       changeOrigin: true
  //     }
  //   }
  // }
<<<<<<< HEAD
  chainWebpack: config => {
    // Use babel-loader for files under node_modules/two.js
    config.module
      .rule("ES6 loader")
      .test(/.+two\.js.+\.js/)
      .use("babel-loader")
      .loader("babel-loader")
      .end();
  }
};
=======
});
>>>>>>> 852d1f80
<|MERGE_RESOLUTION|>--- conflicted
+++ resolved
@@ -2,11 +2,7 @@
 
 module.exports = defineConfig({
   productionSourceMap: false, // disable source map on production build
-<<<<<<< HEAD
   transpileDependencies: ["vuetify"],
-=======
-  transpileDependencies: true,
->>>>>>> 852d1f80
   pluginOptions: {
     i18n: {
       locale: "en",
@@ -31,7 +27,6 @@
   //     }
   //   }
   // }
-<<<<<<< HEAD
   chainWebpack: config => {
     // Use babel-loader for files under node_modules/two.js
     config.module
@@ -41,7 +36,4 @@
       .loader("babel-loader")
       .end();
   }
-};
-=======
-});
->>>>>>> 852d1f80
+});