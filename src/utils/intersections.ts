import { SECircle } from "@/models/SECircle";
import { SESegment } from "@/models/SESegment";
import { SELine } from "@/models/SELine";
import { SEEllipse } from "@/models/SEEllipse";
import { IntersectionReturnType } from "@/types";
import { Vector3, Matrix4 } from "three";
import { SENodule } from "@/models/SENodule";
import SETTINGS from "@/global-settings";
import { SEParametric } from "@/models/SEParametric";
import { SETangentLineThruPoint } from "@/models/SETangentLineThruPoint";
import { SEPointOnOneOrTwoDimensional } from "@/models/SEPointOnOneOrTwoDimensional";

// const PIXEL_CLOSE_ENOUGH = 8;

/**
 * The vectors to the centers of the circles
 */
const center1 = new Vector3();
const center2 = new Vector3();
/**
 * The vector perpendicular to both center vectors
 */
const normal = new Vector3();
/**
 * The vector so that normal, center1| center2, toVector form an orthonormal frame
 */
const toVector = new Vector3();
/**
 * The positive intersection vector (if it exists)
 */
// const positiveIntersection = new Vector3();
/**
 * The negative intersection vector (if it exists)
 */
// const negativeIntersection = new Vector3();
/**
 * A temporary vector used to help with the calculation of the intersection points
 * It is the projection of the intersection point (along the sphere) to the plane containing the centers of circles
 */
const tempVec = new Vector3();
const tempVec1 = new Vector3();
const tempVec2 = new Vector3();
const tempVec3 = new Vector3();
const tmpMatrix = new Matrix4();

/**
 * Returns true if vec is on vectorList, false otherwise
 * This is used to tell if an SEIntersectionPoint is going to be created on top of an existing SEPointOnOneDimensional,
 * If this returns true, then the SEIntersectionPoint is not created.
 * @param vec The search vector
 * @param vectorList The list of vectors
 */
function vectorOnList(vec: Vector3, vectorList: Vector3[]) {
  return vectorList.some(v => tempVec.subVectors(vec, v).isZero());
}

/**
 * Return an ordered list of IntersectionReturnType (i.e. a vector location and exists flag) for the
 * intersection of two lines. This must be called with the lines in alphabetical order in order to the
 * return type correct.
 * @param lineOne An SELine
 * @param lineTwo An SELine
 */
export function intersectLineWithLine(
  lineOne: SELine,
  lineTwo: SELine,
  firstTimeIntersection = false
): IntersectionReturnType[] {
  const returnItems: IntersectionReturnType[] = [];
  // console.debug("Create 2 new Vector3()");
  const intersection1: IntersectionReturnType = {
    vector: new Vector3(),
    exists: true
  };
  const intersection2: IntersectionReturnType = {
    vector: new Vector3(),
    exists: true
  };

  // Plus and minus the cross product of the normal vectors are the intersection vectors
  tempVec.crossVectors(lineOne.normalVector, lineTwo.normalVector).normalize();
  intersection1.vector.copy(tempVec);
  intersection2.vector.copy(tempVec.multiplyScalar(-1));

  // If the normal vectors are on top of each other or antipodal, exists is false or if this is the first time the lines are being intersected,
  // we conclude the lines will *never* intersect (they are constrained to be on the same line forever -  like if the defining points of the second line are points on the first line
  // But notice that the two points on the first line are moved to (nearly) antipodal positions, the second line can have a different normal vector than the first, but the intersection
  // points are the two antipodal points that define the first line so do not need to be returned as they already exist. IS THIS THE ONLY WAY THAT TWO LINES CAN START IDENTICAL AND THEN BE MOVED APART?)
  if (
    tempVec
      .crossVectors(lineOne.normalVector, lineTwo.normalVector)
      .isZero(SETTINGS.nearlyAntipodalIdeal)
  ) {
    if (firstTimeIntersection) {
      return returnItems;
    }
    intersection1.exists = false;
    intersection2.exists = false;
  }
  returnItems.push(intersection1);
  returnItems.push(intersection2);
  return returnItems;
}

/**
 * Computes the intersection point(s) of a line and a segment, the line is always first
 * @param line An SELine
 * @param segment An SESegment
 */
export function intersectLineWithSegment(
  line: SELine,
  segment: SESegment,
  firstTimeIntersection = false
): IntersectionReturnType[] {
  const returnItems: IntersectionReturnType[] = [];
  // console.debug("Create 2 new Vector3()");
  const intersection1: IntersectionReturnType = {
    vector: new Vector3(),
    exists: true
  };
  const intersection2: IntersectionReturnType = {
    vector: new Vector3(),
    exists: true
  };
  // Plus and minus the cross product of the normal vectors are the possible intersection vectors

  tempVec1.crossVectors(line.normalVector, segment.normalVector).normalize();
  tempVec2.copy(tempVec1).multiplyScalar(-1);
  intersection1.vector.copy(tempVec1);
  intersection2.vector.copy(tempVec2);

  // determine if the first intersection point is on the segment
  if (!segment.onSegment(tempVec1)) {
    intersection1.exists = false;
  }
  // Determine if the second intersection point is on the segment
  if (!segment.onSegment(tempVec2)) {
    intersection2.exists = false;
  }
  // If the normal vectors are on top of each other or antipodal, exists is false or if this is the first time the line/segment are being intersected,
  // we conclude the line/segment will *never* intersect (they are constrained to be on the same line forever -  like if the defining points of the segment are points on the first line
  // But notice that the two points on the segment are moved to (nearly) antipodal positions, the segment can have a different normal vector than the line, but the intersection
  // points are the two antipodal points that are the endpoints of the segment so do not need to be returned as they already exist. IS THIS THE ONLY WAY THAT LINES/SEGMENT CAN START IDENTICAL AND THEN BE MOVED APART?)

  if (
    tempVec
      .crossVectors(line.normalVector, segment.normalVector)
      .isZero(SETTINGS.nearlyAntipodalIdeal)
  ) {
    if (firstTimeIntersection) {
      return returnItems;
    }
    intersection1.exists = false;
    intersection2.exists = false;
  }

  returnItems.push(intersection1);
  returnItems.push(intersection2);
  return returnItems;
}

/**
 * Find intersection between a line and a circle, the line is always first
 * @param line An SELine
 * @param circle An SESegment
 */
export function intersectLineWithCircle(
  line: SELine,
  circle: SECircle
  // layer: Group
): IntersectionReturnType[] {
  if (
    line instanceof SETangentLineThruPoint &&
    line.seParentOneDimensional.name === circle.name
  ) {
    if (
      line.seParentPoint instanceof SEPointOnOneOrTwoDimensional &&
      line.seParentPoint.parentOneDimensional.name === circle.name
    ) {
      return []; // in this case the point on the line of tangency is on the one dimensional non-straight object, that is, the point of tangency is the intersection, which already exists so doesn't need to be returned here
    } else {
      // in this case the point on the line of tangency is not on the one dimensional non-straight, so the intersection between this line and this circle is a single point
      const tmpVector = new Vector3();
      tmpVector.crossVectors(
        line.normalVector,
        circle.centerSEPoint.locationVector
      ); // this is a vector on the line, Pi/2 from the intersection point
      tmpVector.cross(line.normalVector); // This is either the intersection point or the antipode of the intersection
      // make sure this points in the correct direction
      if (
        (tmpVector.dot(circle.centerSEPoint.locationVector) > 0 &&
          circle.circleRadius <= Math.PI / 2) ||
        (tmpVector.dot(circle.centerSEPoint.locationVector) < 0 &&
          circle.circleRadius > Math.PI / 2)
      ) {
        return [{ vector: tmpVector, exists: true }];
      } else if (
        (tmpVector.dot(circle.centerSEPoint.locationVector) < 0 &&
          circle.circleRadius <= Math.PI / 2) ||
        (tmpVector.dot(circle.centerSEPoint.locationVector) > 0 &&
          circle.circleRadius > Math.PI / 2)
      ) {
        return [{ vector: tmpVector.multiplyScalar(-1), exists: true }];
      }
    }
  }
  // Use the circle circle intersection
  return intersectCircles(
    line.normalVector,
    Math.PI / 2, // arc radius of lines
    circle.centerSEPoint.locationVector,
    circle.circleRadius
  );
}

/**
 * Find intersection between a line and an ellipse, the line is always first
 * @param line An SELine
 * @param ellipse An SEEllipse
 */
export function intersectLineWithEllipse(
  line: SELine,
  ellipse: SEEllipse
  // layer: Group
): IntersectionReturnType[] {
  if (
    line instanceof SETangentLineThruPoint &&
    line.seParentOneDimensional.name === ellipse.name
  ) {
    if (
      line.seParentPoint instanceof SEPointOnOneOrTwoDimensional &&
      line.seParentPoint.parentOneDimensional.name === ellipse.name
    ) {
      return []; // in this case the point on the line of tangency is on the one dimensional non-straight object, that is, the point of tangency is the intersection, which already exists so doesn't need to be returned here
    } else {
      // in this case the point on the line of tangency is not on the one dimensional non-straight, so the intersection between this line and this circle is a single point
      // find the point on the ellipse that is closest to the line, that is the point of tangency
      // The cosine of the angle between the normal (to the plane) and a point E(t) is E(t).dot(n) <-- this is the function we want to find the minimum of
      const tmpVector = new Vector3();
      tmpVector.copy(line.normalVector);

      // Transform the normal into the standard coordinates of the ellipse.
      tmpVector.applyMatrix4(tmpMatrix.copy(ellipse.ref.ellipseFrame).invert());

      if (tmpVector.dot(ellipse.ref.E(1.2312)) < 0) {
        // 1.2312 is a totally random number, it should not matter!
        tmpVector.multiplyScalar(-1);
      }
      // First form the objective function, this is the function whose minimum we want to find.
      const d: (t: number) => number = function (t: number): number {
        return ellipse.ref.E(t).dot(tmpVector);
      };

      // The derivative of d(t) is zero at a minimum or max, so we want to find the zeros of d'(t)

      const dp: (t: number) => number = function (t: number): number {
        return ellipse.ref.Ep(t).dot(tmpVector);
      };

      // use (P''(t) /dot unitVec) as the second derivative

      const dpp = function (t: number): number {
        return ellipse.ref.Epp(t).dot(tmpVector);
      };

      // FIXME
      const zeros = SENodule.findZerosParametrically(
        dp,
        [],
        // ellipse.ref.tMin,
        // ellipse.ref.tMax,
        [],
        dpp
      );

      // The zeros of dp are either minimums or maximums (or neither, but this is very unlikely so we assume it doesn't happen)
      let minTVal: number = zeros[0]; // The t value that minimizes d
      zeros.forEach(tVal => {
        if (d(tVal) < d(minTVal)) {
          minTVal = tVal;
        }
      });
      tmpVector.copy(
        ellipse.ref.E(minTVal).applyMatrix4(ellipse.ref.ellipseFrame)
      );
      return [
        {
          vector: tmpVector,
          exists: true
        }
      ];
    }
  }
  // Transform the line into the standard coordinates of the ellipse.
  const transformedToStandard = new Vector3();
  transformedToStandard.copy(line.normalVector);
  transformedToStandard.applyMatrix4(
    tmpMatrix.copy(ellipse.ref.ellipseFrame).invert()
  );
  // The function to find the zeros of is the dot(normal to line, vector on ellipse)
  // because this indicates which side of the plane the point on the ellipse is
  const d: (t: number) => number = function (t: number): number {
    return ellipse.ref.E(t).dot(transformedToStandard);
  };
  // use (P''(t) /dot unitVec) as the second derivative if necessary
  const dp = function (t: number): number {
    return ellipse.ref.Ep(t).dot(transformedToStandard);
  };

  const zeros = SENodule.findZerosParametrically(
    d,
    [],
    // FIXME
    // ellipse.ref.tMin,
    // ellipse.ref.tMax,
    [],
    dp
  );
  const returnItems: IntersectionReturnType[] = [];
  const intersection1: IntersectionReturnType = {
    vector: new Vector3(),
    exists: false
  };
  const intersection2: IntersectionReturnType = {
    vector: new Vector3(),
    exists: false
  };
  returnItems.push(intersection1);
  returnItems.push(intersection2);

  // remove duplicate zeros and those that correspond to the same point on the ellipse
  const uniqueZeros: number[] = [];
  zeros.forEach(z => {
    if (
      uniqueZeros.every((uniZ, ind) => {
        tempVec.copy(ellipse.ref.E(uniZ));
        tempVec1.copy(ellipse.ref.E(z));
        return (
          Math.abs(z - uniZ) > SETTINGS.tolerance &&
          !tempVec2.subVectors(tempVec, tempVec1).isZero()
        );
      })
    ) {
      uniqueZeros.push(z);
    }
  });

  uniqueZeros.forEach((z, ind) => {
    // console.log("ind", ind);
    if (ind > 1) {
      console.debug(
        "Ellipse and Line Intersection still resulted in more than 2 points!",
        zeros,
        uniqueZeros
      );
    } else {
      returnItems[ind].vector.copy(
        ellipse.ref.E(z).applyMatrix4(ellipse.ref.ellipseFrame)
      );

      returnItems[ind].exists = true;
    }
  });

  return returnItems;
}

/**
 * Find intersection between a line and a parametric, the line is always first
 * @param line An SELine
 * @param parametric An SEParametric
 */
export function intersectLineWithParametric(
  line: SELine,
  parametric: SEParametric,
  inverseTotalRotationMatrix: Matrix4
  // layer: Group
): IntersectionReturnType[] {
  const returnItems: IntersectionReturnType[] = [];
  const avoidTValues: number[] = [];
  // find the tracing tMin and tMax
  const [tracingTMin, tracingTMax] = parametric.tMinMaxExpressionValues();

  if (
    line instanceof SETangentLineThruPoint &&
    line.seParentOneDimensional.name === parametric.name
  ) {
    // console.log("1 intersection index ", line.index);
    if (
      !(line.seParentPoint instanceof SEPointOnOneOrTwoDimensional) ||
      !(line.seParentPoint.parentOneDimensional.name === parametric.name)
      // there can be multiple tangent through the point and only one (with index 0) is locally tangent at the SEPointOnOneOrTwoDimensional
    ) {
      // console.log("2 intersection index", line.index);
      // in this case the point on the line of tangency is not on the one dimensional non-straight, so the intersection between this line and this circle is a single point
      // find the point on the parametric that is closest to the line, that is the point of tangency
      // The cosine of the angle between the normal (to the plane) and a point E(t) is E(t).dot(n) <-- this is the function we want to find the minimum of
      // We know that E(t) is totally on one side of the plane, so to make this problem a minimum pick a point on Ellipse and check the dot product
      const tmpVector = new Vector3();
      tmpVector.copy(line.normalVector);

      // Transform the normal into the standard coordinates of the parametric.
      tmpVector.applyMatrix4(
        tmpMatrix.copy(inverseTotalRotationMatrix).invert()
      );
      // First form the objective function, this is the function whose minimum we want to find.
      const d: (t: number) => number = function (t: number): number {
        return parametric.P(t).dot(tmpVector);
      };

      // The derivative of d(t) is zero at a minimum or max, so we want to find the zeros of d'(t)
      const dp: (t: number) => number = function (t: number): number {
        return parametric.PPrime(t).dot(tmpVector);
      };

      // use (P''(t) /dot unitVec) as the second derivative
      const dpp = function (t: number): number {
        return parametric.PPrime(t).dot(tmpVector);
      };

      const zeros = parametric.tRanges.flatMap(tValues =>
        SENodule.findZerosParametrically(dp, tValues, [], dpp)
      );

      // The zeros of dp are either minimums or maximums (or neither, but this is very unlikely so we assume it doesn't happen)
      // there are potentially lots of extremes, but we are interested in any point where the parametric is *locally* on one side of the
      // the plane of the line and so the value of d is near zero

      const minTVal: number[] = []; // The t values that make d nearly zero
      zeros.forEach(tVal => {
        if (
          Math.abs(d(tVal)) < SETTINGS.tolerance &&
          // d(tVal) < d(minTVal) &&
          tracingTMin <= tVal &&
          tVal <= tracingTMax
        ) {
          minTVal.push(tVal);
        }
      });
      tmpMatrix.copy(inverseTotalRotationMatrix).invert();
      minTVal.forEach(min => {
        const returnVec = new Vector3();
<<<<<<< HEAD
        returnVec.copy(
          parametric.ref
            .P(min)
            .applyMatrix4(tmpMatrix.copy(inverseTotalRotationMatrix).invert())
        );
=======
        returnVec.copy(parametric.P(min).applyMatrix4(tmpMatrix));
>>>>>>> d53a8079
        avoidTValues.push(min);
        returnItems.push({
          vector: returnVec,
          exists: true
        });
      });
    }
  }
  // now compute the other intersections that are not near the point of tangency

  // Transform the line into the standard coordinates of the parametric.
  const transformedToStandard = new Vector3();
  transformedToStandard.copy(line.normalVector);
  transformedToStandard.applyMatrix4(inverseTotalRotationMatrix);
  // The function to find the zeros of is the dot(normal to line, vector on parametric)
  // because this indicates which side of the plane the point on the parametric is
  const d: (t: number) => number = function (t: number): number {
    return parametric.P(t).dot(transformedToStandard);
  };
  // use (P''(t) /dot unitVec) as the second derivative if necessary
  const dp = function (t: number): number {
    return parametric.PPrime(t).dot(transformedToStandard);
  };

  const zeros = parametric.tRanges.flatMap(tValues =>
    SENodule.findZerosParametrically(d, tValues, avoidTValues, dp)
  );

  // const maxNumberOfIntersections = 2 * parametric.ref.numberOfParts;

  tmpMatrix.copy(inverseTotalRotationMatrix).invert();
  return zeros.map((tValue: number): IntersectionReturnType => {
    const vector = new Vector3();
    vector.copy(parametric.P(tValue)).applyMatrix4(tmpMatrix);
    return {
      vector,
      exists: tracingTMin <= tValue && tValue <= tracingTMax
    };
  });
}

/**
 * Find intersection between a two segment. This must be called with the lines in alphabetical order in order to the
 * return type correct.
 * @param segment1 An SESegment
 * @param segment2 An SESegment
 */
export function intersectSegmentWithSegment(
  segment1: SESegment,
  segment2: SESegment,
  firstTimeIntersection = false
): IntersectionReturnType[] {
  const returnItems: IntersectionReturnType[] = [];
  // console.debug("Create 2 new Vector3()");
  const intersection1: IntersectionReturnType = {
    vector: new Vector3(),
    exists: true
  };
  const intersection2: IntersectionReturnType = {
    vector: new Vector3(),
    exists: true
  };
  // Plus and minus the cross product of the normal vectors are the possible intersection vectors
  tempVec1
    .crossVectors(segment1.normalVector, segment2.normalVector)
    .normalize();
  tempVec2.copy(tempVec1).multiplyScalar(-1);
  intersection1.vector.copy(tempVec1);
  intersection2.vector.copy(tempVec2);

  // determine if the first intersection point is on the segment
  if (!segment1.onSegment(tempVec1) || !segment2.onSegment(tempVec1)) {
    intersection1.exists = false;
  }
  // Determine if the second intersection point is on the segment
  if (!segment1.onSegment(tempVec2) || !segment2.onSegment(tempVec2)) {
    intersection2.exists = false;
  }
  // If the normal vectors are on top of each other or antipodal, exists is false or if this is the first time the lines are being intersected,
  // we conclude the segments will *never* intersect (they are constrained to be on the same line forever -  like if the defining points of the second segment are points on the first segment
  // But notice that the two enddpoints on the two segments are moved to (nearly) antipodal positions, the second segment can have a different normal vector than the first, but the intersection
  // points are the two antipodal points that define endpoints of the segment so do not need to be returned as they already exist. IS THIS THE ONLY WAY THAT TWO segmentS CAN START IDENTICAL AND THEN BE MOVED APART?)

  if (
    tempVec
      .crossVectors(segment1.normalVector, segment2.normalVector)
      .isZero(SETTINGS.nearlyAntipodalIdeal)
  ) {
    if (firstTimeIntersection) {
      return returnItems;
    }
    intersection1.exists = false;
    intersection2.exists = false;
  }
  returnItems.push(intersection1);
  returnItems.push(intersection2);
  return returnItems;
}

/**
 * Find intersection between a segment and a circle, the segment is always first
 * @param segment An SESegment
 * @param circle An SECircle
 */
export function intersectSegmentWithCircle(
  segment: SESegment,
  circle: SECircle
): IntersectionReturnType[] {
  // Use the circle circle intersection
  const temp = intersectCircles(
    segment.normalVector,
    Math.PI / 2, // arc radius of lines
    circle.centerSEPoint.locationVector,
    circle.circleRadius
  );

  // If the segment and the circle don't intersect, the return vector is the zero vector and this shouldn't be passed to the onSegment because that method expects a unit vector
  temp.forEach(item => {
    if (item.vector.isZero()) {
      item.exists = false;
    } else {
      item.exists = segment.onSegment(item.vector);
    }
  });
  return temp;
}

/**
 * Find intersection between a segment and an ellipse, the segment is always first
 * @param segment An SESegment
 * @param ellipse An SEEllipse
 */
export function intersectSegmentWithEllipse(
  segment: SESegment,
  ellipse: SEEllipse
  // layer: Group
): IntersectionReturnType[] {
  // Transform the segment into the standard coordinates of the ellipse.
  const transformedToStandard = new Vector3();
  transformedToStandard.copy(segment.normalVector);
  transformedToStandard.applyMatrix4(
    tmpMatrix.copy(ellipse.ref.ellipseFrame).invert()
  );
  // The function to find the zeros of is the dot(normal to line, vector on ellipse)
  // because this indicates which side of the plane the point on the ellipse is
  const d: (t: number) => number = function (t: number): number {
    return ellipse.ref.E(t).dot(transformedToStandard);
  };
  // use (P''(t) /dot unitVec) as the second derivative if necessary
  const dp = function (t: number): number {
    return ellipse.ref.Ep(t).dot(transformedToStandard);
  };

  const zeros = SENodule.findZerosParametrically(
    d,
    // FIXME
    [],
    [],
    dp
  );

  const returnItems: IntersectionReturnType[] = [];
  const intersection1: IntersectionReturnType = {
    vector: new Vector3(),
    exists: false
  };
  const intersection2: IntersectionReturnType = {
    vector: new Vector3(),
    exists: false
  };
  returnItems.push(intersection1);
  returnItems.push(intersection2);

  // remove duplicate zeros and those that correspond to the same point on the ellipse
  const uniqueZeros: number[] = [];
  zeros.forEach((z, ind) => {
    if (
      uniqueZeros.every(uniZ => {
        tempVec.copy(ellipse.ref.E(uniZ));
        tempVec1.copy(ellipse.ref.E(z));
        return (
          Math.abs(z - uniZ) > SETTINGS.tolerance &&
          !tempVec2.subVectors(tempVec, tempVec1).isZero()
        );
      })
    ) {
      uniqueZeros.push(z);
    }
  });

  uniqueZeros.forEach((z, ind) => {
    // console.log("ind", ind);
    if (ind > 1) {
      console.debug(
        "Ellipse and Segment Intersection still resulted in more than 2 points!",
        zeros,
        uniqueZeros
      );
    } else {
      returnItems[ind].vector.copy(
        ellipse.ref.E(z).applyMatrix4(ellipse.ref.ellipseFrame)
      );
    }
  });

  // zeros.forEach((z, ind) => {
  //   // console.debug("return items", returnItems[ind].vector.toFixed(2));
  //   // console.debug(
  //   //   "ellipse.ref.E(z)",
  //   //   z,
  //   //   ellipse.ref.E(z).applyMatrix4(ellipse.ref.ellipseFrame).toFixed(2)
  //   // );
  //   returnItems[ind].vector.copy(
  //     ellipse.ref.E(z).applyMatrix4(ellipse.ref.ellipseFrame)
  //   );
  // });
  // console.debug(returnItems[0].vector.toFixed(2));
  // console.debug(returnItems[1].vector.toFixed(2));
  // If the segment and the ellipse don't intersect, the return vector is the zero vector and this shouldn't be passed to the onSegment because that method expects a unit vector
  returnItems.forEach(item => {
    if (item.vector.isZero()) {
      item.exists = false;
    } else {
      item.exists = segment.onSegment(item.vector);
    }
  });

  return returnItems;
}

/**
 * Find intersection between a segment and an parametric, the segment is always first
 * @param segment An SESegment
 * @param parametric An SEParametric
 */
export function intersectSegmentWithParametric(
  segment: SESegment,
  parametric: SEParametric,
  inverseTotalRotationMatrix: Matrix4
  // layer: Group
): IntersectionReturnType[] {
  // Transform the line into the standard coordinates of the parametric.
  const transformedToStandard = new Vector3();
  transformedToStandard.copy(segment.normalVector);
  transformedToStandard.applyMatrix4(inverseTotalRotationMatrix);

  // The function to find the zeros of is the dot(normal to line, vector on parametric)
  // because this indicates which side of the plane the point on the parametric is
  const d: (t: number) => number = function (t: number): number {
    return parametric.P(t).dot(transformedToStandard);
  };
  // use (P''(t) /dot unitVec) as the second derivative if necessary
  const dp = function (t: number): number {
    return parametric.PPrime(t).dot(transformedToStandard);
  };
  // find the tracing tMin and tMax
  const [tracingTMin, tracingTMax] = parametric.tMinMaxExpressionValues();

  const zeros = parametric.tRanges.flatMap(tValues =>
    SENodule.findZerosParametrically(
      d,
      tValues,
      [], // FIXME
      // parametric.c1DiscontinuityParameterValues,
      dp
    )
  );

  // FIXME: handle SEParametricGroup
  const maxNumberOfIntersections = 2;

  const returnItems: IntersectionReturnType[] = [];
  for (let i = 0; i < maxNumberOfIntersections; i++) {
    const intersection: IntersectionReturnType = {
      vector: new Vector3(),
      exists: false
    };
    returnItems.push(intersection);
  }

  // console.log("Number of Para/seg Intersections:", zeros.length);
  if (returnItems.length >= zeros.length) {
    tmpMatrix.copy(inverseTotalRotationMatrix).invert();
    zeros.forEach((z, ind) => {
<<<<<<< HEAD
      returnItems[ind].vector.copy(
        parametric.ref
          .P(z)
          .applyMatrix4(tmpMatrix.copy(inverseTotalRotationMatrix).invert())
      );
=======
      returnItems[ind].vector.copy(parametric.P(z).applyMatrix4(tmpMatrix));
>>>>>>> d53a8079
      if (tracingTMin <= z && z <= tracingTMax) {
        // it must be on both the segment and the visible part of the parametric
        returnItems[ind].exists = segment.onSegment(returnItems[ind].vector);
      } else {
        returnItems[ind].exists = false;
      }
    });
  }
  return returnItems;
}

/**
 * Find intersection points between two circles.
 * The order *matter* intersectCircleWithCircle(C1,r1,C2,r2) is not intersectCircleWithCircle(C2,r2,C1,r1)
 * Always call this with the circles in alphabetical order
 * The array is a list of the intersections positive then negative.
 * @param n1 center vector of the first circle
 * @param arc1 arc length radius of the first circle
 * @param n2 center vector of the second circle
 * @param arc2 arc length radius of the second circle
 */
export function intersectCircles(
  n1: Vector3, // center
  arc1: number, // arc radius
  n2: Vector3,
  arc2: number,
  firstTimeIntersection = false
): IntersectionReturnType[] {
  //Initialize the items and the return items
  const returnItems: IntersectionReturnType[] = [];
  // console.debug("Create 2 new Vector3()");
  const intersection1: IntersectionReturnType = {
    vector: new Vector3(),
    exists: true
  };
  const intersection2: IntersectionReturnType = {
    vector: new Vector3(),
    exists: true
  };

  //Convert to the case where all arc lengths are less than Pi/2
  let radius1 = arc1;
  center1.copy(n1).normalize();
  if (arc1 > Math.PI / 2) {
    radius1 = Math.PI - radius1;
    center1.multiplyScalar(-1);
  }
  let radius2 = arc2;
  center2.copy(n2).normalize();
  if (arc2 > Math.PI / 2) {
    radius2 = Math.PI - radius2;
    center2.multiplyScalar(-1);
  }

  // distance between the two centers
  const centerDistance = center1.angleTo(center2); // distance between the two centers
  if (
    firstTimeIntersection &&
    (Math.abs(centerDistance) < SETTINGS.tolerance ||
      Math.PI - SETTINGS.tolerance < Math.abs(centerDistance))
  ) {
    // the centers are either the same or antipodal so the circles will never intersect.
    return returnItems;
  }
  // The circles intersect if and only if the three lengths have the property that each is less than the sum of the other two (by the converse to the spherical triangle inequality)
  if (
    centerDistance < radius1 + radius2 &&
    radius1 < centerDistance + radius2 &&
    radius2 < centerDistance + radius1
  ) {
    // The circles intersect
    // Form the normal that points on the positive side of the intersections
    normal.crossVectors(center1, center2).normalize();
    // semi-perimeter = sum of the length of the triangle/2
    const s = (radius1 + radius2 + centerDistance) / 2;
    // Compute the angle opposite the radius1 side. See M'Clelland & Preston. A treatise on
    // spherical trigonometry with applications to spherical geometry and numerous
    // examples - Part 1. 1907 page 114 Article 60 Case 1
    //
    //   . = positive intersection point
    //   \ \
    //    \   \
    //     \     \
    //      \       \radius2
    //       \radius1  \
    //        \_________A__\
    //          <- cenDist->

    const A =
      2 *
      Math.atan(
        Math.sqrt(
          (Math.sin(s - centerDistance) * Math.sin(s - radius2)) /
            (Math.sin(s) * Math.sin(s - radius1))
        )
      );
    // There are two cases:
    // 0 < A < Pi/2
    //  .  (positive intersection point)
    //  |\ \
    //  | \   \
    //  |  \     \
    // a|   \       \radius2
    //  |    \radius1  \
    //  |_____\_________A__\
    //   <-------  b ------>
    //          <- cenDist->

    //  Pi/2 < A < Pi (which is marked by A = arctan(...) < 0 so A is really arctan(...) + Pi  )
    //
    //  .  (negative intersection point)
    //  |\ \
    //  | \   \
    //  |  \     \
    // a|   \       \radius1
    //  |    \radius2  \
    //  |___A'_\A_________\
    //   <- b -><- cenDist->

    let a: number;
    let b: number;
    if (A > 0) {
      // Analyze the right triangle with hypotenuse radius2 and adjacent angle A'=A > 0
      // By page 85 Eq (3)
      a = Math.asin(Math.sin(radius2) * Math.sin(A));
      // By page 85 Eq (2)
      b = Math.atan(Math.tan(radius2) * Math.cos(A));

      // Create the toVector so that center2, normal, and toVector are an orthonormal frame
      toVector.crossVectors(center2, normal).normalize();
    } else {
      // Analyze the right triangle with hypotenuse radius2 and adjacent angle A'= Pi-A > 0
      // By page 85 Eq (3)
      a = Math.asin(Math.sin(radius2) * Math.sin(Math.PI - A));
      // By page 85 Eq (2)
      b = Math.atan(Math.tan(radius2) * Math.cos(Math.PI - A));
      // Create the toVector so that center2, normal, and toVector are an orthonormal frame
      toVector.crossVectors(normal, center2).normalize();
    }
    // tempVec= cos(b)*center2 + sin(b)*toVector is the projection of the intersections to the plane containing the centers of the circles
    tempVec.copy(center2).multiplyScalar(Math.cos(b));
    tempVec.addScaledVector(toVector, Math.sin(b));

    // The positive intersection is cos(a)*tempVec + sin(a)*normal
    intersection1.vector.copy(tempVec).multiplyScalar(Math.cos(a));
    intersection1.vector.addScaledVector(normal, Math.sin(a));
    // The negative intersection is cos(-a)*tempVec + sin(-a)*normal
    intersection2.vector.copy(tempVec).multiplyScalar(Math.cos(-a));
    intersection2.vector.addScaledVector(normal, Math.sin(-a));
    returnItems.push(intersection1);
    returnItems.push(intersection2);
    return returnItems;
  } else {
    // The circles do not intersect
    intersection1.exists = false;
    intersection2.exists = false;
    returnItems.push(intersection1);
    returnItems.push(intersection2);
    return returnItems;
  }
}

/**
 * Find intersection between a circle and an ellipse, the circle is always first
 * @param circle An SECircle
 * @param ellipse An SEEllipse
 */
export function intersectCircleWithEllipse(
  circle: SECircle,
  ellipse: SEEllipse
  // layer: Group
): IntersectionReturnType[] {
  // Transform the circle into the standard coordinates of the ellipse.
  const transformedToStandard = new Vector3();
  transformedToStandard.copy(circle.centerSEPoint.locationVector);
  transformedToStandard.applyMatrix4(
    tmpMatrix.copy(ellipse.ref.ellipseFrame).invert()
  );
  const radius = circle.circleRadius;
  // The function to find the zeros of is the distance from the transformed center to the
  // point on the ellipse minus the radius of the circle
  const d: (t: number) => number = function (t: number): number {
    return (
      Math.acos(
        Math.max(-1, Math.min(ellipse.ref.E(t).dot(transformedToStandard), 1))
      ) - radius
    );
  };
  // d'(t) = -1/ sqrt(1- (E(t) /dot vec)^2) * (E'(t) /dot vec)
  const dp = function (t: number): number {
    return (
      (-1 * ellipse.ref.Ep(t).dot(transformedToStandard)) /
      Math.sqrt(
        1 -
          Math.max(
            -1,
            Math.min(ellipse.ref.E(t).dot(transformedToStandard), 1)
          ) *
            Math.max(
              -1,
              Math.min(ellipse.ref.E(t).dot(transformedToStandard), 1)
            )
      )
    );
  };

  const zeros = SENodule.findZerosParametrically(
    d,
    // FIXME
    [],
    // ellipse.ref.tMin,
    // ellipse.ref.tMax,
    [],
    dp
  );
  const returnItems: IntersectionReturnType[] = [];
  const intersection1: IntersectionReturnType = {
    vector: new Vector3(),
    exists: false
  };
  const intersection2: IntersectionReturnType = {
    vector: new Vector3(),
    exists: false
  };
  const intersection3: IntersectionReturnType = {
    vector: new Vector3(),
    exists: false
  };
  const intersection4: IntersectionReturnType = {
    vector: new Vector3(),
    exists: false
  };
  returnItems.push(intersection1);
  returnItems.push(intersection2);
  returnItems.push(intersection3);
  returnItems.push(intersection4);

  zeros.forEach((z, ind) => {
    returnItems[ind].vector.copy(
      ellipse.ref.E(z).applyMatrix4(ellipse.ref.ellipseFrame)
    );
    returnItems[ind].exists = true;
  });
  return returnItems;
}

/**
 * Find intersection between a circle and an parametric, the circle is always first
 * @param circle An SECircle
 * @param parametric An SEParametric
 */
export function intersectCircleWithParametric(
  circle: SECircle,
  parametric: SEParametric,
  inverseTotalRotationMatrix: Matrix4
  // layer: Group
): IntersectionReturnType[] {
  // Transform the line into the standard coordinates of the parametric.
  const transformedToStandard = new Vector3();
  transformedToStandard.copy(circle.centerSEPoint.locationVector);
  transformedToStandard.applyMatrix4(inverseTotalRotationMatrix);

  const radius = circle.circleRadius;
  // The function to find the zeros of is the distance from the transformed center to the
  // point on the parametric minus the radius of the circle
  const d: (t: number) => number = function (t: number): number {
    return (
      Math.acos(
        Math.max(-1, Math.min(parametric.P(t).dot(transformedToStandard), 1))
      ) - radius
    );
  };
  // d'(t) = -1/ sqrt(1- (E(t) /dot vec)^2) * (E'(t) /dot vec)
  const dp = function (t: number): number {
    return (
      (-1 * parametric.PPrime(t).dot(transformedToStandard)) /
      Math.sqrt(
        1 -
          Math.max(
            -1,
            Math.min(parametric.P(t).dot(transformedToStandard), 1)
          ) *
            Math.max(
              -1,
              Math.min(parametric.P(t).dot(transformedToStandard), 1)
            )
      )
    );
  };

  // find the tracing tMin and tMax
  const [tracingTMin, tracingTMax] = parametric.tMinMaxExpressionValues();

  const zeros = parametric.tRanges.flatMap(tValues =>
    SENodule.findZerosParametrically(
      d,
      tValues,
      [], // FIXME
      // parametric.c1DiscontinuityParameterValues,
      dp
    )
  );

  const maxNumberOfIntersections = 2; // FIXME * parametric.ref.numberOfParts;

  const returnItems: IntersectionReturnType[] = [];
  for (let i = 0; i < maxNumberOfIntersections; i++) {
    const intersection: IntersectionReturnType = {
      vector: new Vector3(),
      exists: false
    };
    returnItems.push(intersection);
  }

  // console.log("Number of Para/circ Intersections:", zeros.length);
  tmpMatrix.copy(inverseTotalRotationMatrix).invert();
  zeros.forEach((z, ind) => {
<<<<<<< HEAD
    returnItems[ind].vector.copy(
      parametric.ref
        .P(z)
        .applyMatrix4(tmpMatrix.copy(inverseTotalRotationMatrix).invert())
    );
=======
    returnItems[ind].vector.copy(parametric.P(z).applyMatrix4(tmpMatrix));
>>>>>>> d53a8079
    if (tracingTMin <= z && z <= tracingTMax) {
      // it must be on both the circle (which by being a zero of d, it is!) and the visible part of the parametric
      returnItems[ind].exists = true;
    } else {
      returnItems[ind].exists = false;
    }
  });
  return returnItems;
}

/**
 * Find intersection between an ellipse and an ellipse,
 * Always call this with the ellipses in alphabetical order
 * @param ellipse1 An SEEllipse
 * @param ellipse2 An SEEllipse
 */
export function intersectEllipseWithEllipse(
  ellipse1: SEEllipse,
  ellipse2: SEEllipse,
  firstTimeIntersection = false
): IntersectionReturnType[] {
  const returnItems: IntersectionReturnType[] = [];
  // Is this the first time these ellipses have been intersected and are they confocal? (Or antipodal-lly confocal). If so, they will never intersect
  if (
    firstTimeIntersection &&
    //E1 focus 1 is the same as E2 focus 1
    //E1 focus 2 is the same as E2 focus 2
    ((tempVec1
      .subVectors(
        ellipse1.focus1SEPoint.locationVector,
        ellipse2.focus1SEPoint.locationVector
      )
      .isZero() &&
      tempVec2
        .subVectors(
          ellipse1.focus2SEPoint.locationVector,
          ellipse2.focus2SEPoint.locationVector
        )
        .isZero()) ||
      //-(E1 focus 1) is the same as E2 focus 2
      //-(E1 focus 2) is the same as E2 focus 1
      (tempVec1
        .subVectors(
          tempVec
            .copy(ellipse1.focus1SEPoint.locationVector)
            .multiplyScalar(-1),
          ellipse2.focus2SEPoint.locationVector
        )
        .isZero() &&
        tempVec2
          .subVectors(
            tempVec3
              .copy(ellipse1.focus2SEPoint.locationVector)
              .multiplyScalar(-1),
            ellipse2.focus1SEPoint.locationVector
          )
          .isZero()) ||
      //E1 focus 1 is the same as E2 focus 2
      //E1 focus 2 is the same as E2 focus 1
      (tempVec1
        .subVectors(
          ellipse1.focus1SEPoint.locationVector,
          ellipse2.focus2SEPoint.locationVector
        )
        .isZero() &&
        tempVec2
          .subVectors(
            ellipse1.focus2SEPoint.locationVector,
            ellipse2.focus1SEPoint.locationVector
          )
          .isZero()) ||
      //-(E1 focus 1) is the same as E2 focus 1
      //-(E1 focus 2) is the same as E2 focus 2
      (tempVec1
        .subVectors(
          tempVec
            .copy(ellipse1.focus1SEPoint.locationVector)
            .multiplyScalar(-1),
          ellipse2.focus1SEPoint.locationVector
        )
        .isZero() &&
        tempVec2
          .subVectors(
            tempVec3
              .copy(ellipse1.focus2SEPoint.locationVector)
              .multiplyScalar(-1),
            ellipse2.focus2SEPoint.locationVector
          )
          .isZero()))
  ) {
    return returnItems;
  }

  // Transform ellipse1 into the standard coordinates of the ellipse2.
  const transformedToStandardFocus1 = new Vector3();
  const transformedToStandardFocus2 = new Vector3();
  transformedToStandardFocus1.copy(ellipse1.focus1SEPoint.locationVector);
  transformedToStandardFocus2.copy(ellipse1.focus2SEPoint.locationVector);
<<<<<<< HEAD
  transformedToStandardFocus1.applyMatrix4(
    tmpMatrix.copy(ellipse2.ref.ellipseFrame).invert()
  );
  transformedToStandardFocus2.applyMatrix4(
    tmpMatrix.copy(ellipse2.ref.ellipseFrame).invert()
  );
=======
  tmpMatrix.copy(ellipse2.ref.ellipseFrame).invert();
  transformedToStandardFocus1.applyMatrix4(tmpMatrix);
  transformedToStandardFocus2.applyMatrix4(tmpMatrix);
>>>>>>> d53a8079
  const angleSum = ellipse1.ellipseAngleSum;
  // The function to find the zeros of is the sum of the distance from a
  // point on ellipse2 to the transformed foci of ellipse1 minus the angleSum of ellipse1
  const d: (t: number) => number = function (t: number): number {
    return (
      Math.acos(
        Math.max(
          -1,
          Math.min(ellipse2.ref.E(t).dot(transformedToStandardFocus1), 1)
        )
      ) +
      Math.acos(
        Math.max(
          -1,
          Math.min(ellipse2.ref.E(t).dot(transformedToStandardFocus2), 1)
        )
      ) -
      angleSum
    );
  };
  // d'(t) = -1/ sqrt(1- (E(t) /dot tTSF1)^2) * (E'(t) /dot tTSF1) - 1/ sqrt(1- (E(t) /dot tTSF2)^2) * (E'(t) /dot tTSF2)
  const dp = function (t: number): number {
    return (
      (-1 * ellipse2.ref.Ep(t).dot(transformedToStandardFocus1)) /
        Math.sqrt(
          1 -
            Math.max(
              -1,
              Math.min(ellipse2.ref.E(t).dot(transformedToStandardFocus1), 1)
            ) *
              Math.max(
                -1,
                Math.min(ellipse2.ref.E(t).dot(transformedToStandardFocus1), 1)
              )
        ) +
      (-1 * ellipse2.ref.Ep(t).dot(transformedToStandardFocus2)) /
        Math.sqrt(
          1 -
            Math.max(
              -1,
              Math.min(ellipse2.ref.E(t).dot(transformedToStandardFocus2), 1)
            ) *
              Math.max(
                -1,
                Math.min(ellipse2.ref.E(t).dot(transformedToStandardFocus2), 1)
              )
        )
    );
  };

  const zeros = SENodule.findZerosParametrically(
    d,
    [], // FIXME
    // ellipse2.ref.tMin,
    // ellipse2.ref.tMax,
    [],
    dp
  );

  const intersection1: IntersectionReturnType = {
    vector: new Vector3(),
    exists: false
  };
  const intersection2: IntersectionReturnType = {
    vector: new Vector3(),
    exists: false
  };
  const intersection3: IntersectionReturnType = {
    vector: new Vector3(),
    exists: false
  };
  const intersection4: IntersectionReturnType = {
    vector: new Vector3(),
    exists: false
  };
  returnItems.push(intersection1);
  returnItems.push(intersection2);
  returnItems.push(intersection3);
  returnItems.push(intersection4);

  zeros.forEach((z, ind) => {
    returnItems[ind].vector.copy(
      ellipse2.ref.E(z).applyMatrix4(ellipse2.ref.ellipseFrame)
    );
    returnItems[ind].exists = true;
  });
  return returnItems;
}

/**
 * Find intersection between an ellipse and a parametric,
 * @param ellipse An SEEllipse
 * @param parametric An SEParametric
 */
export function intersectEllipseWithParametric(
  ellipse: SEEllipse,
  parametric: SEParametric,
  inverseTotalRotationMatrix: Matrix4
): IntersectionReturnType[] {
  // Transform ellipse into the standard coordinates of the ellipse.
  const transformedToStandardFocus1 = new Vector3();
  const transformedToStandardFocus2 = new Vector3();
  transformedToStandardFocus1.copy(ellipse.focus1SEPoint.locationVector);
  transformedToStandardFocus2.copy(ellipse.focus2SEPoint.locationVector);
  transformedToStandardFocus1.applyMatrix4(inverseTotalRotationMatrix);
  transformedToStandardFocus2.applyMatrix4(inverseTotalRotationMatrix);
  const angleSum = ellipse.ellipseAngleSum;
  // The function to find the zeros of is the sum of the distance from a
  // point on ellipse to the transformed foci of ellipse minus the angleSum of ellipse
  const d: (t: number) => number = function (t: number): number {
    return (
      Math.acos(
        Math.max(
          -1,
          Math.min(parametric.P(t).dot(transformedToStandardFocus1), 1)
        )
      ) +
      Math.acos(
        Math.max(
          -1,
          Math.min(parametric.P(t).dot(transformedToStandardFocus2), 1)
        )
      ) -
      angleSum
    );
  };
  // d'(t) = -1/ sqrt(1- (E(t) /dot tTSF1)^2) * (E'(t) /dot tTSF1) - 1/ sqrt(1- (E(t) /dot tTSF2)^2) * (E'(t) /dot tTSF2)
  const dp = function (t: number): number {
    return (
      (-1 * parametric.PPrime(t).dot(transformedToStandardFocus1)) /
        Math.sqrt(
          1 -
            Math.max(
              -1,
              Math.min(parametric.P(t).dot(transformedToStandardFocus1), 1)
            ) *
              Math.max(
                -1,
                Math.min(parametric.P(t).dot(transformedToStandardFocus1), 1)
              )
        ) +
      (-1 * parametric.PPrime(t).dot(transformedToStandardFocus2)) /
        Math.sqrt(
          1 -
            Math.max(
              -1,
              Math.min(parametric.P(t).dot(transformedToStandardFocus2), 1)
            ) *
              Math.max(
                -1,
                Math.min(parametric.P(t).dot(transformedToStandardFocus2), 1)
              )
        )
    );
  };

  // find the tracing tMin and tMax
  const [tracingTMin, tracingTMax] = parametric.tMinMaxExpressionValues();

  const zeros = parametric.tRanges.flatMap(tValues =>
    SENodule.findZerosParametrically(
      d,
      tValues,
      [], // FIXME
      // parametric.c1DiscontinuityParameterValues,
      dp
    )
  );

  const maxNumberOfIntersections = 2; // FIXME * parametric.ref.numberOfParts;

  const returnItems: IntersectionReturnType[] = [];
  for (let i = 0; i < maxNumberOfIntersections; i++) {
    const intersection: IntersectionReturnType = {
      vector: new Vector3(),
      exists: false
    };
    returnItems.push(intersection);
  }

<<<<<<< HEAD
  // console.log("Number of Para/ellipse Intersections:", zeros.length);
  zeros.forEach((z, ind) => {
    returnItems[ind].vector.copy(
      parametric.ref
        .P(z)
        .applyMatrix4(tmpMatrix.copy(inverseTotalRotationMatrix).invert())
    );
=======
  // console.log("Number of Para/ellsp Intersections:", zeros.length);
  tmpMatrix.copy(inverseTotalRotationMatrix).invert();
  zeros.forEach((z, ind) => {
    returnItems[ind].vector.copy(parametric.P(z).applyMatrix4(tmpMatrix));
>>>>>>> d53a8079
    if (tracingTMin <= z && z <= tracingTMax) {
      // it must be on both the ellipse (which by being a zero of d, it is!) and the visible part of the parametric
      returnItems[ind].exists = true;
    } else {
      returnItems[ind].exists = false;
    }
  });
  return returnItems;
}

export function intersectParametricWithParametric(
  parametric1: SEParametric,
  parametric2: SEParametric
): IntersectionReturnType[] {
  // TODO: complete this function
  const maxNumberOfIntersections = 0;
  //  parametric1.ref.numberOfParts + parametric2.ref.numberOfParts;

  const returnItems: IntersectionReturnType[] = [];
  for (let i = 0; i < maxNumberOfIntersections; i++) {
    const intersection: IntersectionReturnType = {
      vector: new Vector3(),
      exists: false
    };
    returnItems.push(intersection);
  }
  return returnItems;
}
/**
 * Create the intersection of two one-dimensional objects
 * Make sure the SENodules are in the correct order: SELines, SESegments, SECircles, SEEllipse, SEParametric.
 * That the (one,two) pair is one of:
 *  (SELine,SELine), (SELine,SESegment), (SELine,SECircle), (SELine,SEEllipse), (SELine,SEParametric),
 *                (SESegment, SESegment), (SESegment, SECircle), (SESegment, SEEllipse), (SESegment, SEParametric),
 *                                         (SECircle, SECircle) ,(SECircle, SEEllipse),(SECircle, SEParametric),
 *                                                                (SEEllipse, SEEllipse),(SEEllipse, SEParametric),
 *                                                                                        (SEEllipse, SEParametric),
 * If they have the same type put them in alphabetical order.
 * The creation of the intersection objects automatically follows this convention in assigning parents.
 */

export function intersectTwoObjects(
  one: SENodule,
  two: SENodule,
  inverseTotalRotationMatrix: Matrix4
): IntersectionReturnType[] {
  if (one instanceof SELine) {
    if (two instanceof SELine) return intersectLineWithLine(one, two);
    else if (two instanceof SESegment)
      return intersectLineWithSegment(one, two);
    else if (two instanceof SECircle) return intersectLineWithCircle(one, two);
    else if (two instanceof SEEllipse)
      return intersectLineWithEllipse(one, two);
    else if (two instanceof SEParametric)
      return intersectLineWithParametric(one, two, inverseTotalRotationMatrix);
  } else if (one instanceof SESegment) {
    if (two instanceof SESegment) return intersectSegmentWithSegment(one, two);
    else if (two instanceof SECircle)
      return intersectSegmentWithCircle(one, two);
    else if (two instanceof SEEllipse)
      return intersectSegmentWithEllipse(one, two);
    else if (two instanceof SEParametric)
      return intersectSegmentWithParametric(
        one,
        two,
        inverseTotalRotationMatrix
      );
  } else if (one instanceof SECircle) {
    if (two instanceof SECircle)
      return intersectCircles(
        one.centerSEPoint.locationVector,
        one.circleRadius,
        two.centerSEPoint.locationVector,
        two.circleRadius
      );
    else if (two instanceof SEEllipse)
      return intersectCircleWithEllipse(one, two);
    else if (two instanceof SEParametric)
      return intersectCircleWithParametric(
        one,
        two,
        inverseTotalRotationMatrix
      );
  } else if (one instanceof SEEllipse) {
    if (two instanceof SEEllipse) return intersectEllipseWithEllipse(one, two);
    else if (two instanceof SEParametric)
      return intersectEllipseWithParametric(
        one,
        two,
        inverseTotalRotationMatrix
      );
  } else if (one instanceof SEParametric) {
    if (two instanceof SEParametric)
      intersectParametricWithParametric(one, two);
  }
  throw (
    "Attempted to intersect non-one dimensional objects " +
    `${one.name}` +
    " and " +
    `${two.name}`
  );
}<|MERGE_RESOLUTION|>--- conflicted
+++ resolved
@@ -440,15 +440,7 @@
       tmpMatrix.copy(inverseTotalRotationMatrix).invert();
       minTVal.forEach(min => {
         const returnVec = new Vector3();
-<<<<<<< HEAD
-        returnVec.copy(
-          parametric.ref
-            .P(min)
-            .applyMatrix4(tmpMatrix.copy(inverseTotalRotationMatrix).invert())
-        );
-=======
         returnVec.copy(parametric.P(min).applyMatrix4(tmpMatrix));
->>>>>>> d53a8079
         avoidTValues.push(min);
         returnItems.push({
           vector: returnVec,
@@ -733,15 +725,7 @@
   if (returnItems.length >= zeros.length) {
     tmpMatrix.copy(inverseTotalRotationMatrix).invert();
     zeros.forEach((z, ind) => {
-<<<<<<< HEAD
-      returnItems[ind].vector.copy(
-        parametric.ref
-          .P(z)
-          .applyMatrix4(tmpMatrix.copy(inverseTotalRotationMatrix).invert())
-      );
-=======
       returnItems[ind].vector.copy(parametric.P(z).applyMatrix4(tmpMatrix));
->>>>>>> d53a8079
       if (tracingTMin <= z && z <= tracingTMax) {
         // it must be on both the segment and the visible part of the parametric
         returnItems[ind].exists = segment.onSegment(returnItems[ind].vector);
@@ -1059,15 +1043,7 @@
   // console.log("Number of Para/circ Intersections:", zeros.length);
   tmpMatrix.copy(inverseTotalRotationMatrix).invert();
   zeros.forEach((z, ind) => {
-<<<<<<< HEAD
-    returnItems[ind].vector.copy(
-      parametric.ref
-        .P(z)
-        .applyMatrix4(tmpMatrix.copy(inverseTotalRotationMatrix).invert())
-    );
-=======
     returnItems[ind].vector.copy(parametric.P(z).applyMatrix4(tmpMatrix));
->>>>>>> d53a8079
     if (tracingTMin <= z && z <= tracingTMax) {
       // it must be on both the circle (which by being a zero of d, it is!) and the visible part of the parametric
       returnItems[ind].exists = true;
@@ -1166,18 +1142,9 @@
   const transformedToStandardFocus2 = new Vector3();
   transformedToStandardFocus1.copy(ellipse1.focus1SEPoint.locationVector);
   transformedToStandardFocus2.copy(ellipse1.focus2SEPoint.locationVector);
-<<<<<<< HEAD
-  transformedToStandardFocus1.applyMatrix4(
-    tmpMatrix.copy(ellipse2.ref.ellipseFrame).invert()
-  );
-  transformedToStandardFocus2.applyMatrix4(
-    tmpMatrix.copy(ellipse2.ref.ellipseFrame).invert()
-  );
-=======
   tmpMatrix.copy(ellipse2.ref.ellipseFrame).invert();
   transformedToStandardFocus1.applyMatrix4(tmpMatrix);
   transformedToStandardFocus2.applyMatrix4(tmpMatrix);
->>>>>>> d53a8079
   const angleSum = ellipse1.ellipseAngleSum;
   // The function to find the zeros of is the sum of the distance from a
   // point on ellipse2 to the transformed foci of ellipse1 minus the angleSum of ellipse1
@@ -1358,20 +1325,10 @@
     returnItems.push(intersection);
   }
 
-<<<<<<< HEAD
-  // console.log("Number of Para/ellipse Intersections:", zeros.length);
-  zeros.forEach((z, ind) => {
-    returnItems[ind].vector.copy(
-      parametric.ref
-        .P(z)
-        .applyMatrix4(tmpMatrix.copy(inverseTotalRotationMatrix).invert())
-    );
-=======
   // console.log("Number of Para/ellsp Intersections:", zeros.length);
   tmpMatrix.copy(inverseTotalRotationMatrix).invert();
   zeros.forEach((z, ind) => {
     returnItems[ind].vector.copy(parametric.P(z).applyMatrix4(tmpMatrix));
->>>>>>> d53a8079
     if (tracingTMin <= z && z <= tracingTMax) {
       // it must be on both the ellipse (which by being a zero of d, it is!) and the visible part of the parametric
       returnItems[ind].exists = true;
