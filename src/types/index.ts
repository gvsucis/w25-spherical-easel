--- conflicted
+++ resolved
@@ -48,10 +48,6 @@
 };
 
 export type ToolButtonType = {
-<<<<<<< HEAD
-  // id: number;
-=======
->>>>>>> 39fb319a
   action: ActionMode;
   // Shortcut icons (undo, redo, clear) buttons will use this, other buttons will not use this
   clickFunc?: () => void;
@@ -282,8 +278,7 @@
   | "undoAction"
   | "redoAction"
   | "resetAction"
-  | "dummy" /* Use this entry to create a new actionMode for a new tool */
-  ;
+  | "dummy" /* Use this entry to create a new actionMode for a new tool */;
 
 export type IconNames =
   | ActionMode
