--- conflicted
+++ resolved
@@ -7,20 +7,21 @@
 import { SENodule } from "@/models/SENodule";
 import { SEIntersectionPoint } from "@/models/SEIntersectionPoint";
 import { Matrix4, Vector3 } from "three";
-import { StyleEditPanels } from "@/types/Styles";
+import { StyleEditPanels, StyleOptions } from "@/types/Styles";
 import { SEEllipse } from "@/models/SEEllipse";
 import { SEParametric } from "@/models/SEParametric";
 import { SyntaxTree } from "@/expression/ExpressionParser";
 import { SEPolygon } from "@/models/SEPolygon";
-<<<<<<< HEAD
-=======
 import { SETransformation } from "@/models/SETransformation";
 import { SETranslation } from "@/models/SETranslation";
 import { SERotation } from "@/models/SERotation";
 import { SEReflection } from "@/models/SEReflection";
 import { SEPointReflection } from "@/models/SEPointReflection";
-
->>>>>>> 574e1ec4
+import { SEPoint } from "@/models/SEPoint";
+import { SEAngleMarker } from "@/models/SEAngleMarker";
+import { SEExpression } from "@/models/SEExpression";
+import Nodule from "@/plottables/Nodule";
+
 export interface Selectable {
   hit(x: number, y: number, coord: unknown, who: unknown): boolean;
 }
@@ -30,10 +31,8 @@
   previousActionMode: ActionMode;
   activeToolName: string;
   previousActiveToolName: string;
-<<<<<<< HEAD
   zoomMagnificationFactor: number;
   zoomTranslation: number[];
-=======
   sePoints: SEPoint[];
   seLines: SELine[];
   seSegments: SESegment[];
@@ -54,11 +53,10 @@
   initialStyleStatesMap: Map<StyleEditPanels, StyleOptions[]>;
   defaultStyleStatesMap: Map<StyleEditPanels, StyleOptions[]>;
   oldSelections: SENodule[];
-  styleSavedFromPanel: StyleEditPanels;
+  // styleSavedFromPanel: StyleEditPanels;
   // initialBackStyleContrast: number;
-  inverseTotalRotationMatrix: Matrix4; // Initially the identity. This is the composition of all the inverses of the rotation matrices applied to the sphere.
-  svgCanvas: HTMLDivElement | null;
->>>>>>> 574e1ec4
+  // inverseTotalRotationMatrix: Matrix4; // Initially the identity. This is the composition of all the inverses of the rotation matrices applied to the sphere.
+  // svgCanvas: HTMLDivElement | null;
   hasUnsavedNodules: boolean;
   svgCanvas: HTMLDivElement | null;
   canvasWidth: number;
