--- conflicted
+++ resolved
@@ -6,7 +6,7 @@
 import { SESegment } from "@/models/SESegment";
 import { SENodule } from "@/models/SENodule";
 import { SEIntersectionPoint } from "@/models/SEIntersectionPoint";
-import { Matrix4, Vector2, Vector3 } from "three";
+import { Vector2, Vector3 } from "three";
 import { SEEllipse } from "@/models/SEEllipse";
 import { SEParametric } from "@/models/SEParametric";
 import { SyntaxTree } from "@/expression/ExpressionParser";
@@ -20,7 +20,6 @@
 import { SEExpression } from "@/models/SEExpression";
 import { SEAntipodalPoint } from "@/models/SEAntipodalPoint";
 import { LAYER } from "@/global-settings";
-import { contains } from "two.js/src/utils/shape";
 // import "@types/google.maps"
 
 export interface Selectable {
@@ -649,47 +648,6 @@
   sliderValue?: number;
 }
 
-<<<<<<< HEAD
-export type ConstructionScript = Array<string | Array<string>>;
-
-export interface SphericalConstruction extends ConstructionInFirestore {
-  starCount: number;
-  id: string;
-  parsedScript: ConstructionScript;
-  sphereRotationMatrix: Matrix4;
-  objectCount: number;
-  path?: string;
-  // previewData: string;
-}
-
-export interface PublicConstructionInFirestore {
-  /** Firebase Auth UID of the construction owner */
-  author: string;
-  /** Firebase ID for the construction this references */
-  constructionDocId: string;
-  /** date that this construction was made public */
-  datePublicized?: string;
-}
-
-export interface ConstructionInFirestore {
-  version: string;
-  author: string;
-  dateCreated: string;
-  script: string;
-  description: string;
-  starCount: number;
-  rotationMatrix?: string;
-  preview: string; // Either the data:image of the URL to the data:image
-  aspectRatio?: number /* width / height of the screen when image was captured */;
-  publicDocId?: string; // linked to the document with structure PublicConstructionInFirebase
-  // A list of enabled tool buttons associated with this construction
-  tools: Array<ActionMode> | undefined;
-  /** organizational path of the construction */
-  path?: string;
-}
-
-=======
->>>>>>> 9eafbf41
 /* Reference to a user's favorite tool in settings */
 
 /* UserProfile as stored in Firestore "users" collection */
