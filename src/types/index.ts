--- conflicted
+++ resolved
@@ -10,13 +10,7 @@
 import Nodule from "@/plottables/Nodule";
 import { SEIntersectionPoint } from "@/models/SEIntersectionPoint";
 import { Matrix4, Vector3 } from "three";
-<<<<<<< HEAD
-import { StyleOptions } from "@/types/Styles";
-=======
-import { SEMeasurement } from "@/models/SEMeasurement";
-import { SECalculation } from "@/models/SECalculation";
 import { StyleEditPanels, StyleOptions } from "@/types/Styles";
->>>>>>> a59a4624
 import { SEExpression } from "@/models/SEExpression";
 import { SEAngleMarker } from "@/models/SEAngleMarker";
 import { SEPerpendicularLineThruPoint } from "@/models/SEPerpendicularLineThruPoint";
