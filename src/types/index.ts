--- conflicted
+++ resolved
@@ -7,10 +7,7 @@
 import { SENodule } from "@/models/SENodule";
 import { SEIntersectionPoint } from "@/models/SEIntersectionPoint";
 import { Matrix4, Vector3 } from "three";
-<<<<<<< HEAD
-=======
 import { StyleEditPanels, StyleOptions } from "@/types/Styles";
->>>>>>> 852d1f80
 import { SEEllipse } from "@/models/SEEllipse";
 import { SEParametric } from "@/models/SEParametric";
 import { SyntaxTree } from "@/expression/ExpressionParser";
