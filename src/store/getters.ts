--- conflicted
+++ resolved
@@ -806,8 +806,6 @@
   allSECircles: (state: AppState) => (): SECircle[] => {
     return state.seCircles;
   },
-<<<<<<< HEAD
-=======
   allSESegments: (state: AppState) => (): SESegment[] => {
     return state.seSegments;
   },
@@ -817,7 +815,6 @@
   previousActionMode: (state: AppState) => (): { id: string; name: string } => {
     return { id: state.actionMode, name: state.activeToolName };
   },
->>>>>>> 75153f73
   // previousZoomMagnificationFactor: (state: AppState) => (): number => {
   //   return state.previousZoomMagnificationFactor;
   // },
