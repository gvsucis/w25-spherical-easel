import { SECircle } from "@/models/SECircle";
import { SESegment } from "@/models/SESegment";
import { SELine } from "@/models/SELine";
import { SEIntersectionPoint } from "@/models/SEIntersectionPoint";
import {
  AppState,
  IntersectionReturnType,
  SEIntersectionReturnType
} from "@/types";
import { Vector3 } from "three";
import Two, { Vector } from "two.js";
import { SENodule } from "@/models/SENodule";
import { SEPoint } from "@/models/SEPoint";
import NonFreePoint from "@/plottables/NonFreePoint";
import { DisplayStyle } from "@/plottables/Nodule";

const PIXEL_CLOSE_ENOUGH = 8;

/**
 * The vectors to the centers of the circles
 */
const center1 = new Vector3();
const center2 = new Vector3();
/**
 * The vector perpendicular to both center vectors
 */
const normal = new Vector3();
/**
 * The vector so that normal, center1| center2, toVector form an orthonormal frame
 */
const toVector = new Vector3();
/**
 * The positive intersection vector (if it exists)
 */
// const positiveIntersection = new Vector3();
/**
 * The negative intersection vector (if it exists)
 */
// const negativeIntersection = new Vector3();
/**
 * A temporary vector used to help with the calculation of the intersection points
 * It is the projection of the intersection point (along the sphere) to the plane containing the centers of circles
 */
const tempVec = new Vector3();
const tempVec1 = new Vector3();
const tempVec2 = new Vector3();
/**
 * Returns true if vec is on vectorList, false otherwise
 * This is used to tell if an SEIntersectionPoint is going to be created on top of an existing SEPointOnOneDimensional,
 * If this returns true, then the SEIntersectionPoint is not created.
 * @param vec The search vector
 * @param vectorList The list of vectors
 */
function vectorOnList(vec: Vector3, vectorList: Vector3[]) {
  return vectorList.some(v => tempVec.subVectors(vec, v).isZero());
}

/**
 * Return an ordered list of IntersectionReturnType (i.e. a vector location and exists flag) for the
 * intersection of two lines. This must be called with the lines in alphabetical order in order to the
 * return type correct.
 * @param lineOne An SELine
 * @param lineTwo An SELine
 */
function intersectLineWithLine(
  lineOne: SELine,
  lineTwo: SELine
): IntersectionReturnType[] {
  const returnItems = [];
  // console.debug("Create 2 new Vector3()");
  const intersection1: IntersectionReturnType = {
    vector: new Vector3(),
    exists: true
  };
  const intersection2: IntersectionReturnType = {
    vector: new Vector3(),
    exists: true
  };

  // Plus and minus the cross product of the normal vectors are the intersection vectors
  tempVec.crossVectors(lineOne.normalVector, lineTwo.normalVector).normalize();
  intersection1.vector.copy(tempVec);
  intersection2.vector.copy(tempVec.multiplyScalar(-1));

  // If the normal vectors are on top of each other or antipodal, exists is false
  if (
    tempVec.addVectors(lineOne.normalVector, lineTwo.normalVector).isZero() ||
    tempVec.subVectors(lineOne.normalVector, lineTwo.normalVector).isZero()
  ) {
    intersection1.exists = false;
    intersection2.exists = false;
  }
  returnItems.push(intersection1);
  returnItems.push(intersection2);
  return returnItems;
}

/**
 * Computes the intersection point(s) of a line and a segment, the line is always first
 * @param line An SELine
 * @param segment An SESegment
 */
function intersectLineWithSegment(
  line: SELine,
  segment: SESegment
): IntersectionReturnType[] {
  const returnItems = [];
  // console.debug("Create 2 new Vector3()");
  const intersection1: IntersectionReturnType = {
    vector: new Vector3(),
    exists: true
  };
  const intersection2: IntersectionReturnType = {
    vector: new Vector3(),
    exists: true
  };
  // Plus and minus the cross product of the normal vectors are the possible intersection vectors

  tempVec1.crossVectors(line.normalVector, segment.normalVector).normalize();
  tempVec2.copy(tempVec1).multiplyScalar(-1);
  intersection1.vector.copy(tempVec1);
  intersection2.vector.copy(tempVec2);

  // determine if the first intersection point is on the segment
  if (!segment.onSegment(tempVec1)) {
    intersection1.exists = false;
  }
  // Determine if the second intersection point is on the segment
  if (!segment.onSegment(tempVec2)) {
    intersection2.exists = false;
  }
  // If the normal vectors are on top of each other or antipodal, exists is false
  if (
    tempVec.addVectors(line.normalVector, segment.normalVector).isZero() ||
    tempVec.subVectors(line.normalVector, segment.normalVector).isZero()
  ) {
    intersection1.exists = false;
    intersection2.exists = false;
  }

  returnItems.push(intersection1);
  returnItems.push(intersection2);
  return returnItems;
}

/**
 * Find intersection between a line and a circle, the line is always first
 * @param line An SELine
 * @param circle An SESegment
 */
function intersectLineWithCircle(
  line: SELine,
  circle: SECircle
  // layer: Two.Group
): IntersectionReturnType[] {
  // Use the circle circle intersection
  return intersectCircles(
    line.normalVector,
    Math.PI / 2, // arc radius of lines
    circle.centerSEPoint.locationVector,
    circle.circleRadius
  );
}
/**
 * Find intersection between a two segment. This must be called with the lines in alphabetical order in order to the
 * return type correct.
 * @param segment1 An SESegment
 * @param segment2 An SESegment
 */
function intersectSegmentWithSegment(
  segment1: SESegment,
  segment2: SESegment
): IntersectionReturnType[] {
  const returnItems = [];
  // console.debug("Create 2 new Vector3()");
  const intersection1: IntersectionReturnType = {
    vector: new Vector3(),
    exists: true
  };
  const intersection2: IntersectionReturnType = {
    vector: new Vector3(),
    exists: true
  };
  // Plus and minus the cross product of the normal vectors are the possible intersection vectors
  tempVec1
    .crossVectors(segment1.normalVector, segment2.normalVector)
    .normalize();
  tempVec2.copy(tempVec1).multiplyScalar(-1);
  intersection1.vector.copy(tempVec1);
  intersection2.vector.copy(tempVec2);

  // determine if the first intersection point is on the segment
  if (!segment1.onSegment(tempVec1) || !segment2.onSegment(tempVec1)) {
    intersection1.exists = false;
  }
  // Determine if the second intersection point is on the segment
  if (!segment1.onSegment(tempVec2) || !segment2.onSegment(tempVec2)) {
    intersection2.exists = false;
  }
  // If the normal vectors are on top of each other or antipodal, exists is false
  if (
    tempVec.addVectors(segment1.normalVector, segment2.normalVector).isZero() ||
    tempVec.subVectors(segment1.normalVector, segment2.normalVector).isZero()
  ) {
    intersection1.exists = false;
    intersection2.exists = false;
  }
  returnItems.push(intersection1);
  returnItems.push(intersection2);
  return returnItems;
}

/**
 * Find intersection between a segment and a circle, the segment is always first
 * @param segment An SESegment
 * @param circle An SECircle
 */
function intersectSegmentWithCircle(
  segment: SESegment,
  circle: SECircle
): IntersectionReturnType[] {
  // Use the circle circle intersection
  const temp = intersectCircles(
    segment.normalVector,
    Math.PI / 2, // arc radius of lines
    circle.centerSEPoint.locationVector,
    circle.circleRadius
  );

  // If the segment and the circle don't intersect, the return vector is the zero vector and this shouldn't be passed to the onSegment because that method expects a unit vector
  temp.forEach(item => {
    if (item.vector.isZero()) {
      item.exists = false;
    } else {
      item.exists = segment.onSegment(item.vector);
    }
  });
  return temp;
}

/**
 * Find intersection points between two circles.
 * The order *matter* intersectCircleWithCircle(C1,r1,C2,r2) is not intersectCircleWithCircle(C2,r2,C1,r1)
 * Always call this with the circles in alphabetical order
 * The array is a list of the intersections positive then negative.
 * @param n1 center vector of the first circle
 * @param arc1 arc length radius of the first circle
 * @param n2 center vector of the second circle
 * @param arc2 arc length radius of the second circle
 */
function intersectCircles(
  n1: Vector3, // center
  arc1: number, // arc radius
  n2: Vector3,
  arc2: number
): IntersectionReturnType[] {
  //Initialize the items and the return items
  const returnItems = [];
  // console.debug("Create 2 new Vector3()");
  const intersection1: IntersectionReturnType = {
    vector: new Vector3(),
    exists: true
  };
  const intersection2: IntersectionReturnType = {
    vector: new Vector3(),
    exists: true
  };

  //Convert to the case where all arc lengths are less than Pi/2
  let radius1 = arc1;
  center1.copy(n1).normalize();
  if (arc1 > Math.PI / 2) {
    radius1 = Math.PI - radius1;
    center1.multiplyScalar(-1);
  }
  let radius2 = arc2;
  center2.copy(n2).normalize();
  if (arc2 > Math.PI / 2) {
    radius2 = Math.PI - radius2;
    center2.multiplyScalar(-1);
  }

  // distance between the two centers
  const centerDistance = center1.angleTo(center2); // distance between the two centers

  // The circles intersect if and only if the three lengths have the property that each is less than the sum of the other two (by the converse to the spherical triangle inequality)
  if (
    centerDistance < radius1 + radius2 &&
    radius1 < centerDistance + radius2 &&
    radius2 < centerDistance + radius1
  ) {
    // The circles intersect
    // Form the normal that points on the positive side of the intersections
    normal.crossVectors(center1, center2).normalize();
    // semi-perimeter = sum of the length of the triangle/2
    const s = (radius1 + radius2 + centerDistance) / 2;
    // Compute the angle opposite the radius1 side. See M'Clelland & Preston. A treatise on
    // spherical trigonometry with applications to spherical geometry and numerous
    // examples - Part 1. 1907 page 114 Article 60 Case 1
    //
    //   . = positive intersection point
    //   \ \
    //    \   \
    //     \     \
    //      \       \radius2
    //       \radius1  \
    //        \_________A__\
    //          <- cenDist->

    const A =
      2 *
      Math.atan(
        Math.sqrt(
          (Math.sin(s - centerDistance) * Math.sin(s - radius2)) /
            (Math.sin(s) * Math.sin(s - radius1))
        )
      );
    // There are two cases:
    // 0 < A < Pi/2
    //  .  (positive intersection point)
    //  |\ \
    //  | \   \
    //  |  \     \
    // a|   \       \radius2
    //  |    \radius1  \
    //  |_____\_________A__\
    //   <-------  b ------>
    //          <- cenDist->

    //  Pi/2 < A < Pi (which is marked by A = arctan(...) < 0 so A is really arctan(...) + Pi  )
    //
    //  .  (negative intersection point)
    //  |\ \
    //  | \   \
    //  |  \     \
    // a|   \       \radius1
    //  |    \radius2  \
    //  |___A'_\A_________\
    //   <- b -><- cenDist->

    let a: number;
    let b: number;
    if (A > 0) {
      // Analyze the right triangle with hypotenuse radius2 and adjacent angle A'=A > 0
      // By page 85 Eq (3)
      a = Math.asin(Math.sin(radius2) * Math.sin(A));
      // By page 85 Eq (2)
      b = Math.atan(Math.tan(radius2) * Math.cos(A));

      // Create the toVector so that center2, normal, and toVector are an orthonormal frame
      toVector.crossVectors(center2, normal).normalize();
    } else {
      // Analyze the right triangle with hypotenuse radius2 and adjacent angle A'= Pi-A > 0
      // By page 85 Eq (3)
      a = Math.asin(Math.sin(radius2) * Math.sin(Math.PI - A));
      // By page 85 Eq (2)
      b = Math.atan(Math.tan(radius2) * Math.cos(Math.PI - A));
      // Create the toVector so that center2, normal, and toVector are an orthonormal frame
      toVector.crossVectors(normal, center2).normalize();
    }
    // tempVec= cos(b)*center2 + sin(b)*toVector is the projection of the intersections to the plane containing the centers of the circles
    tempVec.copy(center2).multiplyScalar(Math.cos(b));
    tempVec.addScaledVector(toVector, Math.sin(b));

    // The positive intersection is cos(a)*tempVec + sin(a)*normal
    intersection1.vector.copy(tempVec).multiplyScalar(Math.cos(a));
    intersection1.vector.addScaledVector(normal, Math.sin(a));
    // The negative intersection is cos(-a)*tempVec + sin(-a)*normal
    intersection2.vector.copy(tempVec).multiplyScalar(Math.cos(-a));
    intersection2.vector.addScaledVector(normal, Math.sin(-a));
    returnItems.push(intersection1);
    returnItems.push(intersection2);
    return returnItems;
  } else {
    // The circles do not intersect
    intersection1.exists = false;
    intersection2.exists = false;
    returnItems.push(intersection1);
    returnItems.push(intersection2);
    return returnItems;
  }
}

export default {
  findNearbySENodules: (state: AppState) => (
    unitIdealVector: Vector3,
    screenPosition: Two.Vector
  ): SENodule[] => {
    return state.seNodules.filter(obj =>
      obj.isHitAt(unitIdealVector, state.zoomMagnificationFactor)
    );
  },
  /** Find nearby points by checking the distance in the ideal sphere
   * or screen distance (in pixels)
   */
  findNearbySEPoints: (state: AppState) => (
    unitIdealVector: Vector3,
    screenPosition: Two.Vector
  ): SEPoint[] => {
    return state.sePoints.filter(
      p =>
        p.isHitAt(unitIdealVector, state.zoomMagnificationFactor) &&
        p.ref.defaultScreenVectorLocation.distanceTo(screenPosition) <
          PIXEL_CLOSE_ENOUGH
    );
  },
  /** When a point is on a geodesic circle, it has to be perpendicular to
   * the normal direction of that circle */
  findNearbySELines: (state: AppState) => (
    unitIdealVector: Vector3,
    screenPosition: Two.Vector
  ): SELine[] => {
    return state.seLines.filter((z: SELine) =>
      z.isHitAt(unitIdealVector, state.zoomMagnificationFactor)
    );
  },
  findNearbySESegments: (state: AppState) => (
    unitIdealVector: Vector3,
    screenPosition: Two.Vector
  ): SESegment[] => {
    return state.seSegments.filter((z: SESegment) =>
      z.isHitAt(unitIdealVector, state.zoomMagnificationFactor)
    );
  },
  findNearbySECircles: (state: AppState) => (
    unitIdealVector: Vector3,
    screenPosition: Two.Vector
  ): SECircle[] => {
    return state.seCircles.filter((z: SECircle) =>
      z.isHitAt(unitIdealVector, state.zoomMagnificationFactor)
    );
  },
  // forwardTransform: (state: AppState): Matrix4 => {
  //   tmpMatrix.fromArray(state.transformMatElements);
  //   return tmpMatrix;
  // },
  // inverseTransform: (state: AppState): Matrix4 => {
  //   tmpMatrix.fromArray(state.transformMatElements);
  //   return tmpMatrix.getInverse(tmpMatrix);
  // },
  createAllIntersectionsWithLine: (state: AppState) => (
    newLine: SELine
  ): SEIntersectionReturnType[] => {
    // Avoid creating an intersection where any SEPoint already exists
    const avoidVectors: Vector3[] = [];
    // First add the two parent points of the newLine, if they are new, then
    //  they won't have been added to the state.points array yet so add them first
    avoidVectors.push(newLine.startSEPoint.locationVector);
    avoidVectors.push(newLine.endSEPoint.locationVector);
    state.sePoints.forEach(pt => avoidVectors.push(pt.locationVector));

    // The intersectionPointList to return
    const intersectionPointList: SEIntersectionReturnType[] = [];

    // Intersect this new line with all old lines
    state.seLines
      .filter((line: SELine) => line.id !== newLine.id) // ignore self
      .forEach((oldLine: SELine) => {
        const intersectionInfo = intersectLineWithLine(oldLine, newLine);
        intersectionInfo.forEach((info, index) => {
          if (
            !avoidVectors.some(v => tempVec.subVectors(info.vector, v).isZero())
          ) {
            // info.vector is not on the avoidVectors array, so create an intersection
            const newPt = new NonFreePoint();
            newPt.stylize(DisplayStyle.APPLYTEMPORARYVARIABLES);
            newPt.adjustSize();
            const newSEIntersectionPt = new SEIntersectionPoint(
              newPt,
              oldLine,
              newLine,
              index,
              false
            );
            newSEIntersectionPt.locationVector = info.vector;
            newSEIntersectionPt.exists = info.exists;
            intersectionPointList.push({
              SEIntersectionPoint: newSEIntersectionPt,
              parent1: oldLine,
              parent2: newLine
            });
          }
        });
      });
    //Intersect this new line with all old segments
    state.seSegments.forEach((oldSegment: SESegment) => {
      const intersectionInfo = intersectLineWithSegment(newLine, oldSegment);
      intersectionInfo.forEach((info, index) => {
        if (
          !avoidVectors.some(v => tempVec.subVectors(info.vector, v).isZero())
        ) {
          // info.vector is not on the avoidVectors array, so create an intersection
          const newPt = new NonFreePoint();
          newPt.stylize(DisplayStyle.APPLYTEMPORARYVARIABLES);
          newPt.adjustSize();
          const newSEIntersectionPt = new SEIntersectionPoint(
            newPt,
            newLine,
            oldSegment,
            index,
            false
          );
          newSEIntersectionPt.locationVector = info.vector;
          newSEIntersectionPt.exists = info.exists;
          intersectionPointList.push({
            SEIntersectionPoint: newSEIntersectionPt,
            parent1: newLine,
            parent2: oldSegment
          });
        }
      });
    });
    //Intersect this new line with all old circles
    state.seCircles.forEach((oldCircle: SECircle) => {
      const intersectionInfo = intersectLineWithCircle(newLine, oldCircle);
      intersectionInfo.forEach((info, index) => {
        if (
          !avoidVectors.some(v => tempVec.subVectors(info.vector, v).isZero())
        ) {
          // info.vector is not on the avoidVectors array, so create an intersection
          const newPt = new NonFreePoint();
          newPt.stylize(DisplayStyle.APPLYTEMPORARYVARIABLES);
          newPt.adjustSize();
          const newSEIntersectionPt = new SEIntersectionPoint(
            newPt,
            newLine,
            oldCircle,
            index,
            false
          );
          newSEIntersectionPt.locationVector = info.vector;
          newSEIntersectionPt.exists = info.exists;
          intersectionPointList.push({
            SEIntersectionPoint: newSEIntersectionPt,
            parent1: newLine,
            parent2: oldCircle
          });
        }
      });
    });
    return intersectionPointList;
  },
  createAllIntersectionsWithSegment: (state: AppState) => (
    newSegment: SESegment
  ): SEIntersectionReturnType[] => {
    // Avoid creating an intersection where any SEPoint already exists
    const avoidVectors: Vector3[] = [];
    // First add the two parent points of the newLine, if they are new, then
    //  they won't have been added to the state.points array yet so add them first
    avoidVectors.push(newSegment.startSEPoint.locationVector);
    avoidVectors.push(newSegment.endSEPoint.locationVector);
    state.sePoints.forEach(pt => avoidVectors.push(pt.locationVector));

    // The intersectionPointList to return
    const intersectionPointList: SEIntersectionReturnType[] = [];
    // Intersect this new segment with all old lines
    state.seLines.forEach((oldLine: SELine) => {
      const intersectionInfo = intersectLineWithSegment(oldLine, newSegment);
      intersectionInfo.forEach((info, index) => {
        if (
          !avoidVectors.some(v => tempVec.subVectors(info.vector, v).isZero())
        ) {
          // info.vector is not on the avoidVectors array, so create an intersection
          const newPt = new NonFreePoint();
          newPt.stylize(DisplayStyle.APPLYTEMPORARYVARIABLES);
          newPt.adjustSize();
          const newSEIntersectionPt = new SEIntersectionPoint(
            newPt,
            oldLine,
            newSegment,
            index,
            false
          );
          newSEIntersectionPt.locationVector = info.vector;
          newSEIntersectionPt.exists = info.exists;

          intersectionPointList.push({
            SEIntersectionPoint: newSEIntersectionPt,
            parent1: oldLine,
            parent2: newSegment
          });
        }
      });
    });
    //Intersect this new segment with all old segments
    state.seSegments
      .filter((segment: SESegment) => segment.id !== newSegment.id) // ignore self
      .forEach((oldSegment: SESegment) => {
        const intersectionInfo = intersectSegmentWithSegment(
          oldSegment,
          newSegment
        );
        intersectionInfo.forEach((info, index) => {
          if (
            !avoidVectors.some(v => tempVec.subVectors(info.vector, v).isZero())
          ) {
            const newPt = new NonFreePoint();
            newPt.stylize(DisplayStyle.APPLYTEMPORARYVARIABLES);
            newPt.adjustSize();
            const newSEIntersectionPt = new SEIntersectionPoint(
              newPt,
              oldSegment,
              newSegment,
              index,
              false
            );
            newSEIntersectionPt.locationVector = info.vector;
            newSEIntersectionPt.exists = info.exists;
            intersectionPointList.push({
              SEIntersectionPoint: newSEIntersectionPt,
              parent1: oldSegment,
              parent2: newSegment
            });
          }
        });
      });
    //Intersect this new segment with all old circles
    state.seCircles.forEach((oldCircle: SECircle) => {
      const intersectionInfo = intersectSegmentWithCircle(
        newSegment,
        oldCircle
      );
      intersectionInfo.forEach((info, index) => {
        if (
          !avoidVectors.some(v => tempVec.subVectors(info.vector, v).isZero())
        ) {
          // info.vector is not on the avoidVectors array, so create an intersection
          const newPt = new NonFreePoint();
          newPt.stylize(DisplayStyle.APPLYTEMPORARYVARIABLES);
          newPt.adjustSize();
          const newSEIntersectionPt = new SEIntersectionPoint(
            newPt,
            newSegment,
            oldCircle,
            index,
            false
          );
          newSEIntersectionPt.locationVector = info.vector;
          newSEIntersectionPt.exists = info.exists;
          intersectionPointList.push({
            SEIntersectionPoint: newSEIntersectionPt,
            parent1: newSegment,
            parent2: oldCircle
          });
        }
      });
    });
    return intersectionPointList;
  },
  createAllIntersectionsWithCircle: (state: AppState) => (
    newCircle: SECircle
  ): SEIntersectionReturnType[] => {
    // Avoid creating an intersection where any SEPoint already exists
    const avoidVectors: Vector3[] = [];
    // First add the two parent points of the newLine, if they are new, then
    //  they won't have been added to the state.points array yet so add them first
    avoidVectors.push(newCircle.centerSEPoint.locationVector);
    avoidVectors.push(newCircle.circleSEPoint.locationVector);
    state.sePoints.forEach(pt => avoidVectors.push(pt.locationVector));
    // The intersectionPointList to return
    const intersectionPointList: SEIntersectionReturnType[] = [];
    // Intersect this new circle with all old lines
    state.seLines.forEach((oldLine: SELine) => {
      const intersectionInfo = intersectLineWithCircle(oldLine, newCircle);
      intersectionInfo.forEach((info, index) => {
        if (
          !avoidVectors.some(v => tempVec.subVectors(info.vector, v).isZero())
        ) {
          // info.vector is not on the avoidVectors array, so create an intersection
          const newPt = new NonFreePoint();
          newPt.stylize(DisplayStyle.APPLYTEMPORARYVARIABLES);
          newPt.adjustSize();
          const newSEIntersectionPt = new SEIntersectionPoint(
            newPt,
            oldLine,
            newCircle,
            index,
            false
          );
          newSEIntersectionPt.locationVector = info.vector;
          newSEIntersectionPt.exists = info.exists;
          intersectionPointList.push({
            SEIntersectionPoint: newSEIntersectionPt,
            parent1: oldLine,
            parent2: newCircle
          });
        }
      });
    });
    //Intersect this new circle with all old segments
    state.seSegments.forEach((oldSegment: SESegment) => {
      const intersectionInfo = intersectSegmentWithCircle(
        oldSegment,
        newCircle
      );
      intersectionInfo.forEach((info, index) => {
        if (
          !avoidVectors.some(v => tempVec.subVectors(info.vector, v).isZero())
        ) {
          // info.vector is not on the avoidVectors array, so create an intersection
          const newPt = new NonFreePoint();
          newPt.stylize(DisplayStyle.APPLYTEMPORARYVARIABLES);
          newPt.adjustSize();
          const newSEIntersectionPt = new SEIntersectionPoint(
            newPt,
            oldSegment,
            newCircle,
            index,
            false
          );
          newSEIntersectionPt.locationVector = info.vector;
          newSEIntersectionPt.exists = info.exists;
          intersectionPointList.push({
            SEIntersectionPoint: newSEIntersectionPt,
            parent1: oldSegment,
            parent2: newCircle
          });
        }
      });
    });
    //Intersect this new circle with all old circles
    state.seCircles
      .filter((circle: SECircle) => circle.id !== newCircle.id) // ignore self
      .forEach((oldCircle: SECircle) => {
        const intersectionInfo = intersectCircles(
          oldCircle.centerSEPoint.locationVector,
          oldCircle.circleRadius,
          newCircle.centerSEPoint.locationVector,
          newCircle.circleRadius
        );
        intersectionInfo.forEach((info, index) => {
          if (
            !avoidVectors.some(v => tempVec.subVectors(info.vector, v).isZero())
          ) {
            // info.vector is not on the avoidVectors array, so create an intersection
            const newPt = new NonFreePoint();
            newPt.stylize(DisplayStyle.APPLYTEMPORARYVARIABLES);
            newPt.adjustSize();
            const newSEIntersectionPt = new SEIntersectionPoint(
              newPt,
              oldCircle,
              newCircle,
              index,
              false
            );
            newSEIntersectionPt.locationVector = info.vector;
            newSEIntersectionPt.exists = info.exists;
            intersectionPointList.push({
              SEIntersectionPoint: newSEIntersectionPt,
              parent1: oldCircle,
              parent2: newCircle
            });
          }
        });
      });
    return intersectionPointList;
  },
  /**
   * Create the intersection of two one-dimensional objects
   * Make sure the SENodules are in the correct order: SELines, SESegments, then SECircles.
   * That the (one,two) pair is one of:
   *  (SELine,SELine), (SELine,SESegment), (SELine,SECircle), (SESegment, SESegment),
   *      (SESegment, SECircle), (SECircle, SECircle)
   * If they have the same type put them in alphabetical order.
   * The creation of the intersection objects automatically follows this convention in assigning parents.
   */
  intersectTwoObjects: (state: AppState) => (
    one: SENodule,
    two: SENodule
  ): IntersectionReturnType[] => {
    if (one instanceof SELine) {
      if (two instanceof SELine) return intersectLineWithLine(one, two);
      else if (two instanceof SESegment)
        return intersectLineWithSegment(one, two);
      else if (two instanceof SECircle)
        return intersectLineWithCircle(one, two);
    } else if (one instanceof SESegment) {
      if (two instanceof SESegment)
        return intersectSegmentWithSegment(one, two);
      else if (two instanceof SECircle)
        return intersectSegmentWithCircle(one, two);
    } else if (one instanceof SECircle && two instanceof SECircle)
      return intersectCircles(
        one.centerSEPoint.locationVector,
        one.circleRadius,
        two.centerSEPoint.locationVector,
        two.circleRadius
      );
    throw "Attempted to intersect a non-dimensional object";
  },
  findIntersectionPointsByParent: (state: AppState) => (
    parentNames: string
  ): SEIntersectionPoint[] => {
<<<<<<< HEAD
    return state.points
      .filter(
        p => p instanceof SEIntersectionPoint && p.name.includes(parentNames)
      )
=======
    return state.sePoints
      .filter(p => p instanceof SEIntersectionPoint && p.name.includes(prefix))
>>>>>>> 7f9b8043
      .map(obj => obj as SEIntersectionPoint);
  },
  selectedSENodules: (state: AppState) => (): SENodule[] => {
    return state.selections;
  },
  allSEPoints: (state: AppState) => (): SEPoint[] => {
    return state.sePoints;
  },
  allSECircles: (state: AppState) => (): SECircle[] => {
    return state.seCircles;
  },
  allSESegments: (state: AppState) => (): SESegment[] => {
    return state.seSegments;
  },
  allSELines: (state: AppState) => (): SELine[] => {
    return state.seLines;
  },
  previousActionMode: (state: AppState) => (): { id: string; name: string } => {
    return { id: state.actionMode, name: state.activeToolName };
  },
  // previousZoomMagnificationFactor: (state: AppState) => (): number => {
  //   return state.previousZoomMagnificationFactor;
  // },
  // zoomMagnificationFactor: (state: AppState) => (): number => {
  //   return state.zoomMagnificationFactor;
  // },
  getSENoduleById: (state: AppState) => (id: number): SENodule | undefined => {
    //console.log("All Nodule", state.nodules.length);
    return state.seNodules.find((z: SENodule) => z.id === id);
  }
};<|MERGE_RESOLUTION|>--- conflicted
+++ resolved
@@ -791,15 +791,10 @@
   findIntersectionPointsByParent: (state: AppState) => (
     parentNames: string
   ): SEIntersectionPoint[] => {
-<<<<<<< HEAD
-    return state.points
+    return state.sePoints
       .filter(
         p => p instanceof SEIntersectionPoint && p.name.includes(parentNames)
       )
-=======
-    return state.sePoints
-      .filter(p => p instanceof SEIntersectionPoint && p.name.includes(prefix))
->>>>>>> 7f9b8043
       .map(obj => obj as SEIntersectionPoint);
   },
   selectedSENodules: (state: AppState) => (): SENodule[] => {
