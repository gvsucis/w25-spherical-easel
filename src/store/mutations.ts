import { AppState, SEOneDimensional } from "@/types";
import Two from "two.js";
import { SEPoint } from "@/models/SEPoint";
import { Matrix4 } from "three";
import { SESegment } from "@/models/SESegment";
import { SECircle } from "@/models/SECircle";
import { RotationVisitor } from "@/visitors/RotationVisitor";
import { PointMoverVisitor } from "@/visitors/PointMoverVisitor";
import { SELine } from "@/models/SELine";
import { SENodule } from "@/models/SENodule";
import { Vector3 } from "three";
import { StyleOptions } from "@/types/Styles";
import { LineNormalVisitor } from "@/visitors/LineNormalVisitor";
import { SegmentNormalArcLengthVisitor } from "@/visitors/SegmentNormalArcLengthVisitor";
import { UpdateMode, UpdateStateType } from "@/types";
import Nodule, { DisplayStyle } from "@/plottables/Nodule";
import { SEMeasurement } from "@/models/SEMeasurement";
import { SECalculation } from "@/models/SECalculation";
import SETTINGS from "@/global-settings";

// const tmpMatrix = new Matrix4();

//#region appState
export const initialState: AppState = {
  // AppState is a type defined in @/types/index.ts
  sphereRadius: 0, // Is this needed? TODO: remove?
  actionMode: "rotate", // The action mode of the Sphere Canvas
  previousActionMode: "rotate", // The previous action mode
  activeToolName: "", // The active tool for handling user mouse input
  previousActiveToolName: "", // The active tool for handling user mouse input
  zoomMagnificationFactor: 1, // The CSSTransform magnification factor
  previousZoomMagnificationFactor: 1, // The previous CSSTransform magnification factor
  zoomTranslation: [0, 0], // The CSSTransform translation vector
  seNodules: [], // An array of all SENodules
  selections: [], // An array of selected SENodules
  layers: [], // An array of Two.Group pointer to the layers in the twoInstance
  sePoints: [], // An array of all SEPoints
  seLines: [], // An array of all SELines
  seSegments: [], // An array of all SESegments
  seCircles: [], // An array of all SECircles
  temporaryNodules: [], // An array of all Nodules that are temporary - created by the handlers.
  intersections: [],
  measurements: [],
<<<<<<< HEAD
  calculations: []
=======
  calculations: [],
  initialStyleStates: [],
  defaultStyleStates: [],
  initialBackStyleContrast: SETTINGS.style.backStyleContrast,
>>>>>>> 02bb4344
};
//#endregion appState

const rotationVisitor = new RotationVisitor();
const pointMoverVisitor = new PointMoverVisitor();
const lineNormalVisitor = new LineNormalVisitor();
const segmentNormalArcLengthVisitor = new SegmentNormalArcLengthVisitor();

export default {
  init(state: AppState): void {
    state.actionMode = "";
    state.activeToolName = "";
    // Do not clear the layers array!
    state.seNodules.clear();
    state.sePoints.clear();
    state.seLines.clear();
    state.seSegments.clear();
    state.seCircles.clear();
    state.selections.clear();
    state.intersections.clear();
    state.measurements.clear();
    state.calculations.clear();
    state.initialStyleStates.clear();
    state.defaultStyleStates.clear();
    //state.temporaryNodules.clear(); // Do not clear the temporaryNodules array
    // because the constructors of the tools (handlers) place the temporary Nodules
    // in this array *before* the this.init is called in App.vue mount.
  },
  setLayers(state: AppState, layers: Two.Group[]): void {
    state.layers = layers;
  },
  setSphereRadius(state: AppState, radius: number): void {
    state.sphereRadius = radius;
  },
  setActionMode(state: AppState, mode: { id: string; name: string }): void {
    // zoomFit is a one-off tool, so the previousActionMode should never be "zoomFit" (avoid infinite loops too!)
    if (state.actionMode != "zoomFit") {
      state.previousActionMode = state.actionMode;
      state.previousActiveToolName = state.activeToolName;
    }
    state.actionMode = mode.id;
    state.activeToolName = mode.name;
  },

  revertActionMode(state: AppState): void {
    state.actionMode = state.previousActionMode;
    state.activeToolName = state.previousActiveToolName;
  },
  setZoomMagnificationFactor(state: AppState, mag: number): void {
    state.previousZoomMagnificationFactor = state.zoomMagnificationFactor;
    state.zoomMagnificationFactor = mag;
  },
  setZoomTranslation(state: AppState, vec: number[]): void {
    for (let i = 0; i < 2; i++) {
      state.zoomTranslation[i] = vec[i];
    }
  },
  //#region addPoint
  addPoint(state: AppState, point: SEPoint): void {
    state.sePoints.push(point);
    state.seNodules.push(point);
    point.ref.addToLayers(state.layers);
  },
  //#endregion addPoint
  removePoint(state: AppState, pointId: number): void {
    const pos = state.sePoints.findIndex(x => x.id === pointId);
    const pos2 = state.seNodules.findIndex(x => x.id === pointId);
    if (pos >= 0) {
      const victimPoint = state.sePoints[pos];
      state.sePoints.splice(pos, 1);
      state.seNodules.splice(pos2, 1);
      // Remove the associated plottable (Nodule) object from being rendered
      victimPoint.ref.removeFromLayers();
    }
  },
  addLine(state: AppState, line: SELine): void {
    state.seLines.push(line);
    state.seNodules.push(line);
    line.ref.addToLayers(state.layers);
  },
  removeLine(state: AppState, lineId: number): void {
    const pos = state.seLines.findIndex(x => x.id === lineId);
    const pos2 = state.seNodules.findIndex(x => x.id === lineId);
    if (pos >= 0) {
      /* victim line is found */
      const victimLine = state.seLines[pos];
      victimLine.ref.removeFromLayers();
      state.seLines.splice(pos, 1); // Remove the line from the list
      state.seNodules.splice(pos2, 1);
    }
  },
  addSegment(state: AppState, segment: SESegment): void {
    state.seSegments.push(segment);
    state.seNodules.push(segment);
    segment.ref.addToLayers(state.layers);
  },
  removeSegment(state: AppState, segId: number): void {
    const pos = state.seSegments.findIndex(x => x.id === segId);
    const pos2 = state.seNodules.findIndex(x => x.id === segId);
    if (pos >= 0) {
      const victimSegment = state.seSegments[pos];
      victimSegment.ref.removeFromLayers();
      state.seSegments.splice(pos, 1);
      state.seNodules.splice(pos2, 1);
    }
  },
  addCircle(state: AppState, circle: SECircle): void {
    state.seCircles.push(circle);
    state.seNodules.push(circle);
    circle.ref.addToLayers(state.layers);
  },
  removeCircle(state: AppState, circleId: number): void {
    const circlePos = state.seCircles.findIndex(x => x.id === circleId);
    const pos2 = state.seNodules.findIndex(x => x.id === circleId);
    if (circlePos >= 0) {
      /* victim line is found */
      const victimCircle: SECircle = state.seCircles[circlePos];
      victimCircle.ref.removeFromLayers();
      // victimCircle.removeSelfSafely();
      state.seCircles.splice(circlePos, 1); // Remove the line from the list
      state.seNodules.splice(pos2, 1);
    }
  },
  // These are added to the store so that I can update the size of the temporary objects when there is a resize event.
  addTemporaryNodule(state: AppState, nodule: Nodule): void {
    state.temporaryNodules.push(nodule);
  },
  // The temporary nodules are added to the store when a handler is constructed, when are they removed? Do I need a removeTemporaryNodule?
  //#region rotateSphere
  rotateSphere(state: AppState, rotationMat: Matrix4): void {
    rotationVisitor.setTransform(rotationMat);
    state.sePoints.forEach((p: SEPoint) => {
      p.accept(rotationVisitor);
    });
  },
  //#endregion rotateSphere
  movePoint(
    state: AppState,
    move: { pointId: number; location: Vector3 }
  ): void {
    pointMoverVisitor.setNewLocation(move.location);
    const pos = state.sePoints.findIndex(x => x.id === move.pointId);
    state.sePoints[pos].accept(pointMoverVisitor);
  },
  changeLineNormalVector(
    state: AppState,
    change: { lineId: number; normal: Vector3 }
  ): void {
    lineNormalVisitor.setNewNormal(change.normal);
    const pos = state.seLines.findIndex(x => x.id === change.lineId);
    if (pos >= 0) state.seLines[pos].accept(lineNormalVisitor);
  },
  changeSegmentNormalVectorArcLength(
    state: AppState,
    change: { segmentId: number; normal: Vector3; arcLength: number }
  ): void {
    segmentNormalArcLengthVisitor.setNewNormal(change.normal);
    segmentNormalArcLengthVisitor.setNewArcLength(change.arcLength);
    const pos = state.seSegments.findIndex(x => x.id === change.segmentId);
    if (pos >= 0) state.seSegments[pos].accept(segmentNormalArcLengthVisitor);
  },
  setSelectedSENodules(state: AppState, payload: SENodule[]): void {
    state.selections.splice(0);
    state.selections.push(...payload);
  },
  // Update the display of all free SEPoints to update the entire display
  updateDisplay(state: AppState): void {
    state.seNodules
      .filter(obj => obj.isFreePoint())
      .forEach(obj => {
        // First mark the kids out of date so that the update method does a topological sort
        obj.markKidsOutOfDate();
        obj.update({ mode: UpdateMode.DisplayOnly, stateArray: [] });
      });
  },
  changeStyle(
    state: AppState,
    {
      selected, // The selected SENodules that this change applies to, passing this as a argument allows styling to be undone.
      payload
    }: {
      selected: SENodule[];
      payload: StyleOptions;
    }
  ): void {
    const opt: any = {
      front: payload.front,
      strokeWidthPercent: payload.strokeWidthPercent,
      strokeColor: payload.strokeColor,
      fillColor: payload.fillColor,
      dashArray: payload.dashArray,
      opacity: payload.opacity,
      dynamicBackStyle: payload.dynamicBackStyle,
      pointRadiusPercent: payload.pointRadiusPercent
    };
    if (
      payload.backStyleContrast &&
      payload.backStyleContrast != Nodule.getBackStyleContrast()
    ) {
      // Update all Nodules because more than just the selected nodules depend on the backStyleContrast
      Nodule.setBackStyleContrast(payload.backStyleContrast);
      state.seNodules.forEach((n: SENodule) => {
        n.ref?.stylize(DisplayStyle.APPLYCURRENTVARIABLES);
      });
    }
    selected.forEach((n: SENodule) => {
      n.ref?.updateStyle(opt as StyleOptions);
    });
  },
  addMeasurement(state: AppState, measurement: SEMeasurement): void {
    state.measurements.push(measurement);
    state.seNodules.push(measurement);
  },
  removeMeasurement(state: AppState, measId: number): void {
    const pos = state.measurements.findIndex(x => x.id === measId);
    const pos2 = state.seNodules.findIndex(x => x.id === measId);
    if (pos >= 0) {
      // const victimSegment = state.measurements[pos];
      state.measurements.splice(pos, 1);
      state.seNodules.splice(pos2, 1);
    }
  },
  addCalculation(state: AppState, calc: SECalculation): void {
    // TODO: should we also push it to state.nodules?
    // state.nodules.push(calc);
    state.calculations.push(calc);
  },
  removeCalculation(state: AppState, calcId: number): void {
    const pos = state.calculations.findIndex(c => c.id === calcId);
    // const pos2 = state.nodules.findIndex(x => x.id === calcId);
    if (pos >= 0) {
      state.calculations.splice(pos, 1);
      // state.nodules.splice(pos2, 1);
    }
<<<<<<< HEAD
  }
=======
  },
  setStyleState(
    state: AppState,
    {
      selected, // The selected SENodules that this change applies to, passing this as a argument allows styling to be undone.
      backContrast,
    }: {
      selected: SENodule[];
      backContrast: number;
    }
  ): void {
    state.initialStyleStates.clear();
    state.defaultStyleStates.clear();
    selected.forEach((seNodule) => {
      // The first half is the front style settings, the second half the back
      state.initialStyleStates.push(
        seNodule.ref.currentStyleState(SETTINGS.style.frontFace)
      );
      state.defaultStyleStates.push(
        seNodule.ref.defaultStyleState(SETTINGS.style.frontFace)
      );
    });
    selected.forEach((seNodule) => {
      state.initialStyleStates.push(
        seNodule.ref.currentStyleState(SETTINGS.style.backFace)
      );
      state.defaultStyleStates.push(
        seNodule.ref.defaultStyleState(SETTINGS.style.backFace)
      );
    });
    state.initialBackStyleContrast = backContrast;
  },
>>>>>>> 02bb4344
};<|MERGE_RESOLUTION|>--- conflicted
+++ resolved
@@ -41,14 +41,10 @@
   temporaryNodules: [], // An array of all Nodules that are temporary - created by the handlers.
   intersections: [],
   measurements: [],
-<<<<<<< HEAD
-  calculations: []
-=======
   calculations: [],
   initialStyleStates: [],
   defaultStyleStates: [],
-  initialBackStyleContrast: SETTINGS.style.backStyleContrast,
->>>>>>> 02bb4344
+  initialBackStyleContrast: SETTINGS.style.backStyleContrast
 };
 //#endregion appState
 
@@ -283,15 +279,12 @@
       state.calculations.splice(pos, 1);
       // state.nodules.splice(pos2, 1);
     }
-<<<<<<< HEAD
-  }
-=======
   },
   setStyleState(
     state: AppState,
     {
       selected, // The selected SENodules that this change applies to, passing this as a argument allows styling to be undone.
-      backContrast,
+      backContrast
     }: {
       selected: SENodule[];
       backContrast: number;
@@ -299,24 +292,27 @@
   ): void {
     state.initialStyleStates.clear();
     state.defaultStyleStates.clear();
-    selected.forEach((seNodule) => {
+    selected.forEach(seNodule => {
       // The first half is the front style settings, the second half the back
-      state.initialStyleStates.push(
-        seNodule.ref.currentStyleState(SETTINGS.style.frontFace)
-      );
-      state.defaultStyleStates.push(
-        seNodule.ref.defaultStyleState(SETTINGS.style.frontFace)
-      );
+      if (seNodule.ref) {
+        state.initialStyleStates.push(
+          seNodule.ref.currentStyleState(SETTINGS.style.frontFace)
+        );
+        state.defaultStyleStates.push(
+          seNodule.ref.defaultStyleState(SETTINGS.style.frontFace)
+        );
+      }
     });
-    selected.forEach((seNodule) => {
-      state.initialStyleStates.push(
-        seNodule.ref.currentStyleState(SETTINGS.style.backFace)
-      );
-      state.defaultStyleStates.push(
-        seNodule.ref.defaultStyleState(SETTINGS.style.backFace)
-      );
+    selected.forEach(seNodule => {
+      if (seNodule.ref) {
+        state.initialStyleStates.push(
+          seNodule.ref.currentStyleState(SETTINGS.style.backFace)
+        );
+        state.defaultStyleStates.push(
+          seNodule.ref.defaultStyleState(SETTINGS.style.backFace)
+        );
+      }
     });
     state.initialBackStyleContrast = backContrast;
-  },
->>>>>>> 02bb4344
+  }
 };