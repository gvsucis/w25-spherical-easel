import { AppState, Labelable } from "@/types";
import Two from "two.js";
import { SEPoint } from "@/models/SEPoint";
import { SESegment } from "@/models/SESegment";
import { SECircle } from "@/models/SECircle";
import { RotationVisitor } from "@/visitors/RotationVisitor";
import { PointMoverVisitor } from "@/visitors/PointMoverVisitor";
import { LabelMoverVisitor } from "@/visitors/LabelMoverVisitor";
import { SELine } from "@/models/SELine";
import { SELabel } from "@/models/SELabel";
import { SENodule } from "@/models/SENodule";
import { Vector3, Matrix4 } from "three";
import { StyleOptions, StyleEditPanels } from "@/types/Styles";
import { LineNormalVisitor } from "@/visitors/LineNormalVisitor";
import { SegmentNormalArcLengthVisitor } from "@/visitors/SegmentNormalArcLengthVisitor";
import { UpdateMode } from "@/types";
import Nodule, { DisplayStyle } from "@/plottables/Nodule";
import SETTINGS from "@/global-settings";
import { SEExpression } from "@/models/SEExpression";
import { SEAngleMarker } from "@/models/SEAngleMarker";

const tmpMatrix = new Matrix4();
//const tmpVector = new Vector3();

//#region appState
export const initialState: AppState = {
  // AppState is a type defined in @/types/index.ts
  sphereRadius: 0, // Is this needed? TODO: remove?
  actionMode: "rotate", // The action mode of the Sphere Canvas
  previousActionMode: "rotate", // The previous action mode
  activeToolName: "", // The active tool for handling user mouse input
  previousActiveToolName: "", // The active tool for handling user mouse input
  zoomMagnificationFactor: 1, // The CSSTransform magnification factor
  previousZoomMagnificationFactor: 1, // The previous CSSTransform magnification factor
  zoomTranslation: [0, 0], // The CSSTransform translation vector
  canvasWidth: 0, //A temporary canvas width;
  seNodules: [], // An array of all SENodules
  selections: [], // An array of selected SENodules
  oldStyleSelections: [], // An array of previous selected SENodules
  layers: [], // An array of Two.Group pointer to the layers in the twoInstance
  sePoints: [], // An array of all SEPoints
  seLines: [], // An array of all SELines
  seSegments: [], // An array of all SESegments
  seCircles: [], // An array of all SECircles
  seAngleMarkers: [], // An array of all SEAngleMarkers
  seLabels: [], // An array of all SELabels
  temporaryNodules: [], // An array of all Nodules that are temporary - created by the handlers.
  intersections: [],
  // measurements: [],
  expressions: [],
  initialStyleStates: [],
  defaultStyleStates: [],
  styleSavedFromPanel: StyleEditPanels.Label,
  initialBackStyleContrast: SETTINGS.style.backStyleContrast,
<<<<<<< HEAD
  useLabelMode: false,
  inverseTotalRotationMatrix: new Matrix4(), //initially the identity. The composition of all the inverses of the rotation matrices applied to the sphere
  svgCanvas: null,
  hasUnsavedNodules: false
=======
  inverseTotalRotationMatrix: new Matrix4() //initially the identity. The composition of all the inverses of the rotation matrices applied to the sphere
>>>>>>> a59a4624
};
//#endregion appState

const rotationVisitor = new RotationVisitor();
const pointMoverVisitor = new PointMoverVisitor();
const labelMoverVisitor = new LabelMoverVisitor();
const lineNormalVisitor = new LineNormalVisitor();
const segmentNormalArcLengthVisitor = new SegmentNormalArcLengthVisitor();

export default {
  init(state: AppState): void {
    state.actionMode = "";
    state.activeToolName = "";
    // Do not clear the layers array!
<<<<<<< HEAD
    // Replace clear() with splice(0). Since clear() is an extension function
    // Update to these arrays are not automatically picked up by VueJS
    state.seNodules.splice(0);
    state.sePoints.splice(0);
    state.seLines.splice(0);
    state.seSegments.splice(0);
    state.seCircles.splice(0);
    state.seAngleMarkers.splice(0);
    state.seLabels.splice(0);
    state.selections.splice(0);
    state.intersections.splice(0);
    state.expressions.splice(0);
    state.initialStyleStates.splice(0);
    state.defaultStyleStates.splice(0);
    state.hasUnsavedNodules = false;
=======
    state.seNodules.clear();
    state.sePoints.clear();
    state.seLines.clear();
    state.seSegments.clear();
    state.seCircles.clear();
    state.seAngleMarkers.clear();
    state.seLabels.clear();
    state.selections.clear();
    state.oldStyleSelections.splice(0);
    state.intersections.clear();
    state.expressions.clear();
    state.initialStyleStates.clear();
    state.defaultStyleStates.clear();
>>>>>>> a59a4624
    //state.temporaryNodules.clear(); // Do not clear the temporaryNodules array
    // because the constructors of the tools (handlers) place the temporary Nodules
    // in this array *before* the this.init is called in App.vue mount.
  },
  setCanvas(state: AppState, c: HTMLDivElement): void {
    state.svgCanvas = c;
  },
  setLayers(state: AppState, layers: Two.Group[]): void {
    state.layers = layers;
  },
  setSphereRadius(state: AppState, radius: number): void {
    state.sphereRadius = radius;
  },
  setActionMode(state: AppState, mode: { id: string; name: string }): void {
    // zoomFit is a one-off tool, so the previousActionMode should never be "zoomFit" (avoid infinite loops too!)
    if (state.actionMode != "zoomFit") {
      state.previousActionMode = state.actionMode;
      state.previousActiveToolName = state.activeToolName;
    }
    state.actionMode = mode.id;
    state.activeToolName = mode.name;
  },

  revertActionMode(state: AppState): void {
    state.actionMode = state.previousActionMode;
    state.activeToolName = state.previousActiveToolName;
  },
  setZoomMagnificationFactor(state: AppState, mag: number): void {
    state.previousZoomMagnificationFactor = state.zoomMagnificationFactor;
    state.zoomMagnificationFactor = mag;
  },
  setZoomTranslation(state: AppState, vec: number[]): void {
    for (let i = 0; i < 2; i++) {
      state.zoomTranslation[i] = vec[i];
    }
  },

  //#region addPoint
  addPoint(state: AppState, point: SEPoint): void {
    state.sePoints.push(point);
    state.seNodules.push(point);
    point.ref.addToLayers(state.layers);
    state.hasUnsavedNodules = true;
  },
  //#endregion addPoint
  removeAllFromLayers(state: AppState): void {
    state.seAngleMarkers.forEach((x: SEAngleMarker) =>
      x.ref.removeFromLayers()
    );
    state.seCircles.forEach((x: SECircle) => x.ref.removeFromLayers());
    state.seLabels.forEach((x: SELabel) =>
      x.ref.removeFromLayers(state.layers)
    );
    state.seLines.forEach((x: SELine) => x.ref.removeFromLayers());
    state.sePoints.forEach((x: SEPoint) => x.ref.removeFromLayers());
    state.seSegments.forEach((x: SESegment) => x.ref.removeFromLayers());
  },
  removePoint(state: AppState, pointId: number): void {
    const pos = state.sePoints.findIndex(x => x.id === pointId);
    const pos2 = state.seNodules.findIndex(x => x.id === pointId);
    if (pos >= 0) {
      const victimPoint = state.sePoints[pos];
      state.sePoints.splice(pos, 1);
      state.seNodules.splice(pos2, 1);
      // Remove the associated plottable (Nodule) object from being rendered
      victimPoint.ref.removeFromLayers();
      state.hasUnsavedNodules = true;
    }
  },
  addLabel(state: AppState, label: SELabel): void {
    state.seLabels.push(label);
    state.seNodules.push(label);
    label.ref.addToLayers(state.layers);
    state.hasUnsavedNodules = true;
  },
  removeLabel(state: AppState, labelId: number): void {
    const pos = state.seLabels.findIndex(x => x.id === labelId);
    const pos2 = state.seNodules.findIndex(x => x.id === labelId);
    if (pos >= 0) {
      const victimLabel = state.seLabels[pos];
      state.seLabels.splice(pos, 1);
      state.seNodules.splice(pos2, 1);
      // Remove the associated plottable (Nodule) object from being rendered
      victimLabel.ref.removeFromLayers(state.layers);
      state.hasUnsavedNodules = true;
    }
  },
  addLine(state: AppState, line: SELine): void {
    state.seLines.push(line);
    state.seNodules.push(line);
    line.ref.addToLayers(state.layers);
    state.hasUnsavedNodules = true;
  },
  removeLine(state: AppState, lineId: number): void {
    const pos = state.seLines.findIndex(x => x.id === lineId);
    const pos2 = state.seNodules.findIndex(x => x.id === lineId);
    if (pos >= 0) {
      /* victim line is found */
      const victimLine = state.seLines[pos];
      victimLine.ref.removeFromLayers();
      state.seLines.splice(pos, 1); // Remove the line from the list
      state.seNodules.splice(pos2, 1);
      state.hasUnsavedNodules = true;
    }
  },
  addSegment(state: AppState, segment: SESegment): void {
    state.seSegments.push(segment);
    state.seNodules.push(segment);
    segment.ref.addToLayers(state.layers);
    state.hasUnsavedNodules = true;
  },
  removeSegment(state: AppState, segId: number): void {
    const pos = state.seSegments.findIndex(x => x.id === segId);
    const pos2 = state.seNodules.findIndex(x => x.id === segId);
    if (pos >= 0) {
      const victimSegment = state.seSegments[pos];
      victimSegment.ref.removeFromLayers();
      state.seSegments.splice(pos, 1);
      state.seNodules.splice(pos2, 1);
      state.hasUnsavedNodules = true;
    }
  },
  addCircle(state: AppState, circle: SECircle): void {
    state.seCircles.push(circle);
    state.seNodules.push(circle);
    circle.ref.addToLayers(state.layers);
    state.hasUnsavedNodules = true;
  },
  removeCircle(state: AppState, circleId: number): void {
    const circlePos = state.seCircles.findIndex(x => x.id === circleId);
    const pos2 = state.seNodules.findIndex(x => x.id === circleId);
    if (circlePos >= 0) {
      /* victim line is found */
      const victimCircle: SECircle = state.seCircles[circlePos];
      victimCircle.ref.removeFromLayers();
      // victimCircle.removeSelfSafely();
      state.seCircles.splice(circlePos, 1); // Remove the circle from the list
      state.seNodules.splice(pos2, 1);
      state.hasUnsavedNodules = true;
    }
  },
  addAngleMarkerAndExpression(
    state: AppState,
    angleMarker: SEAngleMarker
  ): void {
    state.expressions.push(angleMarker);
    state.seAngleMarkers.push(angleMarker);
    state.seNodules.push(angleMarker);
    angleMarker.ref.addToLayers(state.layers);
    state.hasUnsavedNodules = true;
  },
  removeAngleMarkerAndExpression(state: AppState, angleMarkerId: number): void {
    const angleMarkerPos = state.seAngleMarkers.findIndex(
      x => x.id === angleMarkerId
    );
    const pos2 = state.seNodules.findIndex(x => x.id === angleMarkerId);
    const pos3 = state.expressions.findIndex(x => x.id === angleMarkerId);
    if (angleMarkerPos >= 0) {
      /* victim angleMarker is found */
      const victimAngleMarker: SEAngleMarker =
        state.seAngleMarkers[angleMarkerPos];
      victimAngleMarker.ref.removeFromLayers();
      // victimCircle.removeSelfSafely();
      state.seAngleMarkers.splice(angleMarkerPos, 1); // Remove the angleMarker from the list
      state.seNodules.splice(pos2, 1);
      state.expressions.splice(pos3, 1);
      state.hasUnsavedNodules = true;
    }
  },
  addExpression(state: AppState, measurement: SEExpression): void {
    state.expressions.push(measurement);
    state.seNodules.push(measurement);
    state.hasUnsavedNodules = true;
  },
  removeExpression(state: AppState, measId: number): void {
    const pos = state.expressions.findIndex(x => x.id === measId);
    const pos2 = state.seNodules.findIndex(x => x.id === measId);
    if (pos >= 0) {
      // const victimSegment = state.measurements[pos];
      state.expressions.splice(pos, 1);
      state.seNodules.splice(pos2, 1);
      state.hasUnsavedNodules = true;
    }
  },
  // These are added to the store so that I can update the size of the temporary objects when there is a resize event.
  addTemporaryNodule(state: AppState, nodule: Nodule): void {
    state.temporaryNodules.push(nodule);
  },
  // The temporary nodules are added to the store when a handler is constructed, when are they removed? Do I need a removeTemporaryNodule?
  //#region rotateSphere
  rotateSphere(state: AppState, rotationMat: Matrix4): void {
    // Update the inverseTotalRotationMatrix. We have a new rotationMat which is transforming by
    //   rotationMat*oldTotalRotationMatrix * VEC
    // so to undo that action we find the inverse which is
    //  inverseTotalRotationMatrix*(inverse of rotationMat)
    tmpMatrix.copy(rotationMat);
    state.inverseTotalRotationMatrix.multiply(tmpMatrix.getInverse(tmpMatrix));
    rotationVisitor.setTransform(rotationMat);
    // apply the rotation to the line, segments, labels, then points.
    state.seLines.forEach((m: SELine) => {
      m.accept(rotationVisitor); // Does no updating of the display
    });
    state.seSegments.forEach((s: SESegment) => {
      s.accept(rotationVisitor); // Does no updating of the display
    });
    state.seLabels.forEach((l: SELabel) => {
      l.accept(rotationVisitor); // Does no updating of the display
    });
    state.sePoints.forEach((p: SEPoint) => {
      p.accept(rotationVisitor); // Does no updating of the display
    });
    // now do the update of the free points so that display is correct
    state.sePoints.forEach((p: SEPoint) => {
      if (p.isFreeToMove()) {
        p.markKidsOutOfDate(); // so this does a topological sort and update is only executed once on each point
        p.update({ mode: UpdateMode.DisplayOnly, stateArray: [] });
      }
    });
  },
  //#endregion rotateSphere
  movePoint(
    state: AppState,
    move: { pointId: number; location: Vector3 }
  ): void {
    pointMoverVisitor.setNewLocation(move.location);
    const pos = state.sePoints.findIndex(x => x.id === move.pointId);
    state.sePoints[pos].accept(pointMoverVisitor);
  },
  moveLabel(
    state: AppState,
    move: { labelId: number; location: Vector3 }
  ): void {
    labelMoverVisitor.setNewLocation(move.location);
    const pos = state.seLabels.findIndex(x => x.id === move.labelId);
    state.seLabels[pos].accept(labelMoverVisitor);
  },
  changeLineNormalVector(
    state: AppState,
    change: { lineId: number; normal: Vector3 }
  ): void {
    lineNormalVisitor.setNewNormal(change.normal);
    const pos = state.seLines.findIndex(x => x.id === change.lineId);
    if (pos >= 0) state.seLines[pos].accept(lineNormalVisitor);
  },
  changeSegmentNormalVectorArcLength(
    state: AppState,
    change: { segmentId: number; normal: Vector3; arcLength: number }
  ): void {
    segmentNormalArcLengthVisitor.setNewNormal(change.normal);
    segmentNormalArcLengthVisitor.setNewArcLength(change.arcLength);
    const pos = state.seSegments.findIndex(x => x.id === change.segmentId);
    if (pos >= 0) state.seSegments[pos].accept(segmentNormalArcLengthVisitor);
  },
  setSelectedSENodules(state: AppState, payload: SENodule[]): void {
    //reset the glowing color to usual
    state.selections.forEach(n => {
      n.ref?.setSelectedColoring(false);
    });
    state.selections.splice(0);
    state.selections.push(...payload);
    //set the glowing color to selected
    state.selections.forEach(n => {
      n.ref?.setSelectedColoring(true);
    });
  },

  // Update the display of all free SEPoints to update the entire display
  updateDisplay(state: AppState): void {
    state.seNodules
      .filter(obj => obj.isFreePoint())
      .forEach(obj => {
        // First mark the kids out of date so that the update method does a topological sort
        obj.markKidsOutOfDate();
        obj.update({ mode: UpdateMode.DisplayOnly, stateArray: [] });
      });
  },
  unglowAllSENodules(state: AppState): void {
    state.seNodules.forEach((p: SENodule) => {
      if (!p.selected) {
        p.glowing = false;
      }
    });
  },
  // This is the previous set of nodes that was selected
  // If created from the LabelPanel they are all SSELabels (So we can't justs copy selections before updating it)
  setOldStyleSelection(state: AppState, payload: SENodule[]): void {
    state.oldStyleSelections.splice(0);
    state.oldStyleSelections.push(...payload);
  },

  setSavedFromPanel(state: AppState, panel: StyleEditPanels): void {
    state.styleSavedFromPanel = panel;
  },

  changeStyle(
    state: AppState,
    {
      selected, // The selected SENodules that this change applies to, passing this as a argument allows styling to be undone.
      payload
    }: {
      selected: SENodule[];
      payload: StyleOptions;
    }
  ): void {
    const opt: StyleOptions = {
      panel: payload.panel,
      strokeWidthPercent: payload.strokeWidthPercent,
      strokeColor: payload.strokeColor,
      fillColor: payload.fillColor,
      dashArray: payload.dashArray,
      dynamicBackStyle: payload.dynamicBackStyle,
      pointRadiusPercent: payload.pointRadiusPercent,
      labelTextStyle: payload.labelTextStyle,
      labelTextFamily: payload.labelTextFamily,
      labelTextDecoration: payload.labelTextDecoration,
      labelTextRotation: payload.labelTextRotation,
      labelTextScalePercent: payload.labelTextScalePercent,
      labelDisplayText: payload.labelDisplayText,
      labelDisplayCaption: payload.labelDisplayCaption,
      labelDisplayMode: payload.labelDisplayMode,
      labelVisibility: payload.labelVisibility,
      labelFrontFillColor: payload.labelFrontFillColor,
      labelBackFillColor: payload.labelBackFillColor,
      objectVisibility: payload.objectVisibility
    };
    if (
      payload.backStyleContrast &&
      payload.backStyleContrast != Nodule.getBackStyleContrast()
    ) {
      // Update all Nodules because more than just the selected nodules depend on the backStyleContrast
      Nodule.setBackStyleContrast(payload.backStyleContrast);
      state.seNodules.forEach((n: SENodule) => {
        n.ref?.stylize(DisplayStyle.ApplyCurrentVariables);
      });
    }
    selected.forEach((n: SENodule) => {
      n.ref?.updateStyle(opt);
      if (opt.pointRadiusPercent !== undefined) {
        // if the point radius Percent changes then this can effects the label location so run update
        n.update({ mode: UpdateMode.DisplayOnly, stateArray: [] });
      }
    });
  },

  // addCalculation(state: AppState, calc: SECalculation): void {
  //   // TODO: should we also push it to state.nodules?
  //   // state.nodules.push(calc);
  //   state.calculations.push(calc);
  // },
  // removeCalculation(state: AppState, calcId: number): void {
  //   const pos = state.calculations.findIndex(c => c.id === calcId);
  //   // const pos2 = state.nodules.findIndex(x => x.id === calcId);
  //   if (pos >= 0) {
  //     state.calculations.splice(pos, 1);
  //     // state.nodules.splice(pos2, 1);
  //   }
  // },
  recordStyleState(
    state: AppState,
    {
      selected, // The selected SENodules that this change applies to, passing this as a argument allows styling to be undone.
      backContrast
    }: {
      selected: SENodule[];
      backContrast: number;
    }
  ): void {
    state.initialStyleStates.splice(0);
    state.defaultStyleStates.splice(0);
    //  console.log("record style selected", selected);
    selected.forEach(seNodule => {
      // The first third is the front style settings, the second third is the back, the final third are the corresponding labels
      if (seNodule.ref) {
        state.initialStyleStates.push(
          seNodule.ref.currentStyleState(StyleEditPanels.Front)
        );
        state.defaultStyleStates.push(
          seNodule.ref.defaultStyleState(StyleEditPanels.Front)
        );
      }
    });
    selected.forEach(seNodule => {
      // The first third is the front style settings, the second third is the back, the final third are the corresponding labels
      if (seNodule.ref !== undefined) {
        state.initialStyleStates.push(
          seNodule.ref.currentStyleState(StyleEditPanels.Back)
        );
        state.defaultStyleStates.push(
          seNodule.ref.defaultStyleState(StyleEditPanels.Back)
        );
      }
    });
    selected.forEach(seNodule => {
      // The first third is the front style settings, the second third is the back, the final third are the corresponding labels
      if (seNodule instanceof SELabel && seNodule.ref !== undefined) {
        state.initialStyleStates.push(
          seNodule.ref.currentStyleState(StyleEditPanels.Label)
        );
        state.defaultStyleStates.push(
          seNodule.ref.defaultStyleState(StyleEditPanels.Label)
        );
      } else {
        const label = ((seNodule as unknown) as Labelable).label;
        if (label !== undefined) {
          state.initialStyleStates.push(
            label.ref.currentStyleState(StyleEditPanels.Label)
          );
          state.defaultStyleStates.push(
            label.ref.defaultStyleState(StyleEditPanels.Label)
          );
        } else {
          throw "Attempted to use the label of an unlabelable SENodule in recordStyleState in mutations.ts";
        }
      }
    });
    state.initialBackStyleContrast = backContrast;
  },
  setCanvasWidth(state: AppState, canvasWidth: number): void {
    state.canvasWidth = canvasWidth;
  },
  clearUnsavedFlag(state: AppState): void {
    state.hasUnsavedNodules = false;
  }
};<|MERGE_RESOLUTION|>--- conflicted
+++ resolved
@@ -52,14 +52,9 @@
   defaultStyleStates: [],
   styleSavedFromPanel: StyleEditPanels.Label,
   initialBackStyleContrast: SETTINGS.style.backStyleContrast,
-<<<<<<< HEAD
-  useLabelMode: false,
   inverseTotalRotationMatrix: new Matrix4(), //initially the identity. The composition of all the inverses of the rotation matrices applied to the sphere
   svgCanvas: null,
   hasUnsavedNodules: false
-=======
-  inverseTotalRotationMatrix: new Matrix4() //initially the identity. The composition of all the inverses of the rotation matrices applied to the sphere
->>>>>>> a59a4624
 };
 //#endregion appState
 
@@ -74,7 +69,6 @@
     state.actionMode = "";
     state.activeToolName = "";
     // Do not clear the layers array!
-<<<<<<< HEAD
     // Replace clear() with splice(0). Since clear() is an extension function
     // Update to these arrays are not automatically picked up by VueJS
     state.seNodules.splice(0);
@@ -90,21 +84,6 @@
     state.initialStyleStates.splice(0);
     state.defaultStyleStates.splice(0);
     state.hasUnsavedNodules = false;
-=======
-    state.seNodules.clear();
-    state.sePoints.clear();
-    state.seLines.clear();
-    state.seSegments.clear();
-    state.seCircles.clear();
-    state.seAngleMarkers.clear();
-    state.seLabels.clear();
-    state.selections.clear();
-    state.oldStyleSelections.splice(0);
-    state.intersections.clear();
-    state.expressions.clear();
-    state.initialStyleStates.clear();
-    state.defaultStyleStates.clear();
->>>>>>> a59a4624
     //state.temporaryNodules.clear(); // Do not clear the temporaryNodules array
     // because the constructors of the tools (handlers) place the temporary Nodules
     // in this array *before* the this.init is called in App.vue mount.
