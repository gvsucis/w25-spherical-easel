--- conflicted
+++ resolved
@@ -95,12 +95,7 @@
           if (pos >= 0) state.points[ePointPos].endOf.splice(pos, 1);
         }
         // Remove it from the sphere
-<<<<<<< HEAD
-        state.sphere?.remove(victimLine.ref);
-        victimLine.ref.highlight();
-=======
         victimLine.ref.remove();
->>>>>>> dd9216d5
 
         state.lines.splice(pos, 1); // Remove the line from the list
       }
