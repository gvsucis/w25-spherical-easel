--- conflicted
+++ resolved
@@ -23,7 +23,6 @@
             <!-- Shortcut icons are placed using absolute positioning. CSS requires
             their parents to have its position set . Use either relative, absolute -->
             <div style="position: relative">
-<<<<<<< HEAD
               <SphereFrame :canvas-size="currentCanvasSize" v-show="svgDataImage.length === 0"/>
               <v-overlay
                 contained
@@ -35,14 +34,6 @@
                   :width="currentCanvasSize" :height="currentCanvasSize"/>
               </v-overlay>
               <div class="anchored top right">
-=======
-              <SphereFrame
-                :canvas-size="currentCanvasSize"
-                v-show="svgDataImage.length === 0" />
-              <!--div
-                class="anchored top right"
-                v-show="svgDataImage.length === 0">
->>>>>>> 6e11d93c
                 <div
                   v-for="(shortcut, index) in topRightShortcuts"
                   :key="index"
