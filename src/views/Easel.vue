<template>
  <split-pane
    split="vertical"
    :min-percent="15"
    :max-percent="35"
    :default-percent="toolboxMinified ? 5 : 20"
    @resize="leftDividerMoved"
  >
    <!-- Use the left page for the toolbox -->
    <template slot="paneL">
<<<<<<< HEAD
      <v-container fill-height>
        <div id="container">
          <v-btn icon @click="minifyToolbox">
            <v-icon v-if="toolboxMinified">mdi-arrow-right</v-icon>
            <v-icon v-else>mdi-arrow-left</v-icon>
          </v-btn>
          <toolbox id="toolbox" ref="toolbox" :minified="toolboxMinified">
          </toolbox>
        </div>
      </v-container>
=======
      <div id="container">
        <v-btn icon @click="minifyToolbox">
          <v-icon v-if="toolboxMinified">mdi-arrow-right</v-icon>
          <v-icon v-else>mdi-arrow-left</v-icon>
        </v-btn>
        <toolbox style="width:100%" ref="toolbox" :minified="toolboxMinified"></toolbox>
      </div>
>>>>>>> 29f54c45
    </template>

    <!-- Use the right pane mainly for the canvas and style panel -->
    <template slot="paneR">
      <!-- 
        When minified, the style panel takes only 5% of the remaining width
        When expanded, it takes 30% of the remaining width
      -->
      <split-pane
        split="vertical"
        @resize="rightDividerMoved"
        :default-percent="stylePanelMinified ? 95 : 70"
      >
        <template slot="paneL">
          <v-container fluid ref="mainPanel">
            <v-row>
              <v-col cols="12">
                <v-row justify="center" class="pb-1">
                  <v-responsive
                    :aspect-ratio="1"
                    :max-height="currentCanvasSize"
                    :max-width="currentCanvasSize"
                    ref="responsiveBox"
                    id="responsiveBox"
                    class="pa-0"
                  >
                    <sphere-frame :canvas-size="currentCanvasSize"></sphere-frame>
                    <div class="anchored top left">
<<<<<<< HEAD
                      <v-tooltip bottom :open-delay="toolTipOpenDelay"
                        :close-delay="toolTipCloseDelay">
=======
                      <!-- <v-btn-toggle
                    v-model="actionMode"
                    @change="switchActionMode"
                    class="mr-2 d-flex flex-wrap accent"
                  >
                    <ToolButton :key="80" :button="buttonList[8]"></ToolButton>
                      </v-btn-toggle>-->
                      <v-tooltip
                        bottom
                        :open-delay="toolTipOpenDelay"
                        :close-delay="toolTipCloseDelay"
                      >
>>>>>>> 29f54c45
                        <!-- TODO:   
                        When not available they should be greyed out (i.e. disabled).-->
                        <template v-slot:activator="{ on }">
                          <v-btn
                            :disabled="!stylePanelMinified || !undoEnabled"
                            icon
                            @click="undoEdit"
                            v-on="on"
                          >
                            <v-icon
                              color="blue"
                              :disabled="!stylePanelMinified || !undoEnabled"
                            >mdi-undo</v-icon>
                          </v-btn>
                        </template>
                        <span>{{ $t("main.UndoLastAction") }}</span>
                      </v-tooltip>
                      <v-tooltip
                        bottom
                        :open-delay="toolTipOpenDelay"
                        :close-delay="toolTipCloseDelay"
                      >
                        <template v-slot:activator="{ on }">
                          <v-btn
                            :disabled="!stylePanelMinified || !redoEnabled"
                            icon
                            @click="redoAction"
                            v-on="on"
                          >
                            <v-icon
                              color="blue"
                              :disabled="!stylePanelMinified || !redoEnabled"
                            >mdi-redo</v-icon>
                          </v-btn>
                        </template>
                        <span>{{ $t("main.RedoLastAction") }}</span>
                      </v-tooltip>
                    </div>
                    <div class="anchored bottom right">
                      <v-tooltip
                        bottom
                        :open-delay="toolTipOpenDelay"
                        :close-delay="toolTipCloseDelay"
                      >
                        <template v-slot:activator="{ on }">
                          <v-btn color="primary" icon tile @click="enableZoomIn" v-on="on">
                            <v-icon>mdi-magnify-plus-outline</v-icon>
                          </v-btn>
                        </template>
                        <span>{{ $t("buttons.PanZoomInToolTipMessage") }}</span>
                      </v-tooltip>
                      <v-tooltip
                        bottom
                        :open-delay="toolTipOpenDelay"
                        :close-delay="toolTipCloseDelay"
                      >
                        <template v-slot:activator="{ on }">
                          <v-btn color="primary" icon tile @click="enableZoomOut" v-on="on">
                            <v-icon>mdi-magnify-minus-outline</v-icon>
                          </v-btn>
                        </template>
                        <span>
                          {{ $t("buttons.PanZoomOutToolTipMessage") }}
                        </span>
                      </v-tooltip>
                      <v-tooltip
                        bottom
                        :open-delay="toolTipOpenDelay"
                        :close-delay="toolTipCloseDelay"
                      >
                        <template v-slot:activator="{ on }">
                          <v-btn color="primary" icon tile @click="enableZoomFit" v-on="on">
                            <v-icon>mdi-magnify-scan</v-icon>
                          </v-btn>
                        </template>
                        <span>
                          {{ $t("buttons.PanZoomOutToolTipMessage") }}
                        </span>
                      </v-tooltip>
                    </div>
                  </v-responsive>
                </v-row>
              </v-col>
            </v-row>
            <v-snackbar
              v-model="displayZoomInToolUseMessage"
              bottom
              left
              :timeout="toolUseMessageDelay"
              :value="displayToolUseMessage"
              multi-line
            >
              <span>
<<<<<<< HEAD
                <strong class="warning--text">
                  {{ $t("buttons.PanZoomInDisplayedName") + ": " }}
                </strong>
=======
                <strong class="warning--text">{{ $t("buttons.PanZoomInDisplayedName") + ": " }}</strong>
>>>>>>> 29f54c45
                {{ $t("buttons.PanZoomInToolUseMessage") }}
              </span>
              <v-btn @click="displayToolUseMessage = false" icon>
                <v-icon color="success">mdi-close</v-icon>
              </v-btn>
            </v-snackbar>

            <v-snackbar
              v-model="displayZoomFitToolUseMessage"
              bottom
              left
              :timeout="toolUseMessageDelay"
              :value="displayToolUseMessage"
              multi-line
            >
              <span>
<<<<<<< HEAD
                <strong class="warning--text">
                  {{ $t("buttons.ZoomFitDisplayedName") + ": " }}
                </strong>
=======
                <strong class="warning--text">{{ $t("buttons.ZoomFitDisplayedName") + ": " }}</strong>
>>>>>>> 29f54c45
                {{ $t("buttons.ZoomFitToolUseMessage") }}
              </span>
              <v-btn @click="displayToolUseMessage = false" icon>
                <v-icon color="success">mdi-close</v-icon>
              </v-btn>
            </v-snackbar>

            <v-snackbar
              v-model="displayZoomOutToolUseMessage"
              bottom
              left
              :timeout="toolUseMessageDelay"
              :value="displayToolUseMessage"
              multi-line
            >
              <span>
<<<<<<< HEAD
                <strong class="warning--text">
                  {{ $t("buttons.PanZoomOutDisplayedName") + ": " }}
                </strong>
=======
                <strong class="warning--text">{{ $t("buttons.PanZoomOutDisplayedName") + ": " }}</strong>
>>>>>>> 29f54c45
                {{ $t("buttons.PanZoomOutToolUseMessage") }}
              </span>
              <v-btn @click="displayToolUseMessage = false" icon>
                <v-icon color="success">mdi-close</v-icon>
              </v-btn>
            </v-snackbar>
          </v-container>
        </template>
        <template slot="paneR">
          <div ref="rightPanel">
            <div>
              <v-btn icon @click="minifyStylePanel">
                <v-icon v-if="stylePanelMinified">mdi-arrow-left</v-icon>
                <v-icon v-else>mdi-arrow-right</v-icon>
              </v-btn>
            </div>
            <style-panel :minified="stylePanelMinified"></style-panel>
          </div>
        </template>
      </split-pane>
    </template>
  </split-pane>
</template>

<script lang="ts">
import VueComponent from "vue";
import { Vue } from "vue-property-decorator";
import SplitPane from "vue-splitpane";
import Component from "vue-class-component";
import Toolbox from "@/components/ToolBox.vue";
import SphereFrame from "@/components/SphereFrame.vue";
/* Import Command so we can use the command paradigm */
import { Command } from "@/commands/Command";
import SETTINGS from "@/global-settings";
import EventBus from "../eventHandlers/EventBus";

import buttonList from "@/components/ToolGroups.vue";
import ToolButton from "@/components/ToolButton.vue";
import StylePanel from "@/components/Style.vue";
import { SECircle } from "../models/SECircle";
import { SESegment } from "../models/SESegment";
import { SEPoint } from "@/models/SEPoint";
import { SELine } from "@/models/SELine";
import Circle from "@/plottables/Circle";
<<<<<<< HEAD
import { State } from "vuex-class";
import { SENodule } from "../models/SENodule";
=======
import Point from "@/plottables/Point";
import Line from "@/plottables/Line";
import Segment from "@/plottables/Segment";
import { State } from "vuex-class";
import { SENodule } from "../models/SENodule";
import Nodule from "@/plottables/Nodule";
>>>>>>> 29f54c45

// import { getModule } from "vuex-module-decorators";
// import UI from "@/store/ui-styles";

/**
 * Split panel width distribution (percentages):
 * When both side panels open: 20:60:20 (proportions 1:3:1)
 * When left panel open, right panel minified: 20:75:5 (4:15:1)
 * When left panel minifie, right panel open: 5:75:20 (1:15:4)
 */
@Component({
  components: { SplitPane, Toolbox, SphereFrame, ToolButton, StylePanel }
})
export default class Easel extends Vue {
<<<<<<< HEAD
  readonly store = this.$store.direct;
=======
>>>>>>> 29f54c45
  @State
  readonly points!: SENodule[];

  @State
  readonly lines!: SENodule[];

  @State
  readonly segments!: SENodule[];

  @State
  readonly circles!: SENodule[];

  // readonly UIModule = getModule(UI, this.$store);
  private availHeight = 0; // Both split panes are sandwiched between the app bar and footer. This variable hold the number of pixels available for canvas height
  private currentCanvasSize = 0; // Result of height calculation will be passed to <v-responsive> via this variable

  private buttonList = buttonList;
  private toolboxMinified = false;
  private stylePanelMinified = true;
  /* Use the global settings to set the variables bound to the toolTipOpen/CloseDelay & toolUse */
  private toolTipOpenDelay = SETTINGS.toolTip.openDelay;
  private toolTipCloseDelay = SETTINGS.toolTip.closeDelay;
  private displayToolTips = SETTINGS.toolTip.disableDisplay;
  private toolUseMessageDelay = SETTINGS.toolUse.delay;
  private displayToolUseMessage = SETTINGS.toolUse.display;

  private undoEnabled = false;
  private redoEnabled = false;
  private displayZoomInToolUseMessage = false;
  private displayZoomOutToolUseMessage = false;
  private displayZoomFitToolUseMessage = false;
  private actionMode = { id: "", name: "" };

  $refs!: {
    responsiveBox: VueComponent;
    toolbox: VueComponent;
    mainPanel: VueComponent;
    rightPanel: HTMLDivElement;
  };

  //#region magnificationUpdate
  constructor() {
    super();
    EventBus.listen("magnification-updated", this.resizePlottables);
    EventBus.listen("undo-enabled", this.setUndoEnabled);
    EventBus.listen("redo-enabled", this.setRedoEnabled);
  }
  //#endregion magnificationUpdate

  private setUndoEnabled(e: unknown): void {
    this.undoEnabled = (e as any).value;
    console.log("undo enabled", this.undoEnabled);
  }
  private setRedoEnabled(e: unknown): void {
    this.redoEnabled = (e as any).value;
    console.log("redo enabled", this.redoEnabled);
  }

  private enableZoomIn(): void {
    this.displayZoomInToolUseMessage = true;
<<<<<<< HEAD
    this.store.commit.setActionMode({ id: "zoomIn", name: "Zoom In" });
  }
  private enableZoomOut(): void {
    this.displayZoomOutToolUseMessage = true;
    this.store.commit.setActionMode({ id: "zoomOut", name: "Zoom Out" });
  }
  private enableZoomFit(): void {
    this.displayZoomFitToolUseMessage = true;
    this.store.commit.setActionMode({ id: "zoomFit", name: "Zoom Fit" });
=======
    this.$store.commit("setActionMode", {
      id: "zoomIn",
      name: "PanZoomInDisplayedName"
    });
  }
  private enableZoomOut(): void {
    this.displayZoomOutToolUseMessage = true;
    this.$store.commit("setActionMode", {
      id: "zoomOut",
      name: "PanZoomOutDisplayedName"
    });
  }
  private enableZoomFit(): void {
    this.displayZoomFitToolUseMessage = true;
    this.$store.commit("setActionMode", {
      id: "zoomFit",
      name: "ZoomFitDisplayedName"
    });
>>>>>>> 29f54c45
  }
  private adjustSize(): void {
    console.debug("adjustSize()");
    this.availHeight =
      window.innerHeight -
      this.$vuetify.application.footer -
      this.$vuetify.application.top -
      24; // quick hack (-24) to leave room at the bottom
    const tmp = this.$refs.responsiveBox;
    if (tmp) {
      let canvasPanel = tmp.$el as HTMLElement;
      const rightBox = canvasPanel.getBoundingClientRect();
      this.currentCanvasSize = this.availHeight - rightBox.top;
    }
  }

  /** mounted() is part of VueJS lifecycle hooks */
  mounted(): void {
    window.addEventListener("resize", this.onWindowResized);
    this.adjustSize(); // Why do we need this?  this.onWindowResized just calls this.adjustSize() but if you remove it the app doesn't work -- strange!
  }

  /** Split Pane resize handler
   * @param leftPercentage the percentage of the left pane width relative to the entire pane
   */
  leftDividerMoved(leftPercentage: number): void {
    // console.debug("Left divider percentage", leftPercentage);

    const rightBox = this.$refs.rightPanel.getBoundingClientRect();
    // Calculate the available width of the main panel
    const availableWidth =
      (1 - leftPercentage / 100) * (window.innerWidth - rightBox.width) - 24;
    this.currentCanvasSize = Math.min(availableWidth, this.availHeight);
  }

  rightDividerMoved(rightPercentage: number): void {
    // console.debug("Right divider percentage", rightPercentage);
    const leftBox = this.$refs.toolbox.$el.getBoundingClientRect();
    // Calculate the available width for the main panel
    const availableWidth =
      (rightPercentage / 100) * (window.innerWidth - leftBox.width) - 24;
    this.currentCanvasSize = Math.min(availableWidth, this.availHeight);
  }

  minifyToolbox(): void {
    this.toolboxMinified = !this.toolboxMinified;
    // Minify the other panel when this one is expanded
    if (!this.toolboxMinified && !this.stylePanelMinified) {
      this.stylePanelMinified = true;
    }
  }

  minifyStylePanel(): void {
    this.stylePanelMinified = !this.stylePanelMinified;
    // Minify the other panel when this one is expanded
    if (!this.toolboxMinified && !this.stylePanelMinified) {
      this.toolboxMinified = true;
    }
    // Set the selection tool to be active when opening the style panel.
    if (!this.stylePanelMinified) {
      this.store.commit.setActionMode({
        id: "select",
        name: "SelectDisplayedName"
      });
    }
  }

  switchActionMode(): void {
    this.store.commit.setActionMode(this.actionMode);
  }
  onWindowResized(): void {
    this.adjustSize();
  }
  /* Undoes the last user action that changed the state of the sphere. */
  undoEdit(): void {
    Command.undo();
  }
  /* Redoes the last user action that changed the state of the sphere. */
  redoAction(): void {
    Command.redo();
  }

  //#region resizePlottables
  resizePlottables(e: any): void {
<<<<<<< HEAD
    const oldFactor = this.$store.state.previousZoomMagnificationFactor;
    Circle.currentCircleStrokeWidthFront *= oldFactor / e.factor;
    // this.$store.state.points.forEach((p: SEPoint) => {
    //   p.ref.adjustSizeForZoom(e.factor);
    // });
    // this.$store.state.lines.forEach((p: SELine) => {
    //   p.ref.adjustSizeForZoom(e.factor);
    // });
    this.$store.state.circles.forEach((p: SECircle) => {
      p.ref.adjustSizeForZoom();
=======
    const oldFactor = this.$store.getters.previousZoomMagnificationFactor();
    // Update the current stroke widths in each plottable class
    Line.updateCurrentStrokeWidthForZoom(oldFactor / e.factor);
    Segment.updateCurrentStrokeWidthForZoom(oldFactor / e.factor);
    Circle.updateCurrentStrokeWidthForZoom(oldFactor / e.factor);
    Point.updatePointScaleFactorForZoom(oldFactor / e.factor);

    // Update the size of each nodule in the store
    this.$store.state.seNodules.forEach((p: SENodule) => {
      p.ref.adjustSize();
    });
    // The temporary plottables need to be resized too
    this.$store.state.temporaryNodules.forEach((p: Nodule) => {
      p.adjustSize();
>>>>>>> 29f54c45
    });
  }
  //#endregion resizePlottables
}
</script>
<style scoped lang="scss">
#container {
  display: flex;
  flex-direction: column;
  justify-content: flex-start; /* Pull contents vertically to the top */
  align-items: flex-end; /* Align contents horizontally to the right */
  height: 100%;
}

#toolbox {
  width: 100%;
}

#responsiveBox {
  border: 2px double darkcyan;
  position: relative;
  & .anchored {
    position: absolute;
  }
}

.left {
  left: 0;
}
.right {
  right: 0;
}
.top {
  top: 0;
}
.bottom {
  bottom: 0;
}
</style><|MERGE_RESOLUTION|>--- conflicted
+++ resolved
@@ -1,14 +1,8 @@
 <template>
-  <split-pane
-    split="vertical"
-    :min-percent="15"
-    :max-percent="35"
-    :default-percent="toolboxMinified ? 5 : 20"
-    @resize="leftDividerMoved"
-  >
+  <split-pane split="vertical" :min-percent="15" :max-percent="35"
+    :default-percent="toolboxMinified ? 5 : 20" @resize="leftDividerMoved">
     <!-- Use the left page for the toolbox -->
     <template slot="paneL">
-<<<<<<< HEAD
       <v-container fill-height>
         <div id="container">
           <v-btn icon @click="minifyToolbox">
@@ -19,15 +13,6 @@
           </toolbox>
         </div>
       </v-container>
-=======
-      <div id="container">
-        <v-btn icon @click="minifyToolbox">
-          <v-icon v-if="toolboxMinified">mdi-arrow-right</v-icon>
-          <v-icon v-else>mdi-arrow-left</v-icon>
-        </v-btn>
-        <toolbox style="width:100%" ref="toolbox" :minified="toolboxMinified"></toolbox>
-      </div>
->>>>>>> 29f54c45
     </template>
 
     <!-- Use the right pane mainly for the canvas and style panel -->
@@ -36,101 +21,65 @@
         When minified, the style panel takes only 5% of the remaining width
         When expanded, it takes 30% of the remaining width
       -->
-      <split-pane
-        split="vertical"
-        @resize="rightDividerMoved"
-        :default-percent="stylePanelMinified ? 95 : 70"
-      >
+      <split-pane split="vertical" @resize="rightDividerMoved"
+        :default-percent="stylePanelMinified ? 95 : 70">
         <template slot="paneL">
           <v-container fluid ref="mainPanel">
             <v-row>
               <v-col cols="12">
                 <v-row justify="center" class="pb-1">
-                  <v-responsive
-                    :aspect-ratio="1"
+                  <v-responsive :aspect-ratio="1"
                     :max-height="currentCanvasSize"
-                    :max-width="currentCanvasSize"
-                    ref="responsiveBox"
-                    id="responsiveBox"
-                    class="pa-0"
-                  >
-                    <sphere-frame :canvas-size="currentCanvasSize"></sphere-frame>
+                    :max-width="currentCanvasSize" ref="responsiveBox"
+                    id="responsiveBox" class="pa-0">
+                    <sphere-frame :canvas-size="currentCanvasSize">
+                    </sphere-frame>
                     <div class="anchored top left">
-<<<<<<< HEAD
                       <v-tooltip bottom :open-delay="toolTipOpenDelay"
                         :close-delay="toolTipCloseDelay">
-=======
-                      <!-- <v-btn-toggle
-                    v-model="actionMode"
-                    @change="switchActionMode"
-                    class="mr-2 d-flex flex-wrap accent"
-                  >
-                    <ToolButton :key="80" :button="buttonList[8]"></ToolButton>
-                      </v-btn-toggle>-->
-                      <v-tooltip
-                        bottom
-                        :open-delay="toolTipOpenDelay"
-                        :close-delay="toolTipCloseDelay"
-                      >
->>>>>>> 29f54c45
                         <!-- TODO:   
                         When not available they should be greyed out (i.e. disabled).-->
                         <template v-slot:activator="{ on }">
                           <v-btn
                             :disabled="!stylePanelMinified || !undoEnabled"
-                            icon
-                            @click="undoEdit"
-                            v-on="on"
-                          >
-                            <v-icon
-                              color="blue"
-                              :disabled="!stylePanelMinified || !undoEnabled"
-                            >mdi-undo</v-icon>
+                            icon @click="undoEdit" v-on="on">
+                            <v-icon color="blue"
+                              :disabled="!stylePanelMinified || !undoEnabled">
+                              mdi-undo</v-icon>
                           </v-btn>
                         </template>
                         <span>{{ $t("main.UndoLastAction") }}</span>
                       </v-tooltip>
-                      <v-tooltip
-                        bottom
-                        :open-delay="toolTipOpenDelay"
-                        :close-delay="toolTipCloseDelay"
-                      >
+                      <v-tooltip bottom :open-delay="toolTipOpenDelay"
+                        :close-delay="toolTipCloseDelay">
                         <template v-slot:activator="{ on }">
                           <v-btn
                             :disabled="!stylePanelMinified || !redoEnabled"
-                            icon
-                            @click="redoAction"
-                            v-on="on"
-                          >
-                            <v-icon
-                              color="blue"
-                              :disabled="!stylePanelMinified || !redoEnabled"
-                            >mdi-redo</v-icon>
+                            icon @click="redoAction" v-on="on">
+                            <v-icon color="blue"
+                              :disabled="!stylePanelMinified || !redoEnabled">
+                              mdi-redo</v-icon>
                           </v-btn>
                         </template>
                         <span>{{ $t("main.RedoLastAction") }}</span>
                       </v-tooltip>
                     </div>
                     <div class="anchored bottom right">
-                      <v-tooltip
-                        bottom
-                        :open-delay="toolTipOpenDelay"
-                        :close-delay="toolTipCloseDelay"
-                      >
+                      <v-tooltip bottom :open-delay="toolTipOpenDelay"
+                        :close-delay="toolTipCloseDelay">
                         <template v-slot:activator="{ on }">
-                          <v-btn color="primary" icon tile @click="enableZoomIn" v-on="on">
+                          <v-btn color="primary" icon tile
+                            @click="enableZoomIn" v-on="on">
                             <v-icon>mdi-magnify-plus-outline</v-icon>
                           </v-btn>
                         </template>
                         <span>{{ $t("buttons.PanZoomInToolTipMessage") }}</span>
                       </v-tooltip>
-                      <v-tooltip
-                        bottom
-                        :open-delay="toolTipOpenDelay"
-                        :close-delay="toolTipCloseDelay"
-                      >
+                      <v-tooltip bottom :open-delay="toolTipOpenDelay"
+                        :close-delay="toolTipCloseDelay">
                         <template v-slot:activator="{ on }">
-                          <v-btn color="primary" icon tile @click="enableZoomOut" v-on="on">
+                          <v-btn color="primary" icon tile
+                            @click="enableZoomOut" v-on="on">
                             <v-icon>mdi-magnify-minus-outline</v-icon>
                           </v-btn>
                         </template>
@@ -138,13 +87,11 @@
                           {{ $t("buttons.PanZoomOutToolTipMessage") }}
                         </span>
                       </v-tooltip>
-                      <v-tooltip
-                        bottom
-                        :open-delay="toolTipOpenDelay"
-                        :close-delay="toolTipCloseDelay"
-                      >
+                      <v-tooltip bottom :open-delay="toolTipOpenDelay"
+                        :close-delay="toolTipCloseDelay">
                         <template v-slot:activator="{ on }">
-                          <v-btn color="primary" icon tile @click="enableZoomFit" v-on="on">
+                          <v-btn color="primary" icon tile
+                            @click="enableZoomFit" v-on="on">
                             <v-icon>mdi-magnify-scan</v-icon>
                           </v-btn>
                         </template>
@@ -157,22 +104,13 @@
                 </v-row>
               </v-col>
             </v-row>
-            <v-snackbar
-              v-model="displayZoomInToolUseMessage"
-              bottom
-              left
-              :timeout="toolUseMessageDelay"
-              :value="displayToolUseMessage"
-              multi-line
-            >
+            <v-snackbar v-model="displayZoomInToolUseMessage" bottom left
+              :timeout="toolUseMessageDelay" :value="displayToolUseMessage"
+              multi-line>
               <span>
-<<<<<<< HEAD
                 <strong class="warning--text">
                   {{ $t("buttons.PanZoomInDisplayedName") + ": " }}
                 </strong>
-=======
-                <strong class="warning--text">{{ $t("buttons.PanZoomInDisplayedName") + ": " }}</strong>
->>>>>>> 29f54c45
                 {{ $t("buttons.PanZoomInToolUseMessage") }}
               </span>
               <v-btn @click="displayToolUseMessage = false" icon>
@@ -180,22 +118,13 @@
               </v-btn>
             </v-snackbar>
 
-            <v-snackbar
-              v-model="displayZoomFitToolUseMessage"
-              bottom
-              left
-              :timeout="toolUseMessageDelay"
-              :value="displayToolUseMessage"
-              multi-line
-            >
+            <v-snackbar v-model="displayZoomFitToolUseMessage" bottom left
+              :timeout="toolUseMessageDelay" :value="displayToolUseMessage"
+              multi-line>
               <span>
-<<<<<<< HEAD
                 <strong class="warning--text">
                   {{ $t("buttons.ZoomFitDisplayedName") + ": " }}
                 </strong>
-=======
-                <strong class="warning--text">{{ $t("buttons.ZoomFitDisplayedName") + ": " }}</strong>
->>>>>>> 29f54c45
                 {{ $t("buttons.ZoomFitToolUseMessage") }}
               </span>
               <v-btn @click="displayToolUseMessage = false" icon>
@@ -203,22 +132,13 @@
               </v-btn>
             </v-snackbar>
 
-            <v-snackbar
-              v-model="displayZoomOutToolUseMessage"
-              bottom
-              left
-              :timeout="toolUseMessageDelay"
-              :value="displayToolUseMessage"
-              multi-line
-            >
+            <v-snackbar v-model="displayZoomOutToolUseMessage" bottom left
+              :timeout="toolUseMessageDelay" :value="displayToolUseMessage"
+              multi-line>
               <span>
-<<<<<<< HEAD
                 <strong class="warning--text">
                   {{ $t("buttons.PanZoomOutDisplayedName") + ": " }}
                 </strong>
-=======
-                <strong class="warning--text">{{ $t("buttons.PanZoomOutDisplayedName") + ": " }}</strong>
->>>>>>> 29f54c45
                 {{ $t("buttons.PanZoomOutToolUseMessage") }}
               </span>
               <v-btn @click="displayToolUseMessage = false" icon>
@@ -263,17 +183,12 @@
 import { SEPoint } from "@/models/SEPoint";
 import { SELine } from "@/models/SELine";
 import Circle from "@/plottables/Circle";
-<<<<<<< HEAD
-import { State } from "vuex-class";
-import { SENodule } from "../models/SENodule";
-=======
 import Point from "@/plottables/Point";
 import Line from "@/plottables/Line";
 import Segment from "@/plottables/Segment";
 import { State } from "vuex-class";
 import { SENodule } from "../models/SENodule";
 import Nodule from "@/plottables/Nodule";
->>>>>>> 29f54c45
 
 // import { getModule } from "vuex-module-decorators";
 // import UI from "@/store/ui-styles";
@@ -288,10 +203,7 @@
   components: { SplitPane, Toolbox, SphereFrame, ToolButton, StylePanel }
 })
 export default class Easel extends Vue {
-<<<<<<< HEAD
   readonly store = this.$store.direct;
-=======
->>>>>>> 29f54c45
   @State
   readonly points!: SENodule[];
 
@@ -352,7 +264,6 @@
 
   private enableZoomIn(): void {
     this.displayZoomInToolUseMessage = true;
-<<<<<<< HEAD
     this.store.commit.setActionMode({ id: "zoomIn", name: "Zoom In" });
   }
   private enableZoomOut(): void {
@@ -362,26 +273,6 @@
   private enableZoomFit(): void {
     this.displayZoomFitToolUseMessage = true;
     this.store.commit.setActionMode({ id: "zoomFit", name: "Zoom Fit" });
-=======
-    this.$store.commit("setActionMode", {
-      id: "zoomIn",
-      name: "PanZoomInDisplayedName"
-    });
-  }
-  private enableZoomOut(): void {
-    this.displayZoomOutToolUseMessage = true;
-    this.$store.commit("setActionMode", {
-      id: "zoomOut",
-      name: "PanZoomOutDisplayedName"
-    });
-  }
-  private enableZoomFit(): void {
-    this.displayZoomFitToolUseMessage = true;
-    this.$store.commit("setActionMode", {
-      id: "zoomFit",
-      name: "ZoomFitDisplayedName"
-    });
->>>>>>> 29f54c45
   }
   private adjustSize(): void {
     console.debug("adjustSize()");
@@ -466,18 +357,6 @@
 
   //#region resizePlottables
   resizePlottables(e: any): void {
-<<<<<<< HEAD
-    const oldFactor = this.$store.state.previousZoomMagnificationFactor;
-    Circle.currentCircleStrokeWidthFront *= oldFactor / e.factor;
-    // this.$store.state.points.forEach((p: SEPoint) => {
-    //   p.ref.adjustSizeForZoom(e.factor);
-    // });
-    // this.$store.state.lines.forEach((p: SELine) => {
-    //   p.ref.adjustSizeForZoom(e.factor);
-    // });
-    this.$store.state.circles.forEach((p: SECircle) => {
-      p.ref.adjustSizeForZoom();
-=======
     const oldFactor = this.$store.getters.previousZoomMagnificationFactor();
     // Update the current stroke widths in each plottable class
     Line.updateCurrentStrokeWidthForZoom(oldFactor / e.factor);
@@ -492,7 +371,6 @@
     // The temporary plottables need to be resized too
     this.$store.state.temporaryNodules.forEach((p: Nodule) => {
       p.adjustSize();
->>>>>>> 29f54c45
     });
   }
   //#endregion resizePlottables
