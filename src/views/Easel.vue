<template>
  <split-pane split="vertical" :min-percent="15" :max-percent="35"
    :default-percent="toolboxMinified ? 5 : 20" @resize="leftDividerMoved">
    <!-- Use the left page for the toolbox -->
    <template slot="paneL">
      <div>
        <v-btn icon @click="toolboxMinified = !toolboxMinified">
          <v-icon v-if="toolboxMinified">mdi-arrow-right</v-icon>
          <v-icon v-else>mdi-arrow-left</v-icon>
        </v-btn>
      </div>

      <toolbox ref="toolbox" :minified="toolboxMinified"></toolbox>
    </template>

    <!-- Use the right pane mainly for the canvas -->
    <template slot="paneR">
<<<<<<< HEAD
      <split-pane split="vertical" @resize="rightDividerMoved" :default-percent="80">
=======
      <split-pane split="vertical" @resize="rightDividerMoved"
        :default-percent="80">
>>>>>>> 572dbc2b
        <template slot="paneL">
          <v-container fluid ref="mainPanel">
            <v-row>
              <v-col cols="12">
                <v-row justify="center" class="pb-1">
                  <v-responsive :aspect-ratio="1"
                    :max-height="currentCanvasSize"
<<<<<<< HEAD
                    :max-width="currentCanvasSize"
                    ref="responsiveBox"
                    id="responsiveBox"
                    class="pa-0"
                  >
                    <sphere-frame :canvas-size="currentCanvasSize"></sphere-frame>
=======
                    :max-width="currentCanvasSize" ref="responsiveBox"
                    id="responsiveBox" class="pa-0">
                    <sphere-frame :canvas-size="currentCanvasSize">
                    </sphere-frame>
>>>>>>> 572dbc2b
                    <div class="anchored top left">
                      <!-- <v-btn-toggle
                    v-model="actionMode"
                    @change="switchActionMode"
                    class="mr-2 d-flex flex-wrap accent"
                  >
                    <ToolButton :key="80" :button="buttonList[8]"></ToolButton>
                      </v-btn-toggle>-->
                      <v-tooltip bottom :open-delay="toolTipOpenDelay"
                        :close-delay="toolTipCloseDelay">
                        <!-- TODO:   
                        When not available they should be greyed out (i.e. disabled).-->
                        <template v-slot:activator="{ on }">
                          <v-btn icon @click="undoEdit" v-on="on">
                            <v-icon>mdi-undo</v-icon>
                          </v-btn>
                        </template>
                        <span>{{ $t("main.UndoLastAction") }}</span>
                      </v-tooltip>
                      <v-tooltip bottom :open-delay="toolTipOpenDelay"
                        :close-delay="toolTipCloseDelay">
                        <template v-slot:activator="{ on }">
                          <v-btn icon @click="redoAction" v-on="on">
                            <v-icon>mdi-redo</v-icon>
                          </v-btn>
                        </template>
                        <span>{{ $t("main.RedoLastAction") }}</span>
                      </v-tooltip>
                    </div>
                    <div class="anchored bottom right">
                      <v-tooltip bottom :open-delay="toolTipOpenDelay"
                        :close-delay="toolTipCloseDelay">
                        <template v-slot:activator="{ on }">
<<<<<<< HEAD
                          <v-btn color="primary" icon tile @click="enableZoomIn" v-on="on">
=======
                          <v-btn color="primary" icon tile
                            @click="enableZoomIn" v-on="on">
>>>>>>> 572dbc2b
                            <v-icon>mdi-magnify-plus-outline</v-icon>
                          </v-btn>
                        </template>
                        <span>{{ $t("buttons.PanZoomInToolTipMessage") }}</span>
                      </v-tooltip>
                      <v-tooltip bottom :open-delay="toolTipOpenDelay"
                        :close-delay="toolTipCloseDelay">
                        <template v-slot:activator="{ on }">
<<<<<<< HEAD
                          <v-btn color="primary" icon tile @click="enableZoomOut" v-on="on">
=======
                          <v-btn color="primary" icon tile
                            @click="enableZoomOut" v-on="on">
>>>>>>> 572dbc2b
                            <v-icon>mdi-magnify-minus-outline</v-icon>
                          </v-btn>
                        </template>
                        <span>{{ $t("buttons.PanZoomOutToolTipMessage") }}</span>
                      </v-tooltip>
                      <v-tooltip
                        bottom
                        :open-delay="toolTipOpenDelay"
                        :close-delay="toolTipCloseDelay"
                      >
                        <template v-slot:activator="{ on }">
                          <v-btn color="primary" icon tile @click="enableZoomFit" v-on="on">
                            <v-icon>mdi-magnify-scan</v-icon>
                          </v-btn>
                        </template>
                        <span>{{ $t("buttons.PanZoomOutToolTipMessage") }}</span>
                      </v-tooltip>
                    </div>
                  </v-responsive>
                </v-row>
              </v-col>
            </v-row>
            <v-snackbar v-model="displayZoomInToolUseMessage" bottom left
              :timeout="toolUseMessageDelay" :value="displayToolUseMessage"
              multi-line>
              <span>
                <strong class="warning--text">{{ $t("buttons.PanZoomInDisplayedName") + ": " }}</strong>
                {{ $t("buttons.PanZoomInToolUseMessage") }}
              </span>
              <v-btn @click="displayToolUseMessage = false" icon>
                <v-icon color="success">mdi-close</v-icon>
              </v-btn>
            </v-snackbar>
<<<<<<< HEAD

            <v-snackbar
              v-model="displayZoomFitToolUseMessage"
              bottom
              left
              :timeout="toolUseMessageDelay"
              :value="displayToolUseMessage"
              multi-line
            >
              <span>
                <strong class="warning--text">{{ $t("buttons.ZoomFitDisplayedName") + ": " }}</strong>
                {{ $t("buttons.ZoomFitToolUseMessage") }}
              </span>
              <v-btn @click="displayToolUseMessage = false" icon>
                <v-icon color="success">mdi-close</v-icon>
              </v-btn>
            </v-snackbar>

            <v-snackbar
              v-model="displayZoomOutToolUseMessage"
              bottom
              left
              :timeout="toolUseMessageDelay"
              :value="displayToolUseMessage"
              multi-line
            >
=======
            <v-snackbar v-model="displayZoomOutToolUseMessage" bottom left
              :timeout="toolUseMessageDelay" :value="displayToolUseMessage"
              multi-line>
>>>>>>> 572dbc2b
              <span>
                <strong class="warning--text">{{ $t("buttons.PanZoomOutDisplayedName") + ": " }}</strong>
                {{ $t("buttons.PanZoomOutToolUseMessage") }}
              </span>
              <v-btn @click="displayToolUseMessage = false" icon>
                <v-icon color="success">mdi-close</v-icon>
              </v-btn>
            </v-snackbar>
          </v-container>
        </template>
        <template slot="paneR">
          <div ref="rightPanel">
            <style-panel></style-panel>
          </div>
        </template>
      </split-pane>
    </template>
  </split-pane>
</template>

<script lang="ts">
import VueComponent from "vue";
import { Vue } from "vue-property-decorator";
import SplitPane from "vue-splitpane";
import Component from "vue-class-component";
import Toolbox from "@/components/ToolBox.vue";
import SphereFrame from "@/components/SphereFrame.vue";
/* Import Command so we can use the command paradigm */
import { Command } from "@/commands/Command";
import SETTINGS from "@/global-settings";
import EventBus from "../eventHandlers/EventBus";
import { SEPoint } from "@/models/SEPoint";
import { SELine } from "@/models/SELine";
import buttonList from "@/components/ToolGroups.vue";
import ToolButton from "@/components/ToolButton.vue";
import StylePanel from "@/components/Style.vue";

<<<<<<< HEAD
import { getModule } from "vuex-module-decorators";
//import UI from "@/store/ui-styles";
=======
// import { getModule } from "vuex-module-decorators";
// import UI from "@/store/ui-styles";
>>>>>>> 572dbc2b

@Component({
  components: { SplitPane, Toolbox, SphereFrame, ToolButton, StylePanel }
})
export default class Easel extends Vue {
  // readonly UIModule = getModule(UI, this.$store);
  readonly RIGHT_PANE_PERCENTAGE = 80;
  private LEFT_PANE_PERCENTAGE = 30;
  private availHeight = 0; // Both split panes are sandwiched between the app bar and footer. This variable hold the number of pixels available for canvas height
  private currentCanvasSize = 0; // Result of height calculation will be passed to <v-responsive> via this variable

  private buttonList = buttonList;
  private toolboxMinified = false;
  /* Use the global settings to set the variables bound to the toolTipOpen/CloseDelay & toolUse */
  private toolTipOpenDelay = SETTINGS.toolTip.openDelay;
  private toolTipCloseDelay = SETTINGS.toolTip.closeDelay;
  private displayToolTips = SETTINGS.toolTip.disableDisplay;
  private toolUseMessageDelay = SETTINGS.toolUse.delay;
  private displayToolUseMessage = SETTINGS.toolUse.display;

  private displayZoomInToolUseMessage = false;
  private displayZoomOutToolUseMessage = false;
  private displayZoomFitToolUseMessage = false;
  private actionMode = "segment";

  $refs!: {
    responsiveBox: VueComponent;
    toolbox: VueComponent;
    mainPanel: VueComponent;
    rightPanel: HTMLDivElement;
  };

  //#region magnificationUpdate
  constructor() {
    super();
    EventBus.listen("magnification-updated", this.resizePlottables);
    // this.UIModule.nothing();
  }
  //#endregion magnificationUpdate

  private enableZoomIn(): void {
    this.displayZoomInToolUseMessage = true;
    this.$store.commit("setActionMode", { id: "zoomIn", name: "Zoom In" });
  }
  private enableZoomOut(): void {
    this.displayZoomOutToolUseMessage = true;
    this.$store.commit("setActionMode", { id: "zoomOut", name: "Zoom Out" });
  }
  private enableZoomFit(): void {
    this.displayZoomFitToolUseMessage = true;
    this.$store.commit("setActionMode", { id: "zoomFit", name: "Zoom Fit" });
  }
  private adjustSize(): void {
    this.availHeight =
      window.innerHeight -
      this.$vuetify.application.footer -
      this.$vuetify.application.top -
      24; // quick hack (-24) to leave room at the bottom
    const tmp = this.$refs.responsiveBox;
    if (tmp) {
      let canvasPanel = tmp.$el as HTMLElement;
      const rightBox = canvasPanel.getBoundingClientRect();
      this.currentCanvasSize = this.availHeight - rightBox.top;
    }
  }

  /** mounted() is part of VueJS lifecycle hooks */
  mounted(): void {
    window.addEventListener("resize", this.onWindowResized);
    this.adjustSize();
  }

  /** Split Pane resize handler
   * @param leftPercentage the percentage of the left pane width relative to the entire pane
   */
  leftDividerMoved(leftPercentage: number): void {
    // console.debug("Left divider percentage", leftPercentage);

    const rightBox = this.$refs.rightPanel.getBoundingClientRect();
    // Calculate the available width of the main panel
    const availableWidth =
      (1 - leftPercentage / 100) * (window.innerWidth - rightBox.width) - 24;
    this.currentCanvasSize = Math.min(availableWidth, this.availHeight);
  }

  rightDividerMoved(rightPercentage: number): void {
    // console.debug("Right divider percentage", rightPercentage);
    const leftBox = this.$refs.toolbox.$el.getBoundingClientRect();
    // Calculate the available width for the main panel
    const availableWidth =
      (rightPercentage / 100) * (window.innerWidth - leftBox.width) - 24;
    this.currentCanvasSize = Math.min(availableWidth, this.availHeight);
  }

  switchActionMode(): void {
    this.$store.commit("setActionMode", this.actionMode);
  }
  onWindowResized(): void {
    this.adjustSize();
  }
  /* Undoes the last user action that changed the state of the sphere. */
  undoEdit(): void {
    Command.undo();
  }
  /* Redoes the last user action that changed the state of the sphere. */
  redoAction(): void {
    Command.redo();
  }

  //#region resizePlottables
  resizePlottables(e: any): void {
    this.$store.state.points.forEach((p: SEPoint) => {
      p.ref.adjustSizeForZoom(e.factor);
    });
    this.$store.state.lines.forEach((p: SELine) => {
      p.ref.adjustSizeForZoom(e.factor);
    });
    this.$store.state.circles.forEach((p: SELine) => {
      p.ref.adjustSizeForZoom(e.factor);
    });
    this.$store.state.segments.forEach((p: SELine) => {
      p.ref.adjustSizeForZoom(e.factor);
    });
  }
  //#endregion resizePlottables
}
</script>

<style scoped lang="scss">
#responsiveBox {
  border: 2px double darkcyan;
  position: relative;
  & .anchored {
    position: absolute;
  }
}

.left {
  left: 0;
}
.right {
  right: 0;
}
.top {
  top: 0;
}
.bottom {
  bottom: 0;
}
</style><|MERGE_RESOLUTION|>--- conflicted
+++ resolved
@@ -15,12 +15,8 @@
 
     <!-- Use the right pane mainly for the canvas -->
     <template slot="paneR">
-<<<<<<< HEAD
-      <split-pane split="vertical" @resize="rightDividerMoved" :default-percent="80">
-=======
       <split-pane split="vertical" @resize="rightDividerMoved"
         :default-percent="80">
->>>>>>> 572dbc2b
         <template slot="paneL">
           <v-container fluid ref="mainPanel">
             <v-row>
@@ -28,19 +24,10 @@
                 <v-row justify="center" class="pb-1">
                   <v-responsive :aspect-ratio="1"
                     :max-height="currentCanvasSize"
-<<<<<<< HEAD
-                    :max-width="currentCanvasSize"
-                    ref="responsiveBox"
-                    id="responsiveBox"
-                    class="pa-0"
-                  >
-                    <sphere-frame :canvas-size="currentCanvasSize"></sphere-frame>
-=======
                     :max-width="currentCanvasSize" ref="responsiveBox"
                     id="responsiveBox" class="pa-0">
                     <sphere-frame :canvas-size="currentCanvasSize">
                     </sphere-frame>
->>>>>>> 572dbc2b
                     <div class="anchored top left">
                       <!-- <v-btn-toggle
                     v-model="actionMode"
@@ -74,12 +61,7 @@
                       <v-tooltip bottom :open-delay="toolTipOpenDelay"
                         :close-delay="toolTipCloseDelay">
                         <template v-slot:activator="{ on }">
-<<<<<<< HEAD
                           <v-btn color="primary" icon tile @click="enableZoomIn" v-on="on">
-=======
-                          <v-btn color="primary" icon tile
-                            @click="enableZoomIn" v-on="on">
->>>>>>> 572dbc2b
                             <v-icon>mdi-magnify-plus-outline</v-icon>
                           </v-btn>
                         </template>
@@ -88,12 +70,7 @@
                       <v-tooltip bottom :open-delay="toolTipOpenDelay"
                         :close-delay="toolTipCloseDelay">
                         <template v-slot:activator="{ on }">
-<<<<<<< HEAD
                           <v-btn color="primary" icon tile @click="enableZoomOut" v-on="on">
-=======
-                          <v-btn color="primary" icon tile
-                            @click="enableZoomOut" v-on="on">
->>>>>>> 572dbc2b
                             <v-icon>mdi-magnify-minus-outline</v-icon>
                           </v-btn>
                         </template>
@@ -127,7 +104,6 @@
                 <v-icon color="success">mdi-close</v-icon>
               </v-btn>
             </v-snackbar>
-<<<<<<< HEAD
 
             <v-snackbar
               v-model="displayZoomFitToolUseMessage"
@@ -154,11 +130,6 @@
               :value="displayToolUseMessage"
               multi-line
             >
-=======
-            <v-snackbar v-model="displayZoomOutToolUseMessage" bottom left
-              :timeout="toolUseMessageDelay" :value="displayToolUseMessage"
-              multi-line>
->>>>>>> 572dbc2b
               <span>
                 <strong class="warning--text">{{ $t("buttons.PanZoomOutDisplayedName") + ": " }}</strong>
                 {{ $t("buttons.PanZoomOutToolUseMessage") }}
@@ -196,13 +167,8 @@
 import ToolButton from "@/components/ToolButton.vue";
 import StylePanel from "@/components/Style.vue";
 
-<<<<<<< HEAD
-import { getModule } from "vuex-module-decorators";
-//import UI from "@/store/ui-styles";
-=======
 // import { getModule } from "vuex-module-decorators";
 // import UI from "@/store/ui-styles";
->>>>>>> 572dbc2b
 
 @Component({
   components: { SplitPane, Toolbox, SphereFrame, ToolButton, StylePanel }
