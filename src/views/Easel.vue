--- conflicted
+++ resolved
@@ -10,33 +10,11 @@
       @resize="dividerMoved"
       :push-other-panes="false">
       <!-- Use the left page for the toolbox -->
-<<<<<<< HEAD
       <Pane min-size="5" max-size="35" :size="toolboxMinified ? 5 : 25">
         <Toolbox
           id="toolbox"
           ref="toolbox"
           @minify-toggled="handleToolboxMinify" />
-=======
-      <Pane min-size="5"
-        max-size="35"
-        :size="toolboxMinified ? 5 : 25">
-        <v-container style="background-color: white">
-          <v-row>
-            <v-btn icon
-              @click="minifyToolbox">
-              <v-icon v-if="toolboxMinified">mdi-arrow-right</v-icon>
-              <v-icon v-else>mdi-arrow-left</v-icon>
-            </v-btn>
-            <CurrentToolSelection :actionMode="actionMode"
-              :toolboxMinified="this.toolboxMinified" />
-
-          </v-row>
-          <Toolbox id="toolbox"
-            ref="toolbox"
-            :minified="toolboxMinified"
-            v-on:toggle-tool-box-panel="minifyToolbox" />
-        </v-container>
->>>>>>> 3699cf24
       </Pane>
       <Pane :size="centerWidth">
         <!-- Use the right pane mainly for the canvas and style panel -->
@@ -44,7 +22,6 @@
         When minified, the style panel takes only 5% of the remaining width
         When expanded, it takes 30% of the remaining width
       -->
-<<<<<<< HEAD
         <v-container ref="mainPanel">
           <v-row justify="center">
             <!-- Shortcut icons are placed using absolute positioning. CSS requires
@@ -97,126 +74,6 @@
               :minified="notificationsPanelMinified"
               v-on:toggle-notifications-panel="minifyNotificationsPanel" />
       </Pane-->
-=======
-        <v-container fluid
-          ref="mainPanel">
-          <v-row>
-            <v-col cols="12">
-              <v-row justify="center"
-                class="pb-1">
-                <v-responsive :aspect-ratio="1"
-                  :max-height="currentCanvasSize"
-                  :max-width="currentCanvasSize"
-                  ref="responsiveBox"
-                  id="responsiveBox"
-                  class="pa-0">
-                  <SphereFrame :canvas-size="currentCanvasSize" />
-                  <div class="anchored top left" v-if="dataReceived">
-                    <div v-for="(shortcut, index) in topLeftShortcuts"
-                      :key="index"
-                      :style="listItemStyle(index, 'left', 'top')">
-                      <ShortcutIcon
-                        :labelMsg="shortcut.labelMsg"
-                        :icon="shortcut.icon"
-                        :iconColor="shortcut.iconColor"
-                        :btnColor="shortcut.btnColor"
-                        :disableBtn="shortcut.disableBtn"
-                        :button="shortcut.button" />
-                    </div>
-                    <!-- <v-btn-toggle
-                    v-model="actionMode"
-                    @change="switchActionMode"
-                    class="mr-2 d-flex flex-wrap accent"
-                  >
-                    <ToolButton :key="80" :button="buttonList[8]"></ToolButton>
-                      </v-btn-toggle>-->
-
-                  </div>
-                  <div v-else>l</div>
-                  <div class="anchored bottom left">
-                    <div v-for="(shortcut, index) in bottomLeftShortcuts"
-                      :key="index"
-                      :style="listItemStyle(index, 'left', 'bottom')">
-                      <ShortcutIcon
-                        :labelMsg="shortcut.labelMsg"
-                        :icon="shortcut.icon"
-                        :iconColor="shortcut.iconColor"
-                        :btnColor="shortcut.btnColor"
-                        :disableBtn="shortcut.disableBtn"
-                        :button="shortcut.button" />
-                    </div>
-                    <!-- <v-btn-toggle v-model="actionMode"
-                      @change="switchActionMode"
-                      class="mr-2 d-flex flex-wrap accent">
-                      <ToolButton :key="80"
-                        :button="buttonList[8]"></ToolButton>
-                    </v-btn-toggle> -->
-
-                  </div>
-                  <div class="anchored top right">
-
-                    <div v-for="(shortcut, index) in topRightShortcuts"
-                      :key="index"
-                      :style="listItemStyle(index, 'right', 'top')">
-                      <ShortcutIcon
-                        :labelMsg="shortcut.labelMsg"
-                        :icon="shortcut.icon"
-                        :iconColor="shortcut.iconColor"
-                        :btnColor="shortcut.btnColor"
-                        :disableBtn="shortcut.disableBtn"
-                        :button="shortcut.button" />
-                    </div>
-
-                  </div>
-                  <div class="anchored bottom right">
-                    <div v-for="(shortcut, index) in bottomRightShortcuts"
-                      :key="index"
-                      :style="listItemStyle(index, 'right', 'bottom')">
-                      <ShortcutIcon
-                        :labelMsg="shortcut.labelMsg"
-                        :icon="shortcut.icon"
-                        :iconColor="shortcut.iconColor"
-                        :btnColor="shortcut.btnColor"
-                        :disableBtn="shortcut.disableBtn"
-                        :button="shortcut.button" />
-                    </div>
-
-                  </div>
-                </v-responsive>
-              </v-row>
-            </v-col>
-          </v-row>
-
-        </v-container>
-      </Pane>
-
-      <Pane min-size="5"
-        :max-size="25" :size="getPanelSize()">
-        <Splitpanes class="default-theme" horizontal>
-          <Pane>
-            <v-btn icon
-              @click="() => {stylePanelMinified = !stylePanelMinified; notificationsPanelMinified = !notificationsPanelMinified;}">
-              <v-icon v-if="stylePanelMinified">mdi-arrow-left</v-icon>
-              <v-icon v-else>mdi-arrow-right</v-icon>
-            </v-btn>
-          </Pane>
-          <Pane>
-            <MessageHub :minified="notificationsPanelMinified"/>
-          </Pane>
-          <Pane>
-            <v-card class="pt-2">
-              <div id="styleContainer">
-
-                <StylePanel :minified="stylePanelMinified"
-                  v-on:toggle-style-panel="minifyStylePanel" />
-
-              </div>
-
-            </v-card>
-          </Pane>
-        </Splitpanes>
-      </Pane>
->>>>>>> 3699cf24
     </Splitpanes>
     <Dialog
       ref="unsavedWorkDialog"
@@ -239,7 +96,6 @@
   </div>
 </template>
 
-<<<<<<< HEAD
 <script lang="ts" setup>
 import {
   computed,
@@ -249,11 +105,6 @@
   Ref,
   ref
 } from "vue";
-=======
-<script lang="ts">
-import VueComponent from "vue";
-import {Vue, Component, Prop, Watch} from "vue-property-decorator";
->>>>>>> 3699cf24
 import { Splitpanes, Pane } from "splitpanes";
 import "splitpanes/dist/splitpanes.css";
 import Toolbox from "@/components/ToolBox.vue";
@@ -264,7 +115,6 @@
 import { Command } from "@/commands/Command";
 import SETTINGS from "@/global-settings";
 import EventBus from "../eventHandlers/EventBus";
-<<<<<<< HEAD
 
 // import buttonList from "@/components/ToolGroups.vue";
 // import ToolButton from "@/components/ToolButton.vue";
@@ -272,11 +122,6 @@
 // import StylePanel from "@/components/Style.vue";
 // import Style3 from "@/components/Style3.vue";
 // import LabelStyle from "@/components/LabelStyle.vue";
-=======
-import buttonList from "@/components/ToolGroups.vue";
-import ToolButton from "@/components/ToolButton.vue";
-import StylePanel from "@/components/Style.vue";
->>>>>>> 3699cf24
 import Circle from "@/plottables/Circle";
 import Point from "@/plottables/Point";
 import Line from "@/plottables/Line";
@@ -285,12 +130,9 @@
 import Nodule from "@/plottables/Nodule";
 import Ellipse from "@/plottables/Ellipse";
 import { SENodule } from "@/models/SENodule";
-<<<<<<< HEAD
 import { ConstructionInFirestore, SphericalConstruction } from "@/types";
-=======
-import {ActionMode, ConstructionInFirestore, FavoriteTool, ToolButtonType, UserProfile} from "@/types";
-import IconBase from "@/components/IconBase.vue";
->>>>>>> 3699cf24
+// import {ActionMode, FavoriteTool, ToolButtonType, UserProfile} from "@/types";
+// import IconBase from "@/components/IconBase.vue";
 import AngleMarker from "@/plottables/AngleMarker";
 import {
   getFirestore,
@@ -310,7 +152,6 @@
   getDownloadURL
 } from "firebase/storage";
 import axios, { AxiosResponse } from "axios";
-<<<<<<< HEAD
 import { storeToRefs } from "pinia";
 import { useI18n } from "vue-i18n";
 import {
@@ -325,21 +166,12 @@
 const appDB = getFirestore();
 const appAuth = getAuth();
 const appStorage = getStorage();
-=======
-import { mapActions, mapState } from "pinia";
-import ShortcutIcon from "@/components/ShortcutIcon.vue";
-import CurrentToolSelection from "@/components/CurrentToolSelection.vue";
-import { toolGroups } from "@/components/toolgroups";
-import MessageHub from "@/components/MessageHub.vue";
-import {toolDictionary} from "@/components/tooldictionary";
->>>>>>> 3699cf24
 /**
  * Split panel width distribution (percentages):
  * When both side panels open: 20:60:20 (proportions 1:3:1)
  * When left panel open, right panel minified: 20:75:5 (4:15:1)
  * When left panel minifie, right panel open: 5:75:20 (1:15:4)
  */
-<<<<<<< HEAD
 const { t } = useI18n();
 const seStore = useSEStore();
 const router = useRouter();
@@ -374,6 +206,10 @@
 let accountEnabled = false;
 let uid = "";
 let authSubscription!: Unsubscribe;
+const userUid = computed((): string | undefined => {
+    return appAuth.currentUser?.uid;
+  })
+
 
 const unsavedWorkDialog: Ref<DialogAction | null> = ref(null);
 const clearConstructionDialog: Ref<DialogAction | null> = ref(null);
@@ -388,252 +224,6 @@
       },
       iconColor: "blue",
       disableBtn: false
-=======
-@Component({
-  components: {
-    Splitpanes,
-    Pane,
-    Toolbox,
-    SphereFrame,
-    ToolButton,
-    StylePanel,
-    IconBase,
-    Dialog,
-    ShortcutIcon,
-    CurrentToolSelection,
-    MessageHub
-  },
-  methods: {
-    ...mapActions(useSEStore, [
-      "setActionMode",
-      "init",
-      "removeAllFromLayers",
-      "updateDisplay"
-    ]),
-    listItemStyle: function (i, xLoc, yLoc) {
-      //xLoc determines left or right, yLoc determines top or bottom
-      const style: any = {};
-      if (i !== 0) {
-        style.position = "absolute";
-      }
-      switch (i) {
-        case 1:
-          style[yLoc] = "0px";
-          style[xLoc] = "36px";
-          break;
-        case 2:
-          style[yLoc] = "36px";
-          style[xLoc] = "0px";
-          break;
-        case 3:
-          style[yLoc] = "0px";
-          style[xLoc] = "72px";
-          break;
-        case 4:
-          style[yLoc] = "36px";
-          style[xLoc] = "36px";
-          break;
-        case 5:
-          style[yLoc] = "72px";
-          style[xLoc] = "0px";
-          break;
-      }
-      return style;
-    }
-  },
-  computed: {
-    ...mapState(useSEStore, [
-      "seNodules",
-      "temporaryNodules",
-      "hasObjects",
-      "activeToolName",
-      "disabledTools"
-    ])
-  }
-})
-export default class Easel extends Vue {
-  @Prop()
-  documentId: string | undefined;
-
-  readonly seNodules!: SENodule[];
-  readonly temporaryNodules!: Nodule[];
-  readonly hasObjects!: boolean;
-
-  readonly setActionMode!: (arg: { id: ActionMode; name: string }) => void;
-  readonly removeAllFromLayers!: () => void;
-  readonly init!: () => void;
-  readonly updateDisplay!: () => void;
-
-  readonly $appDB!: FirebaseFirestore;
-  readonly $appAuth!: FirebaseAuth;
-  readonly $appStorage!: FirebaseStorage;
-
-  readonly disabledTools!: Array<ActionMode>;
-
-  private availHeight = 0; // Both split panes are sandwiched between the app bar and footer. This variable hold the number of pixels available for canvas height
-  private currentCanvasSize = 0; // Result of height calculation will be passed to <v-responsive> via this variable
-
-  private buttonList = buttonList;
-  private toolboxMinified = false;
-  private stylePanelMinified = true;
-  private notificationsPanelMinified = true;
-  /* Use the global settings to set the variables bound to the toolTipOpen/CloseDelay & toolUse */
-  private toolTipOpenDelay = SETTINGS.toolTip.openDelay;
-  private toolTipCloseDelay = SETTINGS.toolTip.closeDelay;
-  private displayToolTips = SETTINGS.toolTip.disableDisplay;
-  private toolUseMessageDelay = SETTINGS.toolUse.delay;
-  private displayToolUseMessage = SETTINGS.toolUse.display;
-
-  private undoEnabled = false;
-  private redoEnabled = false;
-  private displayZoomInToolUseMessage = false;
-  private displayZoomOutToolUseMessage = false;
-  private displayZoomFitToolUseMessage = false;
-  private displayCreateCircleToolUseMessage = false;
-  private displayCreatePointToolUseMessage = false;
-  private displayCreateLineSegmentToolUseMessage = false;
-  private displayCreateLineToolUseMessage = false;
-
-  private favoriteTools: string = "\n\n\n";
-  private dataReceived: boolean = false;
-
-  private confirmedLeaving = false;
-  private attemptedToRoute: Route | null = null;
-  private accountEnabled = false;
-  private uid = "";
-  private authSubscription!: Unsubscribe;
-
-  private userFavoriteTools: FavoriteTool[][] = [[], [], [], []];
-  private userFavoriteToolNames: string[][] = [[],[],[],[]]
-
-  private displayedFavoriteTools: FavoriteTool[][] = [[], [], [], []];
-
-  private defaultToolNames = [
-    ["undoAction", "redoAction"],
-    ["resetAction"],
-    ["zoomIn", "zoomOut", "zoomFit"],
-    []
-  ]
-
-  private allToolsList: FavoriteTool[] = [];
-
-  private actionMode: { id: ActionMode; name: string } = {
-    id: "rotate",
-    name: ""
-  };
-
-  $refs!: {
-    responsiveBox: VueComponent;
-    toolbox: VueComponent;
-    mainPanel: VueComponent;
-    stylePanel: HTMLDivElement;
-    unsavedWorkDialog: VueComponent & DialogAction;
-    clearConstructionDialog: VueComponent & DialogAction;
-  };
-
-  get topLeftShortcuts() {
-    return this.displayedFavoriteTools[0];
-  }
-  get topRightShortcuts() {
-    return this.displayedFavoriteTools[1];
-  }
-
-  get bottomRightShortcuts() {
-    return this.displayedFavoriteTools[2];
-  }
-
-  get bottomLeftShortcuts() {
-    return this.displayedFavoriteTools[3];
-  }
-
-  //#region magnificationUpdate
-  constructor() {
-    super();
-    EventBus.listen("magnification-updated", this.resizePlottables);
-    EventBus.listen("undo-enabled", this.setUndoEnabled);
-    EventBus.listen("redo-enabled", this.setRedoEnabled);
-    EventBus.listen("display-clear-construction-dialog-box", this.resetSphere);
-  }
-  //#endregion magnificationUpdate
-
-  get centerWidth(): number {
-    return (
-      100 - (this.toolboxMinified ? 5 : 25) - (this.stylePanelMinified ? 5 : 25)
-    );
-  }
-
-  private setUndoEnabled(e: { value: boolean }): void {
-    this.undoEnabled = e.value;
-  }
-  private setRedoEnabled(e: { value: boolean }): void {
-    this.redoEnabled = e.value;
-  }
-
-  private enableZoomIn(): void {
-    this.displayZoomInToolUseMessage = true;
-    this.setActionMode({
-      id: "zoomIn",
-      name: "PanZoomInDisplayedName"
-    });
-  }
-  private enableZoomOut(): void {
-    this.displayZoomOutToolUseMessage = true;
-    this.setActionMode({
-      id: "zoomOut",
-      name: "PanZoomOutDisplayedName"
-    });
-  }
-  private enableZoomFit(): void {
-    this.displayZoomFitToolUseMessage = true;
-    this.setActionMode({
-      id: "zoomFit",
-      name: "ZoomFitDisplayedName"
-    });
-  }
-
-  private createPoint(): void {
-    this.displayCreatePointToolUseMessage = true;
-    this.setActionMode({
-      id: "point",
-      name: "CreatePointDisplayedName"
-    });
-  }
-
-  private createLine(): void {
-    this.displayCreateLineToolUseMessage = true;
-    this.setActionMode({
-      id: "line",
-      name: "CreateLineDisplayedName"
-    });
-  }
-  private createSegment(): void {
-    this.displayCreateLineSegmentToolUseMessage = true;
-    this.setActionMode({
-      id: "segment",
-      name: "CreateLineSegmentDisplayedName"
-    });
-  }
-
-  private createCircle(): void {
-    this.displayCreateCircleToolUseMessage = true;
-    this.setActionMode({
-      id: "circle",
-      name: "CreateCircleDisplayedName"
-    });
-  }
-
-  private adjustSize(): void {
-    this.availHeight =
-      window.innerHeight -
-      this.$vuetify.application.footer -
-      this.$vuetify.application.top -
-      24; // quick hack (-24) to leave room at the bottom
-    const tmp = this.$refs.responsiveBox;
-    if (tmp) {
-      let canvasPanel = tmp.$el as HTMLElement;
-      const rightBox = canvasPanel.getBoundingClientRect();
-      this.currentCanvasSize = this.availHeight - rightBox.top;
->>>>>>> 3699cf24
     }
   ];
 });
@@ -682,7 +272,6 @@
   currentCanvasSize.value = availHeight;
 }
 
-<<<<<<< HEAD
 function loadDocument(docId: string): void {
   seStore.removeAllFromLayers();
   seStore.init();
@@ -701,43 +290,10 @@
             .then((url: string) => axios.get(url))
             .then((r: AxiosResponse) => r.data);
           run(JSON.parse(scriptText) as ConstructionScript);
-=======
-  get userUid(): string | undefined {
-    return this.$appAuth.currentUser?.uid;
-  }
-
-  loadDocument(docId: string): void {
-    this.removeAllFromLayers();
-    this.init();
-    SENodule.resetAllCounters();
-    // Nodule.resetIdPlottableDescriptionMap(); // Needed?
-    this.$appDB
-      .collection("constructions") // load the script from public collection
-      .doc(docId)
-      .get()
-      .then(async (doc: DocumentSnapshot) => {
-        if (doc.exists) {
-          const { script } = doc.data() as ConstructionInFirestore;
-          // Check whether the script is inline or stored in Firebase storage
-          if (script.startsWith("https:")) {
-            // The script must be fetched from Firebase storage
-            const scriptText = await this.$appStorage
-              .refFromURL(script)
-              .getDownloadURL()
-              .then((url: string) => axios.get(url))
-              .then((r: AxiosResponse) => r.data);
-            run(JSON.parse(scriptText) as ConstructionScript);
-          } else {
-            // The script is inline
-            run(JSON.parse(script) as ConstructionScript);
-          }
-          this.updateDisplay();
->>>>>>> 3699cf24
         } else {
           // The script is inline
           run(JSON.parse(script) as ConstructionScript);
         }
-<<<<<<< HEAD
         seStore.updateDisplay();
       } else {
         EventBus.fire("show-alert", {
@@ -771,176 +327,6 @@
   EventBus.unlisten("secret-key-detected");
   window.removeEventListener("keydown", handleKeyDown);
 });
-=======
-      });
-
-  }
-
-  /** mounted() is part of VueJS lifecycle hooks */
-  mounted(){
-    this.initializeAllToolsList();
-
-    window.addEventListener("resize", this.onWindowResized);
-    this.adjustSize(); // Why do we need this?  this.onWindowResized just calls this.adjustSize() but if you remove it the app doesn't work -- strange!
-    if (this.documentId) this.loadDocument(this.documentId);
-    EventBus.listen(
-      "set-action-mode-to-select-tool",
-      this.setActionModeToSelectTool
-    );
-    EventBus.listen("secret-key-detected", () => {
-      if (this.uid.length > 0) this.accountEnabled = true;
-    });
-
-    this.authSubscription = this.$appAuth.onAuthStateChanged(
-      (u: User | null) => {
-        if (u !== null) {
-          this.uid = u.uid;
-          this.$appDB
-              .collection("users")
-              .doc(this.userUid)
-              .get()
-              .then((ds: DocumentSnapshot) => {
-                // Even though App.vue has received the data
-                console.log("ds.exists: " + ds.exists);
-                if (ds.exists) {
-                  const uProfile = ds.data() as UserProfile;
-                  console.log("From Firestore", uProfile);
-                  // If user has tools, set userFavoriteToolNames appropriately
-                  this.favoriteTools = uProfile.favoriteTools ?? "\n\n\n";
-                }
-              });
-        }
-        else this.userFavoriteTools = [[],[],[],[]];
-      }
-    );
-    window.addEventListener("keydown", this.handleKeyDown);
-
-    // This will build the shortcuts
-    this.setUserFavoriteToolNames();
-  }
-
-  toolDisabled(actionModeValue: ActionMode): boolean {
-    return this.disabledTools.includes(actionModeValue);
-  }
-
-  initializeAllToolsList(): void {
-    // This function is called at the beginning of mounted, and builds the favorite tools in each corner
-    // of the easel. We store references of each tool that is favorited in allToolsList to the displayedFavoriteTools
-    // array so that we can update allToolsList when tools get disabled and the tools in displayedFavoriteTools reflect
-    // that change
-
-    const compList = Array.from(toolDictionary.values()).map(child => ({
-      actionModeValue: child.actionModeValue,
-      displayedName: child.displayedName,
-      icon: child.icon,
-      clickFunc: child.clickFunc,
-      button: child,
-    }));
-
-    this.allToolsList = compList.map(tool => ({
-      displayedName: tool.displayedName,
-      actionModeValue: tool.actionModeValue,
-      labelMsg: tool.displayedName,
-      icon: tool.icon,
-      clickFunc: tool.clickFunc,
-      iconColor: "blue",
-      btnColor: "blue", // This doesn't really do anything
-      disableBtn: this.toolDisabled(tool.actionModeValue),
-      button: toolDictionary.get(tool.actionModeValue)
-    }));
-
-  }
-
-  @Watch("disabledTools", { deep: true })
-  updateAllTools(): void {
-    // iterates through this.allToolsList and sets each tool that is in disabledTools to disabled
-    for (let i = 0; i < this.allToolsList.length; i++) {
-      this.allToolsList[i].disableBtn = this.toolDisabled(this.allToolsList[i].actionModeValue);
-    }
-  }
-
-  rebuildDisplayedFavoriteTools(): void {
-    // This function will just rebuild displayedFavoriteTools. We use this when
-    // userFavoriteToolNames or defaultToolNames is updated.
-    this.dataReceived = false;
-
-    // Clear out the all displayedFavoriteTools
-    this.displayedFavoriteTools.splice(0);
-    this.displayedFavoriteTools = [[],[],[],[]];
-
-    // Add default tools back into displayedFavoriteTools
-    for (let i = 0; i < this.defaultToolNames.length; i++) {
-      for (let j = 0; j < this.defaultToolNames[i].length; j++) {
-        let temp_tool = this.allToolsList.filter(tl => this.defaultToolNames[i][j] === tl.actionModeValue);
-        if (temp_tool.length > 0) {
-          this.displayedFavoriteTools[i].push(temp_tool[0]);
-          // Set this tool to disabled because the user cannot disable defaults
-          console.log("Added '" + temp_tool[0].actionModeValue + "' to this.displayedFavoriteTools");
-        } else {
-          console.log("Warning: Could not find '" + this.defaultToolNames[i][j] + "' in this.allToolsList");
-        }
-      }
-    }
-
-    // Add user favorite tools back into displayedFavoriteTools
-    for (let i = 0; i < this.userFavoriteToolNames.length; i++) {
-      for (let j = 0; j < this.userFavoriteToolNames[i].length; j++) {
-        let temp_tool = this.allToolsList.filter(tl => this.userFavoriteToolNames[i][j] === tl.actionModeValue);
-        // Filter will always return a list, even though there will only ever be one match
-        if (temp_tool.length > 0) {
-          this.displayedFavoriteTools[i].push(temp_tool[0]);
-          console.log("Added '" + temp_tool[0].actionModeValue + "' to this.displayedFavoriteTools");
-        } else {
-          console.log("Warning: Could not find '" + this.userFavoriteToolNames[i][j] + "' in this.allToolsList");
-        }
-      }
-    }
-    this.dataReceived = true;
-  }
-
-  @Watch("favoriteTools", { deep : true})
-  setUserFavoriteToolNames(): void {
-    // Convert list's string representation to 2D array of strings
-    this.userFavoriteToolNames = this.favoriteTools.split("\n").map(row => row.split(", "));
-    this.rebuildDisplayedFavoriteTools();
-  }
-
-  beforeDestroy(): void {
-    if (this.authSubscription) this.authSubscription();
-    EventBus.unlisten("set-action-mode-to-select-tool");
-    EventBus.unlisten("secret-key-detected");
-    EventBus.unlisten("display-clear-construction-dialog-box");
-    window.removeEventListener("keydown", this.handleKeyDown);
-  }
-
-  /**
-   * Split pane resize handler
-   * @param event an array of numeric triplets {min: ____, max: ____, size: ____}
-   */
-  dividerMoved(event: Array<{ min: number; max: number; size: number }>): void {
-    const availableWidth =
-      ((100 - event[0].size - event[2].size) / 100) *
-      (window.innerWidth -
-        this.$vuetify.application.left -
-        this.$vuetify.application.right);
-    this.availHeight =
-      window.innerHeight -
-      this.$vuetify.application.top -
-      this.$vuetify.application.footer;
-    this.currentCanvasSize = Math.min(availableWidth, this.availHeight);
-  }
-
-  minifyToolbox(): void {
-    this.toolboxMinified = !this.toolboxMinified;
-  }
-
-  minifyNotificationsPanel(): void {
-    this.notificationsPanelMinified = !this.notificationsPanelMinified;
-  }
-  minifyStylePanel(): void {
-    this.stylePanelMinified = !this.stylePanelMinified;
-  }
->>>>>>> 3699cf24
 
 /**
  * Split pane resize handler
@@ -963,29 +349,9 @@
   return 5;
 });
 
-<<<<<<< HEAD
 function setActionModeToSelectTool(): void {
   seStore.setActionMode("select");
 }
-=======
-  switchActionMode(): void {
-    this.setActionMode(this.actionMode);
-  }
-
-  onWindowResized(): void {
-    this.adjustSize();
-  }
-
-  /* Undoes the last user action that changed the state of the sphere. */
-  undoEdit(): void {
-    Command.undo();
-  }
-
-  /* Redoes the last user action that changed the state of the sphere. */
-  redoAction(): void {
-    Command.redo();
-  }
->>>>>>> 3699cf24
 
 function onWindowResized(): void {
   console.debug("onWindowResized()");
@@ -1123,21 +489,11 @@
 </script>
 <style scoped lang="scss">
 .splitpanes__pane {
-<<<<<<< HEAD
   // color: hsla(40, 50%, 50%, 0.6);
   // display: flex;
   // justify-content: center;
   // align-items: center;
   // font-size: 5em;
-=======
-  background: red;
-  display: flex;
-  justify-content: flex-start;
-  // align-items: flex-start;
-}
-#msghub {
-  display: fixed;
->>>>>>> 3699cf24
 }
 #container {
   display: flex;
