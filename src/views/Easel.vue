<template>
  <div>
    <v-container fluid>
      <!--- ml-2: margin left 8 px -->
      <v-row>
<<<<<<< HEAD
        <!---
      VUetify grid system uses 12-column layout.
      In the following setup, 
      (1) the editHint text will occupy 75% of the panel width
      (2) the toggle switch will occupy 25% of the panel width
      (3) the canvas will will in the entire width
        --->
        <v-col cols="12" ref="content" id="content" class="pa-2">
          <!--- HTML canvas will go here --->
=======
        <!--- VUetify grid system uses 12-column layout. 
        Setting the attribute cols="12" means the v-col below
        takes 100% of the available width. Therefore programmatically we can only control the height using Vue style binding -->
        <v-col cols="12" id="contentWrapper" ref="contentWrapper">
          <zoom-viewport :view-height="viewCurrentHeight" :min-zoom="0.3"
            :max-zoom="4" @max-zoom-out="zoomWarning = true"
            @max-zoom-in="zoomWarning=true">
            <div id="content" ref="content">
              <!--- HTML canvas will go here --->

            </div>
          </zoom-viewport>
>>>>>>> a0d2e81c
        </v-col>
      </v-row>
    </v-container>

    <!--  
      This is the left drawer component that contains that the
      tools and a list of the objects that have been created in two tabs
      
      Use the "clipped" attribute to keep the navigation drawer 
      below the app toolbar
      Use the "bottom" attribute to have this menu appear at the bottom on mobile
      
      The line ":mini-variant="leftDrawerMinified" is shorthand for 
      'v-bind:mini-variant="leftDrawerMinified"'
      this is a bond between the attribute 'mini-varient' (a Vue property of a navigation drawer)
      and the expression 'leftDrawerMinified' (a user name bolean variable)
      this means that when the expression 'leftDrawerMinified' changes the attribute 'mini-variant' 
      will update.
    -->

    <!--  Use the "clipped" attribute to keep the navigation drawer 
<<<<<<< HEAD
    below the app toolbar, width should be specified as number only (without unit)-->
    <v-navigation-drawer
      id="leftDrawer"
      app
      clipped
      color="accent"
      permanent
      :mini-variant="leftDrawerMinified"
      bottom
      :width="leftDrawerProperties.width"
    >
=======
    below the app toolbar, width should be specified as number only (without unit) -->
    <v-navigation-drawer id="leftDrawer" ref="leftDrawer" app clipped
      color="accent" permanent :mini-variant="leftDrawerMinified" bottom
      :width="leftDrawerProperties.width">
>>>>>>> a0d2e81c
      <v-container id="leftnav" fluid>
        <!-- These the navigation arrows TODO: I would like these to be in the same row as the
        tabs-->
        <div>
<<<<<<< HEAD
          <v-btn v-if="leftDrawerMinified" icon @click="setMinificationOfLeftDrawer(false)">
=======
          <v-btn v-if="leftDrawerMinified" icon
            @click="setMinificationOfLeftDrawer(false)">
>>>>>>> a0d2e81c
            <v-icon>mdi-arrow-right</v-icon>
          </v-btn>
          <v-btn v-else icon @click="setMinificationOfLeftDrawer(true)">
            <v-icon>mdi-arrow-left</v-icon>
          </v-btn>
        </div>
        <!-- This the not minimized left drawer containing two tabs -->
        <div v-if="!leftDrawerMinified">
          <!-- Two tabs set up TODO: fix the behavior of the tabs-->
          <v-tabs v-model="activeLeftDrawerTab" centered grow>
<<<<<<< HEAD
            <v-tooltip bottom :open-delay="toolTipOpenDelay" :close-delay="toolTipCloseDelay">
=======
            <v-tooltip bottom :open-delay="toolTipOpenDelay"
              :close-delay="toolTipCloseDelay">
>>>>>>> a0d2e81c
              <template v-slot:activator="{ on }">
                <v-tab class="mt-3" href="#toolListTab" v-on="on">
                  <v-icon left>mdi-calculator</v-icon>
                </v-tab>
              </template>
              <span>{{ $t("main.ToolsTabToolTip") }}</span>
            </v-tooltip>

<<<<<<< HEAD
            <v-tooltip bottom :open-delay="toolTipOpenDelay" :close-delay="toolTipCloseDelay">
=======
            <v-tooltip bottom :open-delay="toolTipOpenDelay"
              :close-delay="toolTipCloseDelay">
>>>>>>> a0d2e81c
              <template v-slot:activator="{ on }">
                <v-tab class="mt-3" href="#objectListTab" v-on="on">
                  <v-icon left>mdi-format-list-bulleted</v-icon>
                </v-tab>
              </template>
              <span>{{ $t("main.ObjectsTabToolTip") }}</span>
            </v-tooltip>

            <v-tab-item value="toolListTab">
              <ToolButtons></ToolButtons>
            </v-tab-item>
            <v-tab-item value="objectListTab">
              <!--ObjectTree :scene="canvas">
              </ObjectTree-->
            </v-tab-item>
          </v-tabs>
        </div>
      </v-container>
      <!-- This is the minified version of the left drawer with icon buttons for maximizing it -->
<<<<<<< HEAD
      <div id="leftnavicons" v-if="leftDrawerMinified" @click="setMinificationOfLeftDrawer(false)">
        <v-btn
          icon
          @click="
=======
      <div id="leftnavicons" v-if="leftDrawerMinified"
        @click="setMinificationOfLeftDrawer(false)">
        <v-btn icon @click="
>>>>>>> a0d2e81c
            setMinificationOfLeftDrawer(false);
            activeLeftDrawerTab = 'toolListTab';
          ">
          <v-icon class="ml-3 my-2">mdi-calculator</v-icon>
        </v-btn>
        <v-btn icon @click="
            leftDrawerMinified = !leftDrawerMinified;
            activeLeftDrawerTab = 'objectListTab';
          ">
          <v-icon class="ml-3 my-2">mdi-format-list-bulleted</v-icon>
        </v-btn>
      </div>
    </v-navigation-drawer>
    <!-- <event-handler :element="$refs.canvasContainer"
<<<<<<< HEAD
    @mousedown="handleMousePressed" />-->
=======
      @mousedown="handleMousePressed" /> -->
    <v-snackbar v-model="zoomWarning" color="warning" :timeout="2500">
      Can't zoom further
    </v-snackbar>
>>>>>>> a0d2e81c
  </div>
</template>

<script lang="ts">
import VueComponent from "vue";
import { Vue, Watch } from "vue-property-decorator";
import Component from "vue-class-component";
// import Axes from "@/3d-objs/Axes";
// import Point from "@/3d-objs/Point";
import { ToolStrategy } from "@/events/ToolStrategy";
import NormalPointHandler from "@/events/NormalPointHandler";
import LineHandler from "@/events/LineHandler";
import SegmentHandler from "@/events/SegmentHandler";
import CircleHandler from "@/events/CircleHandler";

import RotateHandler from "@/events/RotateHandler";
// import MoveHandler from "@/events/MoveHandler";
import SETTINGS from "@/global-settings";

/* Import the State so we can follow the command paradigm */
import { State } from "vuex-class";

/* Import the components for the contents of the navigation drawer */
import ObjectTree from "@/components/ObjectTree.vue";
import ToolButtons from "@/components/ToolButtons.vue";
import ZoomViewport from "@/components/ZoomViewport.vue"
import { setupScene } from "@/initApp";
import Two from "two.js";
// import Point from '../plotables/Point';
import { PositionVisitor } from "@/visitors/PositionVisitor";
import { SEPoint } from "@/models/SEPoint";
import { SELine } from "@/models/SELine";
import { Visitor } from '@/visitors/Visitor';
// import Circle from '../3d-objs/Circle';
@Component({ components: { ObjectTree, ToolButtons, ZoomViewport } })
export default class Easel extends Vue {
  // @Prop(WebGLRenderer)
  // readonly renderer!: WebGLRenderer;

  // @Prop(HTMLCanvasElement)
  // readonly canvas!: HTMLCanvasElement;

  private scene!: Two;
  private canvas!: Two.Group;

  private leftDrawerMinified = false;
  private activeLeftDrawerTab = "toolListTab";

  /* Copy global setting to local variable */
  private toolTipOpenDelay = SETTINGS.toolTip.openDelay;
  private toolTipCloseDelay = SETTINGS.toolTip.closeDelay;

  /*  Use the Strategy design pattern to enable switching of
  different tool algorithms at runtime, See the comment where these classes (modules?) are imported */
  private currentTool: ToolStrategy | null = null;
  private pointTool: NormalPointHandler | null = null;
  private lineTool: LineHandler | null = null;
  private segmentTool: SegmentHandler | null = null;
  private rotateTool: RotateHandler | null = null;
  private visitor: PositionVisitor | null = null;
  // private moveTool: MoveHandler;
  private circleTool: CircleHandler | null = null;
  // private controls: TransformControls;
  // private sphere: THREE.Mesh;
  private showSphereControl = false;
  private viewCurrentHeight = 600;
  private viewCurrentWidth = 450;
  private viewNaturalWidth = 600; // width at mounted time
  private viewNaturalHeight = 450; // height at mounted time
  private scaleFactor = new Two.Vector(1, -1);
  private zoomWarning = false
  private leftDrawerProperties = {
    width: 300, //initial width and stores the current width (including the minified)
    borderWidth: 3, //the width for the border of the left drawer set to zero when minimfied
    minWidth: 250, //The minimum width: minWidth<=adjustedWidth is true always
    adjustedWidth: 300 // The value after the user has adjusted the width of the drawer
  };

  @State("editMode")
  private editMode!: string;

  constructor() {
    super();
    this.$store.commit("init");
    window.addEventListener("keypress", this.keyPressed);
    // RotateHandler emits a custom event "sphere-rotate"
    window.addEventListener(
      "sphere-rotate",
      this.handleSphereRotation as EventListener
    );
  }
  /**
   * Using the current browser viewport info and current box of the
   * SVG parent, determine available area (widthxheight) for our SVG drawing.
   * This function is used on initial mount and also during window resize
   * @return {width,height}
   */
  computerAvailableArea(): { width: number, height: number } {
    const desiredAspectRatio = SETTINGS.viewportAspectRatio.width / SETTINGS.viewportAspectRatio.height;
    const svgParent = this.$refs.content as HTMLElement;
    const parentBox = svgParent.getBoundingClientRect();

    // Available height is the browser viewport height minus
    // the top position of the view relative to the browser top edge
    const availHeight = window.innerHeight - parentBox.top;

    // Available with is the browser viewport width minus
    // the left position of the view relative to the browser left edge
    const availWidth = window.innerWidth - parentBox.left;

    // Compute the ideal dimension while maintaining aspect ratio
    const idealHeight = availWidth / desiredAspectRatio;
    const idealWidth = availHeight * desiredAspectRatio;
    let actualWidth, actualHeight;
    if (idealHeight > availHeight) {
      /* view is too tall, set its height to available height */
      actualWidth = idealWidth;
      actualHeight = availHeight;
    } else {
      /* view is too wide, set its width to available width */
      actualWidth = availWidth;
      actualHeight = idealHeight;
    }
    console.debug(`Avail ${availWidth}x${availHeight} Ideal: ${idealWidth}x${idealHeight} Actual ${actualWidth}x${actualHeight}`);
    return { width: actualWidth, height: actualHeight }
  }
  mounted(): void {
    const { width, height } = this.computerAvailableArea();
    this.viewNaturalHeight = height;
    this.viewNaturalWidth = width;
    // const { foreground, midground, background, sphereCanvas } = setupScene();
    // this.sphereCanvas = sphereCanvas;
    // this.foreground = foreground;
    // this.midground = midground;
    // this.background = background;

    /* We have to move setupScene() call to "mounted" so we can check the actual screen space */
    const { two, canvas } = setupScene(width, height);
    this.scene = two;
    this.canvas = canvas;

    // Hack to add our own CSS class
    ((two.renderer as any).domElement as HTMLElement).classList.add("se-geo");
    // this.sphere = sphere;
    this.currentTool = null;
    this.pointTool = new NormalPointHandler(canvas);
    this.lineTool = new LineHandler(canvas);
    this.segmentTool = new SegmentHandler(canvas);
    this.circleTool = new CircleHandler(canvas);
    this.rotateTool = new RotateHandler(canvas);
    this.visitor = new PositionVisitor();
    // this.moveTool = new MoveHandler({
    //   camera: this.camera,
    //   scene: this.scene
    // });

    this.$store.commit("setSphere", this.canvas);

<<<<<<< HEAD
    // const axesHelper = new THREE.AxesHelper(SETTINGS.sphere.boundaryCircleRadius * 1.25);
    // axesHelper.layers.disableAll(); // exclude axeshelper from being searched by Raycaster
    // this.scene.add(axesHelper);
    // this.controls = new TransformControls(
    //   this.camera,
    //   this.renderer.domElement
    // );
    // this.controls.setMode("rotate");
    // this.controls.setSpace("global"); // select between "global" or "local"
    // this.controls.setSize(3);

    // Add a circle silhouette to mark sphere boundary
    // const circleBorder = new Circle();

    window.addEventListener("resize", this.onWindowResized);
    window.addEventListener("keypress", this.keyPressed);
    // RotateHandler emits a custom event "sphere-rotate"
    window.addEventListener(
      "sphere-rotate",
      this.handleSphereRotation as EventListener
    );
  }

  handleSphereRotation(e: CustomEvent): void {
    this.visitor.setTransform(e.detail.transform);
    this.$store.state.points.forEach((p: SEPoint) => {
      this.visitor.actionOnPoint(p);
    });
    this.$store.state.lines.forEach((l: SELine) => {
      this.visitor.actionOnLine(l);
    });
  }
  handleMouseMoved(e: MouseEvent): void {
    // WHen currentTool is NULL, the following line does nothing
    this.currentTool?.mouseMoved(e);
    e.preventDefault();
  }

  handleMousePressed(e: MouseEvent): void {
    // WHen currentTool is NULL, the following line does nothing
    this.currentTool?.mousePressed(e);
  }

  handleMouseReleased(e: MouseEvent): void {
    // WHen currentTool is NULL, the following line does nothing
    this.currentTool?.mouseReleased(e);
  }

  mounted(): void {
    const parent = this.$refs.content as HTMLElement;
=======
>>>>>>> a0d2e81c
    // During testting scene is set to null and appendTo() will fail
    if (this.scene instanceof Two) {
      const svgParent = this.$refs.content as HTMLElement;

      this.scene.appendTo(svgParent);
      this.scene.play();
      // debugger; //eslint-disable-line
      svgParent.firstChild?.addEventListener(
        "mousemove",
        this.handleMouseMoved as EventListener
      );
      svgParent.firstChild?.addEventListener(
        "mousedown",
        this.handleMousePressed as EventListener
      );
      svgParent.firstChild?.addEventListener(
        "mouseup",
        this.handleMouseReleased as EventListener
      );
    }
    // TODO: handle resize?
    window.addEventListener("resize", this.onWindowResized);

    // this.onWindowResized();
    this.setLeftDrawerBorderEvents();
  }

  // beforeUpdate(): void {
  //   const svgParent = this.$refs.content as HTMLElement;
  //   const parentBox = svgParent.getBoundingClientRect();
  //   console.debug("Parent box beforeUpdate: ", parentBox);
  //   // eslint-disable-next-line no-debugger
  //   debugger;
  // }

  beforeDestroy(): void {
    // VieJS lifecycle function
    const parent = this.$refs.content as HTMLElement;
    parent.firstChild?.removeEventListener(
      "mousemove",
      this.handleMouseMoved as EventListener
    );
    parent.firstChild?.removeEventListener(
      "mousedown",
      this.handleMousePressed as EventListener
    );
    parent.firstChild?.removeEventListener(
      "mouseup",
      this.handleMouseReleased as EventListener
    );
  }

  handleSphereRotation(e: CustomEvent): void {
    if (this.visitor) {
      this.visitor.setTransform(e.detail.transform);
      this.$store.state.points.forEach((p: SEPoint) => {
        p.accept(this.visitor as Visitor)
      });
      this.$store.state.lines.forEach((l: SELine) => {
        l.accept(this.visitor as Visitor)
      });
    }
  }
  handleMouseMoved(e: MouseEvent): void {
    // WHen currentTool is NULL, the following line does nothing
    this.currentTool?.mouseMoved(e);
    e.preventDefault();
  }

  handleMousePressed(e: MouseEvent): void {
    // WHen currentTool is NULL, the following line does nothing
    this.currentTool?.mousePressed(e);
  }

  handleMouseReleased(e: MouseEvent): void {
    // WHen currentTool is NULL, the following line does nothing
    this.currentTool?.mouseReleased(e);
  }


  keyPressed = (event: KeyboardEvent): void => {
    // const sphere = this.scene.getObjectByName("MainSphere");
    switch (event.code) {
      case "KeyR":
        // sphere?.rotation.set(0, 0, 0);
        break;
      default:
    }
  };

  onWindowResized(): void {
    // TODO: finish this method
    const { width, height } = this.computerAvailableArea();

    // Determine the dimension changes with respect to its dimension at creation time
    const widthChange = width / this.viewNaturalWidth;
    const heightChange = height / this.viewNaturalHeight;
    this.viewCurrentWidth = width;
    this.viewCurrentHeight = height;
    // console.debug(`Width ${(widthChange*100}% Height ${heightChange}%`);
    // this.viewWidth = width;
    // this.viewHeight = height;
    (this.scene.renderer as any).setSize(width, height);
    this.canvas.translation.set(width / 2, height / 2); // Place origin at the center
    const newScale = Math.max(widthChange, heightChange);
    (this.scene.renderer as any).domElement.style = `transform: scale(${newScale})`;
    // this.scaleFactor.set(newScale, -newScale);
    // (this.canvas as any).scale = this.scaleFactor;
    // this.scene.update();


  }

  // VueJS data watcher function
  @Watch("showSphereControl")
  onSphereControlChanged(value: boolean /*, oldValue: boolean*/): void {
    if (value) {
      // this.scene.add(this.controls);
      // this.controls.attach(this.sphere);
    } else {
      // this.controls.detach();
      // this.scene.remove(this.controls);
    }
  }

  @Watch("editMode")
  switchEditMode(mode: string): void {
    // this.currentHandler?.deactivate(); // Unregister the current mouse handler
    this.currentTool = null;
    switch (mode) {
      case "rotate":
        //     // if (this.showSphereControl) this.controls.attach(this.sphere);
        //     this.controls.removeEventListener("change", this.renderIt);
        this.currentTool = this.rotateTool;
        break;
      case "move":
        // this.currentTool = this.moveTool;
        break;
      case "point":
        //     this.controls.detach();
        this.currentTool = this.pointTool;
        break;
      case "line":
        this.currentTool = this.lineTool;
        break;
      case "segment":
        this.currentTool = this.segmentTool;
        break;
      case "circle":
        this.currentTool = this.circleTool;
        break;
      default:
        this.currentTool = null;
    }
    this.currentTool?.activate();
    // this.currentHandler?.activate(); // Register the new mouse handler
  }

  /*
 This allows the user to maximumize the left drawer by clicking in the navigation drawer
'leftDrawerMinified = !leftDrawerMinified' doesn't work because when you click on the icons
 in the minified left drawer they first unMinify the drawer and
 then 'leftDrawerMinified = !leftDrawerMinified' would reminify it and nothing happens
 This also sets the border with to zero in the minified state so that you can't adjust it.
 In the minified state the border is set to its usual size
 */
  setMinificationOfLeftDrawer(value: boolean): void {
    if (value) {
      this.leftDrawerProperties.adjustedWidth = this.leftDrawerProperties.width;
      this.leftDrawerMinified = true; //minifies the left drawer
      this.setLeftDrawerBorderWidth(0); // sets the border to zero to prevent changing width of drawer
    } else {
      this.leftDrawerMinified = false; //maximizes the left drawer
      this.setLeftDrawerBorderWidth(this.leftDrawerProperties.borderWidth); //border shows to allow resize
      this.leftDrawerProperties.width = this.leftDrawerProperties.adjustedWidth;
    }
  }

  /* Set the width of the border to allow it to be adjustable or not (when minified)*/
  setLeftDrawerBorderWidth(size: number): void {
    const leftDrawerElement = (this.$refs.leftDrawer as VueComponent).$el;
    const leftDrawerBorder = leftDrawerElement.querySelector(
      ".v-navigation-drawer__border"
    ) as HTMLElement;
    leftDrawerBorder.style.width = size + "px";
    leftDrawerBorder.style.cursor = "ew-resize";
    leftDrawerBorder.style.color = "black"; //This doesn't work. Why? Does a parent override this?
  }

  setLeftDrawerBorderEvents(): void {
    const minWidth = this.leftDrawerProperties.minWidth;
    const el = (this.$refs.leftDrawer as VueComponent).$el; //I'm not sure why this an error or how to fix it.
    const leftDrawerBorder = el.querySelector(".v-navigation-drawer__border");
    const direction = el.classList.contains("v-navigation-drawer--right")
      ? "right"
      : "left";

    function resizeLeftDrawer(e: MouseEvent) {
      //change the mouse to let the user know the drawer can be resized
      document.body.style.cursor = "ew-resize";
      //correctly compute the width of the adjusted drawer from the right or left
      const newWidth =
        direction === "right"
          ? document.body.scrollWidth - e.clientX
          : e.clientX;
      //only adjust the width if it is bigger than the minimum
      if (newWidth >= minWidth) {
        (el as HTMLElement).style.width = newWidth + "px";
      }
    }

    //On mouse down add a listener to track the changes in the position of the mouse.
    leftDrawerBorder?.addEventListener(
      "mousedown",
      ((e: MouseEvent) => {
        if (e.offsetX <= this.leftDrawerProperties.borderWidth) {
          (el as HTMLElement).style.transition = "initial";
          //add a listener to activley resize the left drawer as the mouse is moved
          document.addEventListener("mousemove", resizeLeftDrawer, false);
        }
      }) as EventListener,
      false
    );

    document.addEventListener(
      "mouseup",
      () => {
        (el as HTMLElement).style.transition = "";
        // this.leftDrawerProperties.width = (el as HTMLElement).style.width;
        document.body.style.cursor = "";
        document.removeEventListener("mousemove", resizeLeftDrawer, false);
        this.onWindowResized(); //I need a command so that the window is repainted so the sphere grows/shrinks
        /*  console.log(this.leftDrawerProperties.width); */
      },
      false
    );
  }
  unMinifyLeftDrawer(): void {
    if (this.leftDrawerMinified) {
      this.leftDrawerMinified = false;
    }
  }
}
</script>

<style lang="scss">
#content {
  display: flex;
  flex-direction: row;
  justify-content: center;
}
#contentWrapper {
  overflow: hidden;
  border: 2px dashed red;
}

svg.se-geo {
  overflow: hidden;
  // border: 3px solid navy;
}

#leftnav {
  display: flex;
  flex-direction: column;

  div:first-child {
    align-self: flex-end;
  }
}
#leftnavicons {
  height: 80vh;
  display: flex;
  flex-direction: column;
  justify-content: center;
}
/* Override the default behavior of Vuetify <v-btn-toggle> elementv-btn-toggle> */
.v-btn-toggle {
  flex-wrap: wrap;
}
</style><|MERGE_RESOLUTION|>--- conflicted
+++ resolved
@@ -3,30 +3,21 @@
     <v-container fluid>
       <!--- ml-2: margin left 8 px -->
       <v-row>
-<<<<<<< HEAD
-        <!---
-      VUetify grid system uses 12-column layout.
-      In the following setup, 
-      (1) the editHint text will occupy 75% of the panel width
-      (2) the toggle switch will occupy 25% of the panel width
-      (3) the canvas will will in the entire width
-        --->
-        <v-col cols="12" ref="content" id="content" class="pa-2">
-          <!--- HTML canvas will go here --->
-=======
         <!--- VUetify grid system uses 12-column layout. 
         Setting the attribute cols="12" means the v-col below
-        takes 100% of the available width. Therefore programmatically we can only control the height using Vue style binding -->
+        takes 100% of the available width. Therefore programmatically we can only control the height using Vue style binding-->
         <v-col cols="12" id="contentWrapper" ref="contentWrapper">
-          <zoom-viewport :view-height="viewCurrentHeight" :min-zoom="0.3"
-            :max-zoom="4" @max-zoom-out="zoomWarning = true"
-            @max-zoom-in="zoomWarning=true">
+          <zoom-viewport
+            :view-height="viewCurrentHeight"
+            :min-zoom="0.3"
+            :max-zoom="4"
+            @max-zoom-out="zoomWarning = true"
+            @max-zoom-in="zoomWarning=true"
+          >
             <div id="content" ref="content">
               <!--- HTML canvas will go here --->
-
             </div>
           </zoom-viewport>
->>>>>>> a0d2e81c
         </v-col>
       </v-row>
     </v-container>
@@ -48,7 +39,6 @@
     -->
 
     <!--  Use the "clipped" attribute to keep the navigation drawer 
-<<<<<<< HEAD
     below the app toolbar, width should be specified as number only (without unit)-->
     <v-navigation-drawer
       id="leftDrawer"
@@ -60,22 +50,11 @@
       bottom
       :width="leftDrawerProperties.width"
     >
-=======
-    below the app toolbar, width should be specified as number only (without unit) -->
-    <v-navigation-drawer id="leftDrawer" ref="leftDrawer" app clipped
-      color="accent" permanent :mini-variant="leftDrawerMinified" bottom
-      :width="leftDrawerProperties.width">
->>>>>>> a0d2e81c
       <v-container id="leftnav" fluid>
         <!-- These the navigation arrows TODO: I would like these to be in the same row as the
         tabs-->
         <div>
-<<<<<<< HEAD
           <v-btn v-if="leftDrawerMinified" icon @click="setMinificationOfLeftDrawer(false)">
-=======
-          <v-btn v-if="leftDrawerMinified" icon
-            @click="setMinificationOfLeftDrawer(false)">
->>>>>>> a0d2e81c
             <v-icon>mdi-arrow-right</v-icon>
           </v-btn>
           <v-btn v-else icon @click="setMinificationOfLeftDrawer(true)">
@@ -86,12 +65,7 @@
         <div v-if="!leftDrawerMinified">
           <!-- Two tabs set up TODO: fix the behavior of the tabs-->
           <v-tabs v-model="activeLeftDrawerTab" centered grow>
-<<<<<<< HEAD
             <v-tooltip bottom :open-delay="toolTipOpenDelay" :close-delay="toolTipCloseDelay">
-=======
-            <v-tooltip bottom :open-delay="toolTipOpenDelay"
-              :close-delay="toolTipCloseDelay">
->>>>>>> a0d2e81c
               <template v-slot:activator="{ on }">
                 <v-tab class="mt-3" href="#toolListTab" v-on="on">
                   <v-icon left>mdi-calculator</v-icon>
@@ -100,12 +74,7 @@
               <span>{{ $t("main.ToolsTabToolTip") }}</span>
             </v-tooltip>
 
-<<<<<<< HEAD
             <v-tooltip bottom :open-delay="toolTipOpenDelay" :close-delay="toolTipCloseDelay">
-=======
-            <v-tooltip bottom :open-delay="toolTipOpenDelay"
-              :close-delay="toolTipCloseDelay">
->>>>>>> a0d2e81c
               <template v-slot:activator="{ on }">
                 <v-tab class="mt-3" href="#objectListTab" v-on="on">
                   <v-icon left>mdi-format-list-bulleted</v-icon>
@@ -125,38 +94,30 @@
         </div>
       </v-container>
       <!-- This is the minified version of the left drawer with icon buttons for maximizing it -->
-<<<<<<< HEAD
       <div id="leftnavicons" v-if="leftDrawerMinified" @click="setMinificationOfLeftDrawer(false)">
         <v-btn
           icon
           @click="
-=======
-      <div id="leftnavicons" v-if="leftDrawerMinified"
-        @click="setMinificationOfLeftDrawer(false)">
-        <v-btn icon @click="
->>>>>>> a0d2e81c
             setMinificationOfLeftDrawer(false);
             activeLeftDrawerTab = 'toolListTab';
-          ">
+          "
+        >
           <v-icon class="ml-3 my-2">mdi-calculator</v-icon>
         </v-btn>
-        <v-btn icon @click="
+        <v-btn
+          icon
+          @click="
             leftDrawerMinified = !leftDrawerMinified;
             activeLeftDrawerTab = 'objectListTab';
-          ">
+          "
+        >
           <v-icon class="ml-3 my-2">mdi-format-list-bulleted</v-icon>
         </v-btn>
       </div>
     </v-navigation-drawer>
     <!-- <event-handler :element="$refs.canvasContainer"
-<<<<<<< HEAD
     @mousedown="handleMousePressed" />-->
-=======
-      @mousedown="handleMousePressed" /> -->
-    <v-snackbar v-model="zoomWarning" color="warning" :timeout="2500">
-      Can't zoom further
-    </v-snackbar>
->>>>>>> a0d2e81c
+    <v-snackbar v-model="zoomWarning" color="warning" :timeout="2500">Can't zoom further</v-snackbar>
   </div>
 </template>
 
@@ -182,14 +143,14 @@
 /* Import the components for the contents of the navigation drawer */
 import ObjectTree from "@/components/ObjectTree.vue";
 import ToolButtons from "@/components/ToolButtons.vue";
-import ZoomViewport from "@/components/ZoomViewport.vue"
+import ZoomViewport from "@/components/ZoomViewport.vue";
 import { setupScene } from "@/initApp";
 import Two from "two.js";
 // import Point from '../plotables/Point';
 import { PositionVisitor } from "@/visitors/PositionVisitor";
 import { SEPoint } from "@/models/SEPoint";
 import { SELine } from "@/models/SELine";
-import { Visitor } from '@/visitors/Visitor';
+import { Visitor } from "@/visitors/Visitor";
 // import Circle from '../3d-objs/Circle';
 @Component({ components: { ObjectTree, ToolButtons, ZoomViewport } })
 export default class Easel extends Vue {
@@ -227,7 +188,7 @@
   private viewNaturalWidth = 600; // width at mounted time
   private viewNaturalHeight = 450; // height at mounted time
   private scaleFactor = new Two.Vector(1, -1);
-  private zoomWarning = false
+  private zoomWarning = false;
   private leftDrawerProperties = {
     width: 300, //initial width and stores the current width (including the minified)
     borderWidth: 3, //the width for the border of the left drawer set to zero when minimfied
@@ -254,8 +215,9 @@
    * This function is used on initial mount and also during window resize
    * @return {width,height}
    */
-  computerAvailableArea(): { width: number, height: number } {
-    const desiredAspectRatio = SETTINGS.viewportAspectRatio.width / SETTINGS.viewportAspectRatio.height;
+  computerAvailableArea(): { width: number; height: number } {
+    const desiredAspectRatio =
+      SETTINGS.viewportAspectRatio.width / SETTINGS.viewportAspectRatio.height;
     const svgParent = this.$refs.content as HTMLElement;
     const parentBox = svgParent.getBoundingClientRect();
 
@@ -280,8 +242,10 @@
       actualWidth = availWidth;
       actualHeight = idealHeight;
     }
-    console.debug(`Avail ${availWidth}x${availHeight} Ideal: ${idealWidth}x${idealHeight} Actual ${actualWidth}x${actualHeight}`);
-    return { width: actualWidth, height: actualHeight }
+    console.debug(
+      `Avail ${availWidth}x${availHeight} Ideal: ${idealWidth}x${idealHeight} Actual ${actualWidth}x${actualHeight}`
+    );
+    return { width: actualWidth, height: actualHeight };
   }
   mounted(): void {
     const { width, height } = this.computerAvailableArea();
@@ -315,59 +279,6 @@
 
     this.$store.commit("setSphere", this.canvas);
 
-<<<<<<< HEAD
-    // const axesHelper = new THREE.AxesHelper(SETTINGS.sphere.boundaryCircleRadius * 1.25);
-    // axesHelper.layers.disableAll(); // exclude axeshelper from being searched by Raycaster
-    // this.scene.add(axesHelper);
-    // this.controls = new TransformControls(
-    //   this.camera,
-    //   this.renderer.domElement
-    // );
-    // this.controls.setMode("rotate");
-    // this.controls.setSpace("global"); // select between "global" or "local"
-    // this.controls.setSize(3);
-
-    // Add a circle silhouette to mark sphere boundary
-    // const circleBorder = new Circle();
-
-    window.addEventListener("resize", this.onWindowResized);
-    window.addEventListener("keypress", this.keyPressed);
-    // RotateHandler emits a custom event "sphere-rotate"
-    window.addEventListener(
-      "sphere-rotate",
-      this.handleSphereRotation as EventListener
-    );
-  }
-
-  handleSphereRotation(e: CustomEvent): void {
-    this.visitor.setTransform(e.detail.transform);
-    this.$store.state.points.forEach((p: SEPoint) => {
-      this.visitor.actionOnPoint(p);
-    });
-    this.$store.state.lines.forEach((l: SELine) => {
-      this.visitor.actionOnLine(l);
-    });
-  }
-  handleMouseMoved(e: MouseEvent): void {
-    // WHen currentTool is NULL, the following line does nothing
-    this.currentTool?.mouseMoved(e);
-    e.preventDefault();
-  }
-
-  handleMousePressed(e: MouseEvent): void {
-    // WHen currentTool is NULL, the following line does nothing
-    this.currentTool?.mousePressed(e);
-  }
-
-  handleMouseReleased(e: MouseEvent): void {
-    // WHen currentTool is NULL, the following line does nothing
-    this.currentTool?.mouseReleased(e);
-  }
-
-  mounted(): void {
-    const parent = this.$refs.content as HTMLElement;
-=======
->>>>>>> a0d2e81c
     // During testting scene is set to null and appendTo() will fail
     if (this.scene instanceof Two) {
       const svgParent = this.$refs.content as HTMLElement;
@@ -424,10 +335,10 @@
     if (this.visitor) {
       this.visitor.setTransform(e.detail.transform);
       this.$store.state.points.forEach((p: SEPoint) => {
-        p.accept(this.visitor as Visitor)
+        p.accept(this.visitor as Visitor);
       });
       this.$store.state.lines.forEach((l: SELine) => {
-        l.accept(this.visitor as Visitor)
+        l.accept(this.visitor as Visitor);
       });
     }
   }
@@ -446,7 +357,6 @@
     // WHen currentTool is NULL, the following line does nothing
     this.currentTool?.mouseReleased(e);
   }
-
 
   keyPressed = (event: KeyboardEvent): void => {
     // const sphere = this.scene.getObjectByName("MainSphere");
@@ -473,12 +383,11 @@
     (this.scene.renderer as any).setSize(width, height);
     this.canvas.translation.set(width / 2, height / 2); // Place origin at the center
     const newScale = Math.max(widthChange, heightChange);
-    (this.scene.renderer as any).domElement.style = `transform: scale(${newScale})`;
+    (this.scene
+      .renderer as any).domElement.style = `transform: scale(${newScale})`;
     // this.scaleFactor.set(newScale, -newScale);
     // (this.canvas as any).scale = this.scaleFactor;
     // this.scene.update();
-
-
   }
 
   // VueJS data watcher function
