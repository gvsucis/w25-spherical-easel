--- conflicted
+++ resolved
@@ -260,13 +260,9 @@
 import { FirebaseFirestore, DocumentSnapshot } from "@firebase/firestore-types";
 import { run } from "@/commands/CommandInterpreter";
 import { ConstructionScript } from "@/types";
-<<<<<<< HEAD
-
-=======
 import { Route } from "vue-router";
 import store from "@/store";
 import Dialog, { DialogAction } from "@/components/Dialog.vue";
->>>>>>> ea939600
 /**
  * Split panel width distribution (percentages):
  * When both side panels open: 20:60:20 (proportions 1:3:1)
