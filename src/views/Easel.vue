<template>
  <div
    style="
      position: fixed;
      right: 8px;
      width: 80px;
      top: 0;
      bottom: 0;
      display: flex;
      flex-direction: column;
      justify-content: center;
      z-index: 1;
    ">
    <!-- <div style="height: 60%; background: white; border: 1px solid black; border-radius: 0.5em;"> -->
    <StyleDrawer></StyleDrawer>
    <!-- </div> -->
  </div>
  <!--v-navigation-drawer location="end" width="80" permanent floating style="height: 70vh; margin: auto;
  background-color: transparent;">
  </!--v-navigation-drawer-->
  <div>
    <Splitpanes
      :style="contentHeightStyle"
      class="default-theme"
      @resize="dividerMoved"
      :push-other-panes="false">
      <!-- Use the left page for the toolbox -->
      <Pane
        ref="leftPane"
        min-size="5"
        max-size="35"
        :size="toolboxMinified ? 5 : LEFT_PANE_PERCENTAGE">
        <Toolbox
          id="toolbox"
          ref="toolbox"
          @minify-toggled="handleToolboxMinify" />
      </Pane>
      <Pane>
        <!-- Use the right pane mainly for the canvas and style panel -->
        <!--
        When minified, the style panel takes only 5% of the remaining width
        When expanded, it takes 30% of the remaining width
      -->
        <!-- Shortcut icons are placed using absolute positioning. CSS requires
            their parents to have its position set . Use either relative, absolute -->
        <div id="sphere-and-msghub">
          <!--AddressInput
            v-if="isEarthMode"
            style="position: absolute; bottom: 0; z-index: 100" /-->

<<<<<<< HEAD
          <div id="earthAndCircle">
            <EarthComp
              v-if="isEarthMode"
              :available-height="availHeight"
              :available-width="availWidth" />
            <SphereFrame
              style="position: relative"
              :available-height="availHeight"
              :available-width="availWidth"
              v-show="svgDataImage.length === 0"
              :is-earth-mode="isEarthMode" />
=======
          <!--AddressInput v-if="isEarthMode" style="position: absolute; bottom: 0; z-index: 100;"/>

          <button @click="()=>{
            isEarthMode = !isEarthMode;
            console.log(isEarthMode);
          }" id="earthTogger" style="z-index: 100;">Earth Mode</button-->
          <div id="earthAndCircle">
            <EarthComp v-if="isEarthMode" :available-height="availHeight" :available-width="availWidth"/>
            <SphereFrame
            style="position: relative"
            :available-width="availWidth"
            :available-height="availHeight"
            v-show="svgDataImage.length === 0"
            :is-earth-mode="isEarthMode" />
          </div>
          <v-switch v-model="isEarthMode" :label="`Earth Mode (${isEarthMode})`"></v-switch>
          <div id="msghub">
            <MessageHub />
>>>>>>> e08e54cb
          </div>
          <v-overlay
            contained
            :class="['justify-center', 'align-center', previewClass]"
            :model-value="svgDataImage.length > 0">
            <div class="previewText">
              {{ constructionInfo.count }} objects. Created by:
              {{ constructionInfo.author }}
            </div>
            <img
              id="previewImage"
              class="previewImage"
              :src="svgDataImage"
              :width="canvasWidth"
              :height="canvasHeight" />
          </v-overlay>
          <v-switch class="bg-grey"
            density="compact"
            style="position: absolute; bottom: 4px; left: 8px"
            v-model="isEarthMode"
            :label="`Earth Mode (${isEarthMode})`"
            id="earthToggler"></v-switch>
        <div id="msghub">
            <ShortcutIcon
              class="mx-1"
              v-for="t in leftShortcutGroup"
              :model="t" />
            <MessageHub />
            <ShortcutIcon
              class="mx-1"
              :model="TOOL_DICTIONARY.get('zoomOut')!" />
            <span>{{  (100*zoomMagnificationFactor).toFixed(2) }}</span>
            <v-slider
              v-model="zoomMagnificationFactor"
              :min="0.1"
              :max="2"
              style="min-width: 100px" />
            <ShortcutIcon
              class="mx-1"
              :model="TOOL_DICTIONARY.get('zoomIn')!" />
            <ShortcutIcon
              class="mx-1"
              :model="TOOL_DICTIONARY.get('zoomFit')!" />
          </div>
        </div>
      </Pane>
    </Splitpanes>
    <Dialog
      ref="unsavedWorkDialog"
      max-width="40%"
      :title="t('constructions.confirmation')"
      :yes-text="t('constructions.keep')"
      :no-text="t('constructions.discard')"
      :no-action="doLeave">
      {{ t(`constructions.unsavedConstructionMsg`) }}
    </Dialog>
    <Dialog
      ref="clearConstructionDialog"
      :title="t('constructions.confirmReset')"
      :yes-text="t('constructions.proceed')"
      :yes-action="() => resetSphere()"
      :no-text="t('constructions.cancel')"
      max-width="40%">
      <p>{{ t(`constructions.clearConstructionMsg`) }}</p>
    </Dialog>
  </div>
</template>

<script lang="ts" setup>
import {
  computed,
  onBeforeMount,
  onBeforeUnmount,
  onMounted,
  Ref,
  ref
} from "vue";
import { Splitpanes, Pane } from "splitpanes";
import "splitpanes/dist/splitpanes.css";
import Toolbox from "@/components/ToolBox.vue";
// import AddressInput from "@/components/AddressInput.vue";

import SphereFrame from "@/components/SphereFrame.vue";
import EarthComp from "@/components/EarthComp.vue";
import MessageHub from "@/components/MessageHub.vue";
import ShortcutIcon from "@/components/ShortcutIcon.vue";
/* Import Command so we can use the command paradigm */
import { Command } from "@/commands/Command";
import EventBus from "../eventHandlers/EventBus";

import Circle from "@/plottables/Circle";
import Point from "@/plottables/Point";
import Line from "@/plottables/Line";
import Label from "@/plottables/Label";
import Segment from "@/plottables/Segment";
import Nodule from "@/plottables/Nodule";
import Ellipse from "@/plottables/Ellipse";
import { SENodule } from "@/models/SENodule";
import { ConstructionInFirestore, SphericalConstruction } from "@/types";
import AngleMarker from "@/plottables/AngleMarker";
import {
  getFirestore,
  DocumentSnapshot,
  doc,
  getDoc
} from "firebase/firestore";
import { run } from "@/commands/CommandInterpreter";
import { ConstructionScript } from "@/types";
import Dialog, { DialogAction } from "@/components/Dialog.vue";
import { useSEStore } from "@/stores/se";
import Parametric from "@/plottables/Parametric";
import { getAuth, User, Unsubscribe } from "firebase/auth";
import {
  getStorage,
  ref as storageRef,
  getDownloadURL
} from "firebase/storage";
import axios, { AxiosResponse } from "axios";
import { storeToRefs } from "pinia";
import { useI18n } from "vue-i18n";
import {
  onBeforeRouteLeave,
  RouteLocationNormalized,
  useRouter
} from "vue-router";
import { useLayout, useDisplay } from "vuetify";
import StyleDrawer from "@/components/style-ui/StyleDrawer.vue";
import { TOOL_DICTIONARY } from "@/components/tooldictionary";

const LEFT_PANE_PERCENTAGE = 25;
const appDB = getFirestore();
const appAuth = getAuth();
const appStorage = getStorage();
/**
 * Split panel width distribution (percentages):
 * When both side panels open: 20:60:20 (proportions 1:3:1)
 * When left panel open, right panel minified: 20:75:5 (4:15:1)
 * When left panel minifie, right panel open: 5:75:20 (1:15:4)
 */
const { t } = useI18n();
const seStore = useSEStore();
const router = useRouter();
const {
  seNodules,
  temporaryNodules,
  hasObjects,
  actionMode,
  canvasHeight,
  canvasWidth,
  zoomMagnificationFactor,
  isEarthMode
} = storeToRefs(seStore);
const props = defineProps<{
  documentId?: string;
}>();
const { mainRect } = useLayout();
const display = useDisplay();
const contentHeight = computed(() => display.height.value - mainRect.value.top);
const contentHeightStyle = computed(() => ({
  height: contentHeight.value + "px"
}));

const leftShortcutGroup = computed(() => [
  TOOL_DICTIONARY.get("undoAction")!,
  TOOL_DICTIONARY.get("redoAction")!,
  TOOL_DICTIONARY.get("resetAction")!
]);
const rightShortcutGroup = computed(() => [
  TOOL_DICTIONARY.get("zoomOut")!,
  TOOL_DICTIONARY.get("zoomIn")!,
  TOOL_DICTIONARY.get("zoomFit")!
]);

const leftPane: Ref<HTMLElement | null> = ref(null);
// const currentCanvasSize = ref(0); // Result of height calculation will be passed to <v-responsive> via this variable

// function buttonList = buttonList;
const toolboxMinified = ref(false);
const previewClass = ref("");
const constructionInfo = ref<any>({});

let confirmedLeaving = false;
let attemptedToRoute: RouteLocationNormalized | null = null;
let accountEnabled = false;
let uid = "";
let authSubscription!: Unsubscribe;
const userUid = computed((): string | undefined => {
  return appAuth.currentUser?.uid;
});

const unsavedWorkDialog: Ref<DialogAction | null> = ref(null);
const clearConstructionDialog: Ref<DialogAction | null> = ref(null);
const svgDataImage = ref("");

//#region magnificationUpdate
onBeforeMount(() => {
  EventBus.listen("magnification-updated", resizePlottables);
  EventBus.listen("preview-construction", showConstructionPreview);
});
//#endregion magnificationUpdate

const showConstructionPreview = (s: SphericalConstruction | null) => {
  if (s !== null) {
    if (svgDataImage.value === "") previewClass.value = "preview-fadein";
    svgDataImage.value = s.previewData;
    constructionInfo.value.author = s.author;
    constructionInfo.value.count = s.objectCount;
  } else {
    previewClass.value = "preview-fadeout";
    svgDataImage.value = "";
  }
};

const availHeight = ref(100);
const availWidth = ref(100);
function adjustCanvasSize(): void {
  // The MessageHub height is set to 80 pixels
  availWidth.value =
    display.width.value * (1 - LEFT_PANE_PERCENTAGE / 100) -
    mainRect.value.left -
    mainRect.value.right;
  availHeight.value =
    display.height.value - mainRect.value.bottom - mainRect.value.top - 80; // quick hack (-24) to leave room at the bottom
  // console.debug(
  //   "adjustCanvasSize() available height is ",
  //   window.innerHeight,
  //   mainRect.value
  // );
  // currentCanvasSize.value = availHeight.value;
}

function loadDocument(docId: string): void {
  seStore.removeAllFromLayers();
  seStore.init();
  SENodule.resetAllCounters();
  // Nodule.resetIdPlottableDescriptionMap(); // Needed?
  // load the script from public collection
  getDoc(doc(appDB, "constructions", docId)).then(
    async (doc: DocumentSnapshot) => {
      if (doc.exists()) {
        const { script } = doc.data() as ConstructionInFirestore;
        // Check whether the script is inline or stored in Firebase storage
        if (script.startsWith("https:")) {
          // The script must be fetched from Firebase storage
          const constructionStorage = storageRef(appStorage, script);
          const scriptText = await getDownloadURL(constructionStorage)
            .then((url: string) => axios.get(url))
            .then((r: AxiosResponse) => r.data);
          run(JSON.parse(scriptText) as ConstructionScript);
        } else {
          // The script is inline
          run(JSON.parse(script) as ConstructionScript);
        }
        seStore.updateDisplay();
      } else {
        EventBus.fire("show-alert", {
          key: "constructions.constructionNotFound",
          keyOptions: { docId: docId },
          type: "error"
        });
      }
    }
  );
}

/** mounted() is part of VueJS lifecycle hooks */
onMounted((): void => {
  window.addEventListener("resize", adjustCanvasSize);
  adjustCanvasSize();

  if (props.documentId) loadDocument(props.documentId);
  EventBus.listen("set-action-mode-to-select-tool", setActionModeToSelectTool);
  EventBus.listen("secret-key-detected", () => {
    if (uid.length > 0) accountEnabled = true;
  });
  authSubscription = appAuth.onAuthStateChanged((u: User | null) => {
    if (u !== null) uid = u.uid;
  });
  window.addEventListener("keydown", handleKeyDown);
});

onBeforeUnmount((): void => {
  if (authSubscription) authSubscription();
  EventBus.unlisten("set-action-mode-to-select-tool");
  EventBus.unlisten("secret-key-detected");
  window.removeEventListener("keydown", handleKeyDown);
});

/**
 * Split pane resize handler
 * @param event an array of numeric triplets {min: ____, max: ____, size: ____}
 */
function dividerMoved(
  event: Array<{ min: number; max: number; size: number }>
): void {
  // event[0].size is the width of the left panel (in percentage)
  // 80px is the width of the right navigation drawer
  availWidth.value =
    display.width.value - mainRect.value.left - mainRect.value.right - 80;
  availHeight.value =
    display.height.value - mainRect.value.top - mainRect.value.bottom - 90;
  // currentCanvasSize.value = Math.min(availWidth.value, availHeight.value);
}

function setActionModeToSelectTool(): void {
  seStore.setActionMode("select");
}

function onWindowResized(): void {
  console.debug("onWindowResized()");
  adjustCanvasSize();
}

function resetSphere(): void {
  clearConstructionDialog.value?.hide();
  seStore.removeAllFromLayers();
  seStore.init();
  Command.commandHistory.splice(0);
  Command.redoHistory.splice(0);
  SENodule.resetAllCounters();
  EventBus.fire("undo-enabled", { value: Command.commandHistory.length > 0 });
  EventBus.fire("redo-enabled", { value: Command.redoHistory.length > 0 });
  // Nodule.resetIdPlottableDescriptionMap(); // Needed?
}

function handleKeyDown(keyEvent: KeyboardEvent): void {
  // TO DO: test this on PC
  if (navigator.userAgent.indexOf("Mac OS X") !== -1) {
    //Mac shortcuts
    if (keyEvent.code === "KeyZ" && !keyEvent.shiftKey && keyEvent.metaKey) {
      Command.undo();
    } else if (
      keyEvent.code === "KeyZ" &&
      keyEvent.shiftKey &&
      keyEvent.metaKey
    ) {
      Command.redo();
    }
  } else {
    //pc shortcuts
    if (keyEvent.code === "KeyZ" && !keyEvent.shiftKey && keyEvent.ctrlKey) {
      Command.undo();
    } else if (
      keyEvent.code === "KeyY" &&
      !keyEvent.shiftKey &&
      keyEvent.ctrlKey
    ) {
      Command.redo();
    }
  }
}
//#region resizePlottables
function resizePlottables(e: { factor: number }): void {
  // const oldFactor = previousZoomMagnificationFactor;
  // Update the current stroke widths/radius in each plottable class
  Line.updateCurrentStrokeWidthForZoom(e.factor);
  Segment.updateCurrentStrokeWidthForZoom(e.factor);
  Circle.updateCurrentStrokeWidthForZoom(e.factor);
  AngleMarker.updateCurrentStrokeWidthAndRadiusForZoom(e.factor);
  Point.updatePointScaleFactorForZoom(e.factor);
  Label.updateTextScaleFactorForZoom(e.factor);
  Ellipse.updateCurrentStrokeWidthForZoom(e.factor);
  Parametric.updateCurrentStrokeWidthForZoom(e.factor);

  //console.debug("Resize all nodules and the temporary ones");
  // Apply the new size in each nodule in the store
  seNodules.value.forEach((p: SENodule) => {
    p.ref?.adjustSize();
  });
  // The temporary plottables need to be resized too
  temporaryNodules.value.forEach((p: Nodule) => {
    p.adjustSize();
  });
}
//#endregion resizePlottables

function doLeave(): void {
  confirmedLeaving = true;
  if (attemptedToRoute) router.replace({ path: attemptedToRoute.path });
}

function listItemStyle(idx: number, xLoc: string, yLoc: string) {
  //xLoc determines left or right, yLoc determines top or bottom
  const style: any = {};

  switch (idx) {
    case 1:
      style[yLoc] = "0px";
      style[xLoc] = "36px";
      break;
    case 2:
      style[yLoc] = "36px";
      style[xLoc] = "0px";
      break;
    case 3:
      style[yLoc] = "0px";
      style[xLoc] = "72px";
      break;
    case 4:
      style[yLoc] = "36px";
      style[xLoc] = "36px";
      break;
    case 5:
      style[yLoc] = "72px";
      style[xLoc] = "0px";
      break;
  }
  return style;
}

onBeforeRouteLeave(
  (
    toRoute: RouteLocationNormalized,
    fromRoute: RouteLocationNormalized
  ): boolean => {
    if (hasObjects && !confirmedLeaving) {
      unsavedWorkDialog.value?.show();
      attemptedToRoute = toRoute;
      return false;
    } else {
      /* Proceed to the next view when the canvas has no objects OR
      user has confirmed leaving this view */
      return true;
    }
  }
);

function handleToolboxMinify(state: boolean) {
  toolboxMinified.value = state;
}
</script>
<style scoped lang="scss">
// .splitpanes__pane {
// color: hsla(40, 50%, 50%, 0.6);
// display: flex;
// justify-content: center;
// align-items: center;
// font-size: 5em;
// }

#sphere-and-msghub {
  // position: relative is required for the parent of v-overlay
  position: relative;
  display: flex;
  justify-content: flex-start;
  // NOTE: DO NOT use column-reverse, otherwise the z-index of Vuetify
  // v-card will be below the TwoJS SVG layers
  flex-direction: column;
  align-items: stretch;
}
#msghub {
  align-self: center;
  position: absolute;
  bottom: -64px;
  left: 0;
  right: 0;
  display: flex;
  flex-direction: row;
  justify-content: center;
  align-items: center;
}
#container {
  display: flex;
  flex-direction: column;
  justify-content: flex-start;
  /* Pull contents vertically to the top */
  align-items: flex-end;
  /* Align contents horizontally to the right */
  height: 100%;
  color: #000;
  font-family: "Gill Sans", "Gill Sans MT", "Calibri", "Trebuchet MS",
    sans-serif;
}

#currentTool {
  display: flex;
  flex-direction: row;
  justify-content: flex-start;
  /* Pull contents vertically to the top */
  align-items: flex-end;
  /* Align contents horizontally to the right */
  height: 100%;
  color: #000;
  font-family: "Gill Sans", "Gill Sans MT", "Calibri", "Trebuchet MS",
    sans-serif;
}

#toolbox {
  height: 100%;
  overflow: auto;
}

#styleContainer {
  // border: 2px solid red;
  height: calc(100vh - 136px);
  padding-bottom: 0;
  color: #000;
  font-family: "Gill Sans", "Gill Sans MT", "Calibri", "Trebuchet MS",
    sans-serif;
}

// .anchored {
//   position: absolute;
//   margin: 4px;
// }
// .right {
//   right: 0;
// }

// .top {
//   top: 0;
// }

.previewText {
  position: absolute;
  background-color: #fffd;
  z-index: 30;
  transform: translateX(-50%);
  padding: 0.25em;
  margin: 0.5em;
}
.previewImage {
  position: absolute;
  z-index: 20;
  transform: translateX(-50%);
  // border: 2px solid black;
}
.preview-fadein {
  animation-duration: 500ms;
  animation-name: preview-expand;
}
.preview-fadeout {
  animation-duration: 500ms;
  animation-name: preview-shrink;
}

@keyframes preview-expand {
  0% {
    transform: scale(0.3) translateX(-100%);
  }
  100% {
    transform: translateX(0%) scale(1);
  }
}

@keyframes preview-shrink {
  0% {
    transform: scale(1) translateX(0%);
  }
  100% {
    transform: translateX(100%);
  }
}

#earthToggler {
  // align-self: flex-start;
  // position: absolute;
  // top: 0;
}

#earthAndCircle {
  // border: 3px solid darkorange;
  // position: absolute;
  display: flex;
  flex-direction: column;
  // justify-content: center;
  align-items: center;
}
</style><|MERGE_RESOLUTION|>--- conflicted
+++ resolved
@@ -47,8 +47,8 @@
           <!--AddressInput
             v-if="isEarthMode"
             style="position: absolute; bottom: 0; z-index: 100" /-->
-
-<<<<<<< HEAD
+          <!--AddressInput v-if="isEarthMode" style="position: absolute; bottom: 0; z-index: 100;"/-->
+
           <div id="earthAndCircle">
             <EarthComp
               v-if="isEarthMode"
@@ -56,31 +56,19 @@
               :available-width="availWidth" />
             <SphereFrame
               style="position: relative"
+              :available-width="availWidth"
               :available-height="availHeight"
-              :available-width="availWidth"
               v-show="svgDataImage.length === 0"
               :is-earth-mode="isEarthMode" />
-=======
-          <!--AddressInput v-if="isEarthMode" style="position: absolute; bottom: 0; z-index: 100;"/>
-
-          <button @click="()=>{
-            isEarthMode = !isEarthMode;
-            console.log(isEarthMode);
-          }" id="earthTogger" style="z-index: 100;">Earth Mode</button-->
-          <div id="earthAndCircle">
-            <EarthComp v-if="isEarthMode" :available-height="availHeight" :available-width="availWidth"/>
-            <SphereFrame
-            style="position: relative"
-            :available-width="availWidth"
-            :available-height="availHeight"
-            v-show="svgDataImage.length === 0"
-            :is-earth-mode="isEarthMode" />
           </div>
-          <v-switch v-model="isEarthMode" :label="`Earth Mode (${isEarthMode})`"></v-switch>
-          <div id="msghub">
+          <v-switch
+          style="position: absolute; bottom: 4px; left: 8px; background-color: hsla(0, 100%, 100%, 0.6);"
+          density="compact"
+            v-model="isEarthMode"
+            :label="`Earth Mode (${isEarthMode})`"></v-switch>
+          <!--div id="msghub">
             <MessageHub />
->>>>>>> e08e54cb
-          </div>
+          </div-->
           <v-overlay
             contained
             :class="['justify-center', 'align-center', previewClass]"
@@ -96,13 +84,14 @@
               :width="canvasWidth"
               :height="canvasHeight" />
           </v-overlay>
-          <v-switch class="bg-grey"
+          <!--v-switch
+            class="bg-grey"
             density="compact"
-            style="position: absolute; bottom: 4px; left: 8px"
+            style="position: absolute; bottom: 64px; left: 8px"
             v-model="isEarthMode"
             :label="`Earth Mode (${isEarthMode})`"
-            id="earthToggler"></v-switch>
-        <div id="msghub">
+            id="earthToggler"></v-switch-->
+          <div id="msghub">
             <ShortcutIcon
               class="mx-1"
               v-for="t in leftShortcutGroup"
@@ -111,7 +100,7 @@
             <ShortcutIcon
               class="mx-1"
               :model="TOOL_DICTIONARY.get('zoomOut')!" />
-            <span>{{  (100*zoomMagnificationFactor).toFixed(2) }}</span>
+            <span>{{ (100 * zoomMagnificationFactor).toFixed(2) }}</span>
             <v-slider
               v-model="zoomMagnificationFactor"
               :min="0.1"
@@ -635,9 +624,6 @@
 }
 
 #earthToggler {
-  // align-self: flex-start;
-  // position: absolute;
-  // top: 0;
 }
 
 #earthAndCircle {
