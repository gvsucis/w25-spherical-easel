<template>
  <div>
    <v-container fluid>
<<<<<<< HEAD
      <div cols="12" ref="content" id="content" class="pa-2">
        <!--- HTML canvas will go here --->
      </div>
=======
      <!--- ml-2: margin left 8 px -->
      <v-row>
        <!---
      VUetify grid system uses 12-column layout.
      In the following setup, 
      (1) the editHint text will occupy 75% of the panel width
      (2) the toggle switch will occupy 25% of the panel width
      (3) the canvas will will in the entire width
      --->
        <v-col cols="12" ref="content" id="content" class="pa-2">
          <!--- HTML canvas will go here --->
        </v-col>
      </v-row>
>>>>>>> dd9216d5
    </v-container>

    <!--  
      This is the left drawer component that contains that the
      tools and a list of the objects that have been created in two tabs
      
      Use the "clipped" attribute to keep the navigation drawer 
      below the app toolbar
      Use the "bottom" attribute to have this menu appear at the bottom on mobile
      
      The line ":mini-variant="leftDrawerMinified" is shorthand for 
      'v-bind:mini-variant="leftDrawerMinified"'
      this is a bond between the attribute 'mini-varient' (a Vue property of a navigation drawer)
      and the expression 'leftDrawerMinified' (a user name bolean variable)
      this means that when the expression 'leftDrawerMinified' changes the attribute 'mini-variant' 
      will update.
    -->

    <!--  Use the "clipped" attribute to keep the navigation drawer 
<<<<<<< HEAD
    below the app toolbar, width should be specified as number only (without unit)-->
    <v-navigation-drawer
      id="leftDrawer"
      ref="leftDrawer"
=======
    below the app toolbar, width should be specified as number only (without unit) -->
    <v-navigation-drawer
      id="leftDrawer"
>>>>>>> dd9216d5
      app
      clipped
      color="accent"
      permanent
      :mini-variant="leftDrawerMinified"
<<<<<<< HEAD
      bottom
      :width="leftDrawerProperties.width"
=======
      width="300"
>>>>>>> dd9216d5
    >
      <v-container id="leftnav" fluid>
        <!-- These the navigation arrows TODO: I would like these to be in the same row as the
        tabs-->
        <div>
<<<<<<< HEAD
          <v-btn
            v-if="leftDrawerMinified"
            icon
            @click="setMinificationOfLeftDrawer(false)"
          >
            <v-icon>mdi-arrow-right</v-icon>
          </v-btn>
          <v-btn v-else icon @click="setMinificationOfLeftDrawer(true)">
            <v-icon>mdi-arrow-left</v-icon>
=======
          <v-btn icon @click="leftDrawerMinified = !leftDrawerMinified">
            <v-icon v-if="leftDrawerMinified">mdi-arrow-right</v-icon>
            <v-icon v-else>mdi-arrow-left</v-icon>
>>>>>>> dd9216d5
          </v-btn>
        </div>
        <!-- This the not minimized left drawer containing two tabs -->
        <div v-if="!leftDrawerMinified">
<<<<<<< HEAD
          <!-- Two tabs set up TODO: fix the behavior of the tabs-->
          <v-tabs v-model="activeLeftDrawerTab" centered grow>
=======
          <v-tabs v-model="activeLeftDrawerTab" grow centered>
>>>>>>> dd9216d5
            <v-tooltip
              bottom
              :open-delay="toolTipOpenDelay"
              :close-delay="toolTipCloseDelay"
            >
              <template v-slot:activator="{ on }">
                <v-tab class="mt-3" href="#toolListTab" v-on="on">
                  <v-icon left>mdi-calculator</v-icon>
                </v-tab>
              </template>
              <span>{{ $t("main.ToolsTabToolTip") }}</span>
            </v-tooltip>

            <v-tooltip
              bottom
              :open-delay="toolTipOpenDelay"
              :close-delay="toolTipCloseDelay"
            >
              <template v-slot:activator="{ on }">
                <v-tab class="mt-3" href="#objectListTab" v-on="on">
                  <v-icon left>mdi-format-list-bulleted</v-icon>
                </v-tab>
              </template>
              <span>{{ $t("main.ObjectsTabToolTip") }}</span>
            </v-tooltip>

            <v-tab-item value="toolListTab">
              <ToolButtons></ToolButtons>
            </v-tab-item>
            <v-tab-item value="objectListTab">
<<<<<<< HEAD
              <!-- <ObjectTree :scene="sphere"></ObjectTree> -->
=======
              <ObjectTree :scene="canvas"></ObjectTree>
>>>>>>> dd9216d5
            </v-tab-item>
          </v-tabs>
        </div>
      </v-container>
<<<<<<< HEAD
      <!-- This is the minified version of the left drawer with icon buttons for maximizing it -->
      <div
        id="leftnavicons"
        v-if="leftDrawerMinified"
        @click="setMinificationOfLeftDrawer(false)"
=======
      <div
        id="leftnavicons"
        v-if="leftDrawerMinified"
        @click="unMinifyLeftDrawer"
>>>>>>> dd9216d5
      >
        <v-btn
          icon
          @click="
<<<<<<< HEAD
            setMinificationOfLeftDrawer(false);
=======
            leftDrawerMinified = !leftDrawerMinified;
>>>>>>> dd9216d5
            activeLeftDrawerTab = 'toolListTab';
          "
        >
          <v-icon class="ml-3 my-2">mdi-calculator</v-icon>
        </v-btn>
        <v-btn
          icon
          @click="
<<<<<<< HEAD
            setMinificationOfLeftDrawer(false);
=======
            leftDrawerMinified = !leftDrawerMinified;
>>>>>>> dd9216d5
            activeLeftDrawerTab = 'objectListTab';
          "
        >
          <v-icon class="ml-3 my-2">mdi-format-list-bulleted</v-icon>
        </v-btn>
      </div>
    </v-navigation-drawer>
    <!-- <event-handler :element="$refs.canvasContainer"
      @mousedown="handleMousePressed" /> -->
  </div>
</template>

<script lang="ts">
<<<<<<< HEAD
/* This is Vue app and we need the Watch and Prop methods(?) for the class style declarations in
TypeScript*/
import { Vue, Watch, Prop } from "vue-property-decorator";
import VueComponent from "vue";
/* Import the package two.js for rendering the sphere and objects */
import Two from "two.js";

/* The intial setup of the sphere object in two.js is done in initApp.ts */
import { setupScene } from "@/initApp";

/* ToolStrategy is an interface that lists the methods (that will be overridden with handlers)
that are need to interpret the event (mouse pressed, mouse release, moused moved etc.) depending
on the current mode. For example, if the current mode is "point", the current tools is set to
NormalPoint Handler, and the mouse pressed event creates a point at the point of mouse press
and ignores the mouse release and move events.   */
=======
import { Vue, Watch } from "vue-property-decorator";
import Component from "vue-class-component";
// import Axes from "@/3d-objs/Axes";
// import Point from "@/3d-objs/Point";
>>>>>>> dd9216d5
import { ToolStrategy } from "@/events/ToolStrategy";
import NormalPointHandler from "@/events/NormalPointHandler";
import LineHandler from "@/events/LineHandler";
import SegmentHandler from "@/events/SegmentHandler";
import CircleHandler from "@/events/CircleHandler";
<<<<<<< HEAD
import MoveHandler from "@/events/MoveHandler";

/* Import the global settings */
=======

import RotateHandler from "@/events/RotateHandler";
// import MoveHandler from "@/events/MoveHandler";
>>>>>>> dd9216d5
import SETTINGS from "@/global-settings";

/* Import the State so we can follow the command paradigm */
import { State } from "vuex-class";

/* Import the components for the contents of the navigation drawer */
import Component from "vue-class-component";
import ObjectTree from "@/components/ObjectTree.vue";
import ToolButtons from "@/components/ToolButtons.vue";

<<<<<<< HEAD
@Component({ components: { ObjectTree, ToolButtons } })
export default class Easel extends Vue {
  /* Declaring canvas (of HTMLCanvasElement type) as a property allows the parent of this view
  to bind a variable in the parent (called canvas) with this child variable called canvas. I
  think that this allows the router to display the different views (easel, settings, about...) */
  @Prop(SVGElement)
  readonly canvas!: SVGElement;

  /* These store the current width and height of the availble space for displaying the view.
   These are automatically updated when the window is resized. They are used to find the largest
   square to display the view in */
  private width = 300;
  private height = 300;

  /* These are use to display the current state of the sphere. The background, midground, and
  foreground are draw in that order inside of the main sphereCanvas. */
  private sphereCanvas: Two;
  private foreground: Two.Group;
  private midground: Two.Group;
  private background: Two.Group;

  /* Controls the behavior of the left drawer and which tab is active */
  private leftDrawerMinified = false; // intial the drawer is displayed
=======
import { setupScene } from "@/initApp";
import Two from "two.js";
// import Point from '../plotables/Point';
import { PositionVisitor } from "@/visitors/PositionVisitor";
import { SEPoint } from "@/models/SEPoint";
// import Circle from '../3d-objs/Circle';
@Component({ components: { ObjectTree, ToolButtons } })
export default class Easel extends Vue {
  // @Prop(WebGLRenderer)
  // readonly renderer!: WebGLRenderer;

  // @Prop(HTMLCanvasElement)
  // readonly canvas!: HTMLCanvasElement;

  private scene: Two;
  private canvas: Two.Group;

  private leftDrawerMinified = false;
>>>>>>> dd9216d5
  private activeLeftDrawerTab = "toolListTab";

  /* Copy global setting to local variable */
  private toolTipOpenDelay = SETTINGS.toolTip.openDelay;
  private toolTipCloseDelay = SETTINGS.toolTip.closeDelay;

  /*  Use the Strategy design pattern to enable switching of
  different tool algorithms at runtime, See the comment where these classes (modules?) are imported */
  private currentTool: ToolStrategy | null;
<<<<<<< HEAD
  private pointTool!: NormalPointHandler;
  private lineTool!: LineHandler;
  // private segmentTool: SegmentHandler;
  // private moveTool: MoveHandler;
  // private circleTool: CircleHandler;
  // private controls: TransformControls;

  /* Variable to control the width and border size of the left drawer */
  private leftDrawerProperties = {
    width: 300, //initial width and stores the current width (including the minified)
    borderWidth: 3, //the width for the border of the left drawer set to zero when minimfied
    minWidth: 250, //The minimum width: minWidth<=adjustedWidth is true always
    adjustedWidth: 300 // The value after the user has adjusted the width of the drawer
  };
=======
  private pointTool: NormalPointHandler;
  private lineTool: LineHandler;
  private segmentTool: SegmentHandler;
  private rotateTool: RotateHandler;
  private visitor: PositionVisitor;
  // private moveTool: MoveHandler;
  private circleTool: CircleHandler;
  // private controls: TransformControls;
  // private sphere: THREE.Mesh;
  private showSphereControl = false;
  private width = 0;
  private height = 0;
>>>>>>> dd9216d5

  @State("editMode")
  private editMode!: string;

  constructor() {
    super();
    const { foreground, midground, background, sphereCanvas } = setupScene();
    this.sphereCanvas = sphereCanvas;
    this.foreground = foreground;
    this.midground = midground;
    this.background = background;

<<<<<<< HEAD
    this.currentTool = null;
    /*    this.pointTool = new NormalPointHandler({
      camera: this.camera,
      scene: this.scene
    });
    this.lineTool = new LineHandler({
      camera: this.camera,
      scene: this.scene
    });
    this.segmentTool = new SegmentHandler({
      canvas: this.renderer.domElement,
      camera: this.camera,
      scene: this.scene
    });
    this.circleTool = new CircleHandler({
      camera: this.camera,
      scene: this.scene
    });
    this.moveTool = new MoveHandler({
      camera: this.camera,
      scene: this.scene
    }); */

    /* this.$store.commit("setSphere", this.sphere); */

    // window.addEventListener("resize", this.onWindowResized, false);
    // window.addEventListener("keypress", this.keyPressed);
  }

  handleMouseMoved(e: MouseEvent) {
    // When currentTool is NULL, the following line does nothing
=======
    // this.TWO.scene.scale = 50;

    // const rect = this.TWO.makeCircle(0, 0, 128);

    // rect.fill = 'rgb(255, 100,100)';
    // rect.noStroke();
    // const scene = setupScene();
    const { two, canvas } = setupScene();
    this.scene = two;
    this.canvas = canvas;
    // this.sphere = sphere;
    this.currentTool = null;
    this.pointTool = new NormalPointHandler(canvas);
    this.lineTool = new LineHandler(canvas);
    this.segmentTool = new SegmentHandler(canvas);
    this.circleTool = new CircleHandler(canvas);
    this.rotateTool = new RotateHandler(canvas);
    this.visitor = new PositionVisitor();
    // this.moveTool = new MoveHandler({
    //   camera: this.camera,
    //   scene: this.scene
    // });

    this.$store.commit("init");
    this.$store.commit("setSphere", this.canvas);

    // const axesHelper = new THREE.AxesHelper(SETTINGS.sphere.radius * 1.25);
    // axesHelper.layers.disableAll(); // exclude axeshelper from being searched by Raycaster
    // this.scene.add(axesHelper);
    // this.controls = new TransformControls(
    //   this.camera,
    //   this.renderer.domElement
    // );
    // this.controls.setMode("rotate");
    // this.controls.setSpace("global"); // select between "global" or "local"
    // this.controls.setSize(3);

    // Add a circle silhouette to mark sphere boundary
    // const circleBorder = new Circle();

    window.addEventListener("resize", this.onWindowResized);
    window.addEventListener("keypress", this.keyPressed);
    // RotateHandler emits a custom event "sphere-rotate"
    window.addEventListener(
      "sphere-rotate",
      this.handleSphereRotation as EventListener
    );
  }

  handleSphereRotation(e: CustomEvent): void {
    this.visitor.setTransform(e.detail.transform);
    this.$store.state.points.forEach((p: SEPoint) => {
      this.visitor.actionOnPoint(p);
    });
  }
  handleMouseMoved(e: MouseEvent): void {
    // WHen currentTool is NULL, the following line does nothing
>>>>>>> dd9216d5
    this.currentTool?.mouseMoved(e);
    e.preventDefault();
  }

<<<<<<< HEAD
  handleMousePressed(e: MouseEvent) {
    // When currentTool is NULL, the following line does nothing
    this.currentTool?.mousePressed(e);
  }

  handleMouseReleased(e: MouseEvent) {
    // When currentTool is NULL, the following line does nothing
    this.currentTool?.mouseReleased(e);
  }

  // VueJS lifecycle function see https://vuejs.org/v2/guide/instance.html#Lifecycle-Diagram
  // mounted is excuted only once like a setup of the canvas
  mounted() {
    // During testting canvas is set to null and appendChild() will fail
    // debugger; // eslint-disable-line
    if (this.canvas instanceof SVGElement) {
      const el = this.$refs.content as HTMLBaseElement;

      // QUESTION: Should the sphereCanvas be added to this.canvas and then this.canvas added to el?
      // it seems to work fine this way.
      // el.appendChild(this.canvas);
      //
      this.sphereCanvas.appendTo(el);
      this.sphereCanvas.update();
      this.canvas.addEventListener("mousemove", this.handleMouseMoved);
      this.canvas.addEventListener("mousedown", this.handleMousePressed);
      this.canvas.addEventListener("mouseup", this.handleMouseReleased);
    }

    window.addEventListener("resize", this.onWindowResized);
    this.onWindowResized();
    /* requestAnimationFrame(this.renderIt); */

    /* Methods to set up a border on the left drawer
     and allow it to be adjustable while respecting the minification*/
    this.setLeftDrawerBorderWidth(this.leftDrawerProperties.borderWidth);
    this.setLeftDrawerBorderEvents();
  }

  // VueJS lifecycle function see https://vuejs.org/v2/guide/instance.html#Lifecycle-Diagram
  // this is exited at the end of the life of the canvas
  beforeDestroy() {
    // VueJS lifecycle function
    this.canvas.removeEventListener("mousemove", this.handleMouseMoved);
    this.canvas.removeEventListener("mousedown", this.handleMousePressed);
    this.canvas.removeEventListener("mouseup", this.handleMouseReleased);
  }

  keyPressed = (event: KeyboardEvent) => {
    /* const sphere = this.scene.getObjectByName("MainSphere");
=======
  handleMousePressed(e: MouseEvent): void {
    // WHen currentTool is NULL, the following line does nothing
    this.currentTool?.mousePressed(e);
  }

  handleMouseReleased(e: MouseEvent): void {
    // WHen currentTool is NULL, the following line does nothing
    this.currentTool?.mouseReleased(e);
  }

  mounted(): void {
    const parent = this.$refs.content as HTMLElement;
    // During testting scene is set to null and appendTo() will fail
    if (this.scene instanceof Two) {
      this.scene.appendTo(parent);
      this.scene.play();
      // debugger; //eslint-disable-line
      parent.firstChild?.addEventListener(
        "mousemove",
        this.handleMouseMoved as EventListener
      );
      parent.firstChild?.addEventListener(
        "mousedown",
        this.handleMousePressed as EventListener
      );
      parent.firstChild?.addEventListener(
        "mouseup",
        this.handleMouseReleased as EventListener
      );
    }
    // TODO: handle resize?
    // this.onWindowResized();
    // requestAnimationFrame(this.renderIt); // Not needed when using TwoJS?
  }

  beforeDestroy(): void {
    // VieJS lifecycle function
    const parent = this.$refs.content as HTMLElement;
    parent.firstChild?.removeEventListener(
      "mousemove",
      this.handleMouseMoved as EventListener
    );
    parent.firstChild?.removeEventListener(
      "mousedown",
      this.handleMousePressed as EventListener
    );
    parent.firstChild?.removeEventListener(
      "mouseup",
      this.handleMouseReleased as EventListener
    );
  }

  keyPressed = (event: KeyboardEvent): void => {
    // const sphere = this.scene.getObjectByName("MainSphere");
>>>>>>> dd9216d5
    switch (event.code) {
      case "KeyR":
        // sphere?.rotation.set(0, 0, 0);
        break;
      default:
    } */
  };

<<<<<<< HEAD
  renderIt() {
    /* this.renderer && this.renderer.render(this.scene, this.camera);
    requestAnimationFrame(this.renderIt); */
  }

  onWindowResized = () => {
=======
  onWindowResized = (): void => {
    // TODO: finish this method
>>>>>>> dd9216d5
    const el = this.$refs.content as HTMLBaseElement;
    if (el) {
      /* Compute the available height and width of the window */
      this.height = el.clientHeight;
      this.width = el.clientWidth;
      const availHeight = window.innerHeight - el.offsetTop;

      const size = Math.min(el.clientWidth, availHeight);
<<<<<<< HEAD
      this.sphereCanvas.width = size;
      this.sphereCanvas.height = size;

      // this.canvas.width = size;
      // this.canvas.height = size;

      //Create new boundary circle
      // TODO: fix so the boundary circle is never covered up by the scroll bars or bottom of
      // screen.  The scroll bars should NEVER appear on the this Easel window
      // change -8 and -9 below something automatically calculuated like innerWidth/height
      // When coming back from the settings page the sphere is too big...
      const boundaryCircle = new Two.Ellipse(
        size / 2 - 8, // The center is shifted over
        size / 2,
        size / 2 - 9,
        size / 2 - 9
      );
      boundaryCircle.linewidth = SETTINGS.boundaryCircle.linewidth;
      boundaryCircle.stroke = SETTINGS.boundaryCircle.color;
      boundaryCircle.opacity = SETTINGS.boundaryCircle.opacity;
      boundaryCircle.noFill();

      // remove the old boundary circle
      this.midground.remove(this.midground.children[0]);

      /*  add the new boundary circle to the midground. This
      should always be the only object in the midground */
      this.midground.add(boundaryCircle);

      /* Update the sphereCanvas */
      this.sphereCanvas.update();
    }
  };

=======
      // this.renderer.setSize(size, size);
    }
  };

  // VueJS data watcher function
  @Watch("showSphereControl")
  onSphereControlChanged(value: boolean /*, oldValue: boolean*/): void {
    if (value) {
      // this.scene.add(this.controls);
      // this.controls.attach(this.sphere);
    } else {
      // this.controls.detach();
      // this.scene.remove(this.controls);
    }
  }

>>>>>>> dd9216d5
  @Watch("editMode")
  switchEditMode(mode: string): void {
    // this.currentHandler?.deactivate(); // Unregister the current mouse handler
<<<<<<< HEAD
    debugger; // eslint-disable-line
=======
>>>>>>> dd9216d5
    this.currentTool = null;
    switch (mode) {
      case "rotate":
        //     // if (this.showSphereControl) this.controls.attach(this.sphere);
        //     this.controls.removeEventListener("change", this.renderIt);
        this.currentTool = this.rotateTool;
        break;
      case "move":
        // this.currentTool = this.moveTool;
        break;
      case "point":
        //     this.controls.detach();
        this.currentTool = this.pointTool;
        break;
      case "line":
        this.currentTool = this.lineTool;
        break;
      case "segment":
        // this.currentTool = this.segmentTool;
        break;
      case "circle":
        // this.currentTool = this.circleTool;
        break;
      default:
        this.currentTool = null;
    }
    this.currentTool?.activate();
    // this.currentHandler?.activate(); // Register the new mouse handler
  }

  /*
 This allows the user to maximumize the left drawer by clicking in the navigation drawer
'leftDrawerMinified = !leftDrawerMinified' doesn't work because when you click on the icons
 in the minified left drawer they first unMinify the drawer and
 then 'leftDrawerMinified = !leftDrawerMinified' would reminify it and nothing happens
 This also sets the border with to zero in the minified state so that you can't adjust it.
 In the minified state the border is set to its usual size
 */
<<<<<<< HEAD
  setMinificationOfLeftDrawer(value: boolean) {
    if (value) {
      this.leftDrawerProperties.adjustedWidth = this.leftDrawerProperties.width;
      this.leftDrawerMinified = true; //minifies the left drawer
      this.setLeftDrawerBorderWidth(0); // sets the border to zero to prevent changing width of drawer
    } else {
      this.leftDrawerMinified = false; //maximizes the left drawer
      this.setLeftDrawerBorderWidth(this.leftDrawerProperties.borderWidth); //border shows to allow resize
      this.leftDrawerProperties.width = this.leftDrawerProperties.adjustedWidth;
    }
  }

  /* Set the width of the border to allow it to be adjustable or not (when minified)*/
  setLeftDrawerBorderWidth(size: number) {
    const leftDrawerElement = (this.$refs.leftDrawer as VueComponent).$el;
    const leftDrawerBorder = leftDrawerElement.querySelector(
      ".v-navigation-drawer__border"
    ) as HTMLElement;
    leftDrawerBorder.style.width = size + "px";
    leftDrawerBorder.style.cursor = "ew-resize";
    leftDrawerBorder.style.color = "black"; //This doesn't work. Why? Does a parent override this?
  }

  setLeftDrawerBorderEvents() {
    const minWidth = this.leftDrawerProperties.minWidth;
    const el = (this.$refs.leftDrawer as VueComponent).$el; //I'm not sure why this an error or how to fix it.
    const leftDrawerBorder = el.querySelector(".v-navigation-drawer__border");
    const direction = el.classList.contains("v-navigation-drawer--right")
      ? "right"
      : "left";

    function resizeLeftDrawer(e: MouseEvent) {
      //change the mouse to let the user know the drawer can be resized
      document.body.style.cursor = "ew-resize";
      //correctly compute the width of the adjusted drawer from the right or left
      const newWidth =
        direction === "right"
          ? document.body.scrollWidth - e.clientX
          : e.clientX;
      //only adjust the width if it is bigger than the minimum
      if (newWidth >= minWidth) {
        (el as HTMLElement).style.width = newWidth + "px";
      }
    }

    //On mouse down add a listener to track the changes in the position of the mouse.
    leftDrawerBorder?.addEventListener(
      "mousedown",
      ((e: MouseEvent) => {
        if (e.offsetX <= this.leftDrawerProperties.borderWidth) {
          (el as HTMLElement).style.transition = "initial";
          //add a listener to activley resize the left drawer as the mouse is moved
          document.addEventListener("mousemove", resizeLeftDrawer, false);
        }
      }) as EventListener,
      false
    );

    document.addEventListener(
      "mouseup",
      () => {
        (el as HTMLElement).style.transition = "";
        // this.leftDrawerProperties.width = (el as HTMLElement).style.width;
        document.body.style.cursor = "";
        document.removeEventListener("mousemove", resizeLeftDrawer, false);
        this.onWindowResized(); //I need a command so that the window is repainted so the sphere grows/shrinks
        /*  console.log(this.leftDrawerProperties.width); */
      },
      false
    );
  }
=======
  unMinifyLeftDrawer(): void {
    if (this.leftDrawerMinified) {
      this.leftDrawerMinified = false;
    }
  }
>>>>>>> dd9216d5
}
</script>

<style lang="scss" scoped>
<<<<<<< HEAD
#canvasContainer {
  border: 2px solid gray;
=======
#content {
  display: flex;
  flex-direction: row;
  justify-content: center;
  // background-color: beige;
  border: 1px solid red;
  margin: 50px;
>>>>>>> dd9216d5
}

#leftnav {
  display: flex;
  flex-direction: column;

  div:first-child {
    align-self: flex-end;
  }
}
#leftnavicons {
  height: 80vh;
  display: flex;
  flex-direction: column;
  justify-content: center;
}
/* Override the default behavior of Vuetify <v-btn-toggle> elementv-btn-toggle> */
.v-btn-toggle {
  flex-wrap: wrap;
}
</style><|MERGE_RESOLUTION|>--- conflicted
+++ resolved
@@ -1,11 +1,6 @@
 <template>
   <div>
     <v-container fluid>
-<<<<<<< HEAD
-      <div cols="12" ref="content" id="content" class="pa-2">
-        <!--- HTML canvas will go here --->
-      </div>
-=======
       <!--- ml-2: margin left 8 px -->
       <v-row>
         <!---
@@ -19,7 +14,6 @@
           <!--- HTML canvas will go here --->
         </v-col>
       </v-row>
->>>>>>> dd9216d5
     </v-container>
 
     <!--  
@@ -39,33 +33,21 @@
     -->
 
     <!--  Use the "clipped" attribute to keep the navigation drawer 
-<<<<<<< HEAD
-    below the app toolbar, width should be specified as number only (without unit)-->
-    <v-navigation-drawer
-      id="leftDrawer"
-      ref="leftDrawer"
-=======
     below the app toolbar, width should be specified as number only (without unit) -->
     <v-navigation-drawer
       id="leftDrawer"
->>>>>>> dd9216d5
       app
       clipped
       color="accent"
       permanent
       :mini-variant="leftDrawerMinified"
-<<<<<<< HEAD
       bottom
       :width="leftDrawerProperties.width"
-=======
-      width="300"
->>>>>>> dd9216d5
     >
       <v-container id="leftnav" fluid>
         <!-- These the navigation arrows TODO: I would like these to be in the same row as the
         tabs-->
         <div>
-<<<<<<< HEAD
           <v-btn
             v-if="leftDrawerMinified"
             icon
@@ -75,21 +57,12 @@
           </v-btn>
           <v-btn v-else icon @click="setMinificationOfLeftDrawer(true)">
             <v-icon>mdi-arrow-left</v-icon>
-=======
-          <v-btn icon @click="leftDrawerMinified = !leftDrawerMinified">
-            <v-icon v-if="leftDrawerMinified">mdi-arrow-right</v-icon>
-            <v-icon v-else>mdi-arrow-left</v-icon>
->>>>>>> dd9216d5
           </v-btn>
         </div>
         <!-- This the not minimized left drawer containing two tabs -->
         <div v-if="!leftDrawerMinified">
-<<<<<<< HEAD
           <!-- Two tabs set up TODO: fix the behavior of the tabs-->
           <v-tabs v-model="activeLeftDrawerTab" centered grow>
-=======
-          <v-tabs v-model="activeLeftDrawerTab" grow centered>
->>>>>>> dd9216d5
             <v-tooltip
               bottom
               :open-delay="toolTipOpenDelay"
@@ -120,36 +93,21 @@
               <ToolButtons></ToolButtons>
             </v-tab-item>
             <v-tab-item value="objectListTab">
-<<<<<<< HEAD
-              <!-- <ObjectTree :scene="sphere"></ObjectTree> -->
-=======
               <ObjectTree :scene="canvas"></ObjectTree>
->>>>>>> dd9216d5
             </v-tab-item>
           </v-tabs>
         </div>
       </v-container>
-<<<<<<< HEAD
       <!-- This is the minified version of the left drawer with icon buttons for maximizing it -->
       <div
         id="leftnavicons"
         v-if="leftDrawerMinified"
         @click="setMinificationOfLeftDrawer(false)"
-=======
-      <div
-        id="leftnavicons"
-        v-if="leftDrawerMinified"
-        @click="unMinifyLeftDrawer"
->>>>>>> dd9216d5
       >
         <v-btn
           icon
           @click="
-<<<<<<< HEAD
             setMinificationOfLeftDrawer(false);
-=======
-            leftDrawerMinified = !leftDrawerMinified;
->>>>>>> dd9216d5
             activeLeftDrawerTab = 'toolListTab';
           "
         >
@@ -158,11 +116,7 @@
         <v-btn
           icon
           @click="
-<<<<<<< HEAD
-            setMinificationOfLeftDrawer(false);
-=======
             leftDrawerMinified = !leftDrawerMinified;
->>>>>>> dd9216d5
             activeLeftDrawerTab = 'objectListTab';
           "
         >
@@ -176,77 +130,28 @@
 </template>
 
 <script lang="ts">
-<<<<<<< HEAD
-/* This is Vue app and we need the Watch and Prop methods(?) for the class style declarations in
-TypeScript*/
-import { Vue, Watch, Prop } from "vue-property-decorator";
 import VueComponent from "vue";
-/* Import the package two.js for rendering the sphere and objects */
-import Two from "two.js";
-
-/* The intial setup of the sphere object in two.js is done in initApp.ts */
-import { setupScene } from "@/initApp";
-
-/* ToolStrategy is an interface that lists the methods (that will be overridden with handlers)
-that are need to interpret the event (mouse pressed, mouse release, moused moved etc.) depending
-on the current mode. For example, if the current mode is "point", the current tools is set to
-NormalPoint Handler, and the mouse pressed event creates a point at the point of mouse press
-and ignores the mouse release and move events.   */
-=======
 import { Vue, Watch } from "vue-property-decorator";
 import Component from "vue-class-component";
 // import Axes from "@/3d-objs/Axes";
 // import Point from "@/3d-objs/Point";
->>>>>>> dd9216d5
 import { ToolStrategy } from "@/events/ToolStrategy";
 import NormalPointHandler from "@/events/NormalPointHandler";
 import LineHandler from "@/events/LineHandler";
 import SegmentHandler from "@/events/SegmentHandler";
 import CircleHandler from "@/events/CircleHandler";
-<<<<<<< HEAD
-import MoveHandler from "@/events/MoveHandler";
-
-/* Import the global settings */
-=======
 
 import RotateHandler from "@/events/RotateHandler";
 // import MoveHandler from "@/events/MoveHandler";
->>>>>>> dd9216d5
 import SETTINGS from "@/global-settings";
 
 /* Import the State so we can follow the command paradigm */
 import { State } from "vuex-class";
 
 /* Import the components for the contents of the navigation drawer */
-import Component from "vue-class-component";
 import ObjectTree from "@/components/ObjectTree.vue";
 import ToolButtons from "@/components/ToolButtons.vue";
 
-<<<<<<< HEAD
-@Component({ components: { ObjectTree, ToolButtons } })
-export default class Easel extends Vue {
-  /* Declaring canvas (of HTMLCanvasElement type) as a property allows the parent of this view
-  to bind a variable in the parent (called canvas) with this child variable called canvas. I
-  think that this allows the router to display the different views (easel, settings, about...) */
-  @Prop(SVGElement)
-  readonly canvas!: SVGElement;
-
-  /* These store the current width and height of the availble space for displaying the view.
-   These are automatically updated when the window is resized. They are used to find the largest
-   square to display the view in */
-  private width = 300;
-  private height = 300;
-
-  /* These are use to display the current state of the sphere. The background, midground, and
-  foreground are draw in that order inside of the main sphereCanvas. */
-  private sphereCanvas: Two;
-  private foreground: Two.Group;
-  private midground: Two.Group;
-  private background: Two.Group;
-
-  /* Controls the behavior of the left drawer and which tab is active */
-  private leftDrawerMinified = false; // intial the drawer is displayed
-=======
 import { setupScene } from "@/initApp";
 import Two from "two.js";
 // import Point from '../plotables/Point';
@@ -265,7 +170,6 @@
   private canvas: Two.Group;
 
   private leftDrawerMinified = false;
->>>>>>> dd9216d5
   private activeLeftDrawerTab = "toolListTab";
 
   /* Copy global setting to local variable */
@@ -275,22 +179,6 @@
   /*  Use the Strategy design pattern to enable switching of
   different tool algorithms at runtime, See the comment where these classes (modules?) are imported */
   private currentTool: ToolStrategy | null;
-<<<<<<< HEAD
-  private pointTool!: NormalPointHandler;
-  private lineTool!: LineHandler;
-  // private segmentTool: SegmentHandler;
-  // private moveTool: MoveHandler;
-  // private circleTool: CircleHandler;
-  // private controls: TransformControls;
-
-  /* Variable to control the width and border size of the left drawer */
-  private leftDrawerProperties = {
-    width: 300, //initial width and stores the current width (including the minified)
-    borderWidth: 3, //the width for the border of the left drawer set to zero when minimfied
-    minWidth: 250, //The minimum width: minWidth<=adjustedWidth is true always
-    adjustedWidth: 300 // The value after the user has adjusted the width of the drawer
-  };
-=======
   private pointTool: NormalPointHandler;
   private lineTool: LineHandler;
   private segmentTool: SegmentHandler;
@@ -303,52 +191,24 @@
   private showSphereControl = false;
   private width = 0;
   private height = 0;
->>>>>>> dd9216d5
+  private leftDrawerProperties = {
+    width: 300, //initial width and stores the current width (including the minified)
+    borderWidth: 3, //the width for the border of the left drawer set to zero when minimfied
+    minWidth: 250, //The minimum width: minWidth<=adjustedWidth is true always
+    adjustedWidth: 300 // The value after the user has adjusted the width of the drawer
+  };
 
   @State("editMode")
   private editMode!: string;
 
   constructor() {
     super();
-    const { foreground, midground, background, sphereCanvas } = setupScene();
-    this.sphereCanvas = sphereCanvas;
-    this.foreground = foreground;
-    this.midground = midground;
-    this.background = background;
-
-<<<<<<< HEAD
-    this.currentTool = null;
-    /*    this.pointTool = new NormalPointHandler({
-      camera: this.camera,
-      scene: this.scene
-    });
-    this.lineTool = new LineHandler({
-      camera: this.camera,
-      scene: this.scene
-    });
-    this.segmentTool = new SegmentHandler({
-      canvas: this.renderer.domElement,
-      camera: this.camera,
-      scene: this.scene
-    });
-    this.circleTool = new CircleHandler({
-      camera: this.camera,
-      scene: this.scene
-    });
-    this.moveTool = new MoveHandler({
-      camera: this.camera,
-      scene: this.scene
-    }); */
-
-    /* this.$store.commit("setSphere", this.sphere); */
-
-    // window.addEventListener("resize", this.onWindowResized, false);
-    // window.addEventListener("keypress", this.keyPressed);
-  }
-
-  handleMouseMoved(e: MouseEvent) {
-    // When currentTool is NULL, the following line does nothing
-=======
+    // const { foreground, midground, background, sphereCanvas } = setupScene();
+    // this.sphereCanvas = sphereCanvas;
+    // this.foreground = foreground;
+    // this.midground = midground;
+    // this.background = background;
+
     // this.TWO.scene.scale = 50;
 
     // const rect = this.TWO.makeCircle(0, 0, 128);
@@ -406,63 +266,10 @@
   }
   handleMouseMoved(e: MouseEvent): void {
     // WHen currentTool is NULL, the following line does nothing
->>>>>>> dd9216d5
     this.currentTool?.mouseMoved(e);
     e.preventDefault();
   }
 
-<<<<<<< HEAD
-  handleMousePressed(e: MouseEvent) {
-    // When currentTool is NULL, the following line does nothing
-    this.currentTool?.mousePressed(e);
-  }
-
-  handleMouseReleased(e: MouseEvent) {
-    // When currentTool is NULL, the following line does nothing
-    this.currentTool?.mouseReleased(e);
-  }
-
-  // VueJS lifecycle function see https://vuejs.org/v2/guide/instance.html#Lifecycle-Diagram
-  // mounted is excuted only once like a setup of the canvas
-  mounted() {
-    // During testting canvas is set to null and appendChild() will fail
-    // debugger; // eslint-disable-line
-    if (this.canvas instanceof SVGElement) {
-      const el = this.$refs.content as HTMLBaseElement;
-
-      // QUESTION: Should the sphereCanvas be added to this.canvas and then this.canvas added to el?
-      // it seems to work fine this way.
-      // el.appendChild(this.canvas);
-      //
-      this.sphereCanvas.appendTo(el);
-      this.sphereCanvas.update();
-      this.canvas.addEventListener("mousemove", this.handleMouseMoved);
-      this.canvas.addEventListener("mousedown", this.handleMousePressed);
-      this.canvas.addEventListener("mouseup", this.handleMouseReleased);
-    }
-
-    window.addEventListener("resize", this.onWindowResized);
-    this.onWindowResized();
-    /* requestAnimationFrame(this.renderIt); */
-
-    /* Methods to set up a border on the left drawer
-     and allow it to be adjustable while respecting the minification*/
-    this.setLeftDrawerBorderWidth(this.leftDrawerProperties.borderWidth);
-    this.setLeftDrawerBorderEvents();
-  }
-
-  // VueJS lifecycle function see https://vuejs.org/v2/guide/instance.html#Lifecycle-Diagram
-  // this is exited at the end of the life of the canvas
-  beforeDestroy() {
-    // VueJS lifecycle function
-    this.canvas.removeEventListener("mousemove", this.handleMouseMoved);
-    this.canvas.removeEventListener("mousedown", this.handleMousePressed);
-    this.canvas.removeEventListener("mouseup", this.handleMouseReleased);
-  }
-
-  keyPressed = (event: KeyboardEvent) => {
-    /* const sphere = this.scene.getObjectByName("MainSphere");
-=======
   handleMousePressed(e: MouseEvent): void {
     // WHen currentTool is NULL, the following line does nothing
     this.currentTool?.mousePressed(e);
@@ -517,26 +324,16 @@
 
   keyPressed = (event: KeyboardEvent): void => {
     // const sphere = this.scene.getObjectByName("MainSphere");
->>>>>>> dd9216d5
     switch (event.code) {
       case "KeyR":
         // sphere?.rotation.set(0, 0, 0);
         break;
       default:
-    } */
+    }
   };
 
-<<<<<<< HEAD
-  renderIt() {
-    /* this.renderer && this.renderer.render(this.scene, this.camera);
-    requestAnimationFrame(this.renderIt); */
-  }
-
-  onWindowResized = () => {
-=======
   onWindowResized = (): void => {
     // TODO: finish this method
->>>>>>> dd9216d5
     const el = this.$refs.content as HTMLBaseElement;
     if (el) {
       /* Compute the available height and width of the window */
@@ -545,42 +342,6 @@
       const availHeight = window.innerHeight - el.offsetTop;
 
       const size = Math.min(el.clientWidth, availHeight);
-<<<<<<< HEAD
-      this.sphereCanvas.width = size;
-      this.sphereCanvas.height = size;
-
-      // this.canvas.width = size;
-      // this.canvas.height = size;
-
-      //Create new boundary circle
-      // TODO: fix so the boundary circle is never covered up by the scroll bars or bottom of
-      // screen.  The scroll bars should NEVER appear on the this Easel window
-      // change -8 and -9 below something automatically calculuated like innerWidth/height
-      // When coming back from the settings page the sphere is too big...
-      const boundaryCircle = new Two.Ellipse(
-        size / 2 - 8, // The center is shifted over
-        size / 2,
-        size / 2 - 9,
-        size / 2 - 9
-      );
-      boundaryCircle.linewidth = SETTINGS.boundaryCircle.linewidth;
-      boundaryCircle.stroke = SETTINGS.boundaryCircle.color;
-      boundaryCircle.opacity = SETTINGS.boundaryCircle.opacity;
-      boundaryCircle.noFill();
-
-      // remove the old boundary circle
-      this.midground.remove(this.midground.children[0]);
-
-      /*  add the new boundary circle to the midground. This
-      should always be the only object in the midground */
-      this.midground.add(boundaryCircle);
-
-      /* Update the sphereCanvas */
-      this.sphereCanvas.update();
-    }
-  };
-
-=======
       // this.renderer.setSize(size, size);
     }
   };
@@ -597,14 +358,9 @@
     }
   }
 
->>>>>>> dd9216d5
   @Watch("editMode")
   switchEditMode(mode: string): void {
     // this.currentHandler?.deactivate(); // Unregister the current mouse handler
-<<<<<<< HEAD
-    debugger; // eslint-disable-line
-=======
->>>>>>> dd9216d5
     this.currentTool = null;
     switch (mode) {
       case "rotate":
@@ -623,10 +379,10 @@
         this.currentTool = this.lineTool;
         break;
       case "segment":
-        // this.currentTool = this.segmentTool;
+        this.currentTool = this.segmentTool;
         break;
       case "circle":
-        // this.currentTool = this.circleTool;
+        this.currentTool = this.circleTool;
         break;
       default:
         this.currentTool = null;
@@ -643,7 +399,6 @@
  This also sets the border with to zero in the minified state so that you can't adjust it.
  In the minified state the border is set to its usual size
  */
-<<<<<<< HEAD
   setMinificationOfLeftDrawer(value: boolean) {
     if (value) {
       this.leftDrawerProperties.adjustedWidth = this.leftDrawerProperties.width;
@@ -715,21 +470,15 @@
       false
     );
   }
-=======
   unMinifyLeftDrawer(): void {
     if (this.leftDrawerMinified) {
       this.leftDrawerMinified = false;
     }
   }
->>>>>>> dd9216d5
 }
 </script>
 
 <style lang="scss" scoped>
-<<<<<<< HEAD
-#canvasContainer {
-  border: 2px solid gray;
-=======
 #content {
   display: flex;
   flex-direction: row;
@@ -737,7 +486,6 @@
   // background-color: beige;
   border: 1px solid red;
   margin: 50px;
->>>>>>> dd9216d5
 }
 
 #leftnav {
