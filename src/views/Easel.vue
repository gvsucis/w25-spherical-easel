<template>
  <split-pane split="vertical" :min-percent="15" :max-percent="35"
    :default-percent="toolboxMinified ? 5 : 20" @resize="leftDividerMoved">
    <!-- Use the left page for the toolbox -->
    <template slot="paneL">
<<<<<<< HEAD
=======
<<<<<<< HEAD
>>>>>>> 75153f73
      <v-container fill-height>
        <div id="container">
          <v-btn icon @click="minifyToolbox">
            <v-icon v-if="toolboxMinified">mdi-arrow-right</v-icon>
            <v-icon v-else>mdi-arrow-left</v-icon>
          </v-btn>
<<<<<<< HEAD
          <toolbox id="toolbox" ref="toolbox" :minified="toolboxMinified">
          </toolbox>
        </div>
      </v-container>
=======
          <toolbox id="toolbox" ref="toolbox" :minified="toolboxMinified"></toolbox>
        </div>
      </v-container>
=======
      <div id="container">
        <v-btn icon @click="minifyToolbox">
          <v-icon v-if="toolboxMinified">mdi-arrow-right</v-icon>
          <v-icon v-else>mdi-arrow-left</v-icon>
        </v-btn>
        <toolbox style="width:100%" ref="toolbox" :minified="toolboxMinified"></toolbox>
      </div>
>>>>>>> Style-Attempt
>>>>>>> 75153f73
    </template>

    <!-- Use the right pane mainly for the canvas and style panel -->
    <template slot="paneR">
      <!-- 
        When minified, the style panel takes only 5% of the remaining width
        When expanded, it takes 30% of the remaining width
      -->
      <split-pane split="vertical" @resize="rightDividerMoved"
        :default-percent="stylePanelMinified ? 95 : 70">
        <template slot="paneL">
          <v-container fluid ref="mainPanel">
            <v-row>
              <v-col cols="12">
                <v-row justify="center" class="pb-1">
                  <v-responsive :aspect-ratio="1"
                    :max-height="currentCanvasSize"
<<<<<<< HEAD
                    :max-width="currentCanvasSize" ref="responsiveBox"
                    id="responsiveBox" class="pa-0">
                    <sphere-frame :canvas-size="currentCanvasSize">
                    </sphere-frame>
                    <div class="anchored top left">
                      <v-tooltip bottom :open-delay="toolTipOpenDelay"
                        :close-delay="toolTipCloseDelay">
=======
                    :max-width="currentCanvasSize"
                    ref="responsiveBox"
                    id="responsiveBox"
                    class="pa-0"
<<<<<<< HEAD
                  >
                    <sphere-frame :canvas-size="currentCanvasSize"></sphere-frame>
                    <div class="anchored top left">
=======
                  >
                    <sphere-frame :canvas-size="currentCanvasSize"></sphere-frame>
                    <div class="anchored top left">
                      <!-- <v-btn-toggle
                    v-model="actionMode"
                    @change="switchActionMode"
                    class="mr-2 d-flex flex-wrap accent"
                  >
                    <ToolButton :key="80" :button="buttonList[8]"></ToolButton>
                      </v-btn-toggle>-->
>>>>>>> Style-Attempt
                      <v-tooltip
                        bottom
                        :open-delay="toolTipOpenDelay"
                        :close-delay="toolTipCloseDelay"
                      >
>>>>>>> 75153f73
                        <!-- TODO:   
                        When not available they should be greyed out (i.e. disabled).-->
                        <template v-slot:activator="{ on }">
                          <v-btn
                            :disabled="!stylePanelMinified || !undoEnabled"
                            icon @click="undoEdit" v-on="on">
                            <v-icon color="blue"
                              :disabled="!stylePanelMinified || !undoEnabled">
                              mdi-undo</v-icon>
                          </v-btn>
                        </template>
                        <span>{{ $t("main.UndoLastAction") }}</span>
                      </v-tooltip>
                      <v-tooltip bottom :open-delay="toolTipOpenDelay"
                        :close-delay="toolTipCloseDelay">
                        <template v-slot:activator="{ on }">
                          <v-btn
                            :disabled="!stylePanelMinified || !redoEnabled"
                            icon @click="redoAction" v-on="on">
                            <v-icon color="blue"
                              :disabled="!stylePanelMinified || !redoEnabled">
                              mdi-redo</v-icon>
                          </v-btn>
                        </template>
                        <span>{{ $t("main.RedoLastAction") }}</span>
                      </v-tooltip>
                    </div>
                    <div class="anchored bottom right">
                      <v-tooltip bottom :open-delay="toolTipOpenDelay"
                        :close-delay="toolTipCloseDelay">
                        <template v-slot:activator="{ on }">
                          <v-btn color="primary" icon tile
                            @click="enableZoomIn" v-on="on">
                            <v-icon>mdi-magnify-plus-outline</v-icon>
                          </v-btn>
                        </template>
                        <span>{{ $t("buttons.PanZoomInToolTipMessage") }}</span>
                      </v-tooltip>
                      <v-tooltip bottom :open-delay="toolTipOpenDelay"
                        :close-delay="toolTipCloseDelay">
                        <template v-slot:activator="{ on }">
                          <v-btn color="primary" icon tile
                            @click="enableZoomOut" v-on="on">
                            <v-icon>mdi-magnify-minus-outline</v-icon>
                          </v-btn>
                        </template>
                        <span>
                          {{ $t("buttons.PanZoomOutToolTipMessage") }}
                        </span>
                      </v-tooltip>
                      <v-tooltip bottom :open-delay="toolTipOpenDelay"
                        :close-delay="toolTipCloseDelay">
                        <template v-slot:activator="{ on }">
                          <v-btn color="primary" icon tile
                            @click="enableZoomFit" v-on="on">
                            <v-icon>mdi-magnify-scan</v-icon>
                          </v-btn>
                        </template>
                        <span>
                          {{ $t("buttons.PanZoomOutToolTipMessage") }}
                        </span>
                      </v-tooltip>
                    </div>
                  </v-responsive>
                </v-row>
              </v-col>
            </v-row>
            <v-snackbar v-model="displayZoomInToolUseMessage" bottom left
              :timeout="toolUseMessageDelay" :value="displayToolUseMessage"
              multi-line>
              <span>
                <strong class="warning--text">
                  {{ $t("buttons.PanZoomInDisplayedName") + ": " }}
                </strong>
                {{ $t("buttons.PanZoomInToolUseMessage") }}
              </span>
              <v-btn @click="displayToolUseMessage = false" icon>
                <v-icon color="success">mdi-close</v-icon>
              </v-btn>
            </v-snackbar>

            <v-snackbar v-model="displayZoomFitToolUseMessage" bottom left
              :timeout="toolUseMessageDelay" :value="displayToolUseMessage"
              multi-line>
              <span>
                <strong class="warning--text">
                  {{ $t("buttons.ZoomFitDisplayedName") + ": " }}
                </strong>
                {{ $t("buttons.ZoomFitToolUseMessage") }}
              </span>
              <v-btn @click="displayToolUseMessage = false" icon>
                <v-icon color="success">mdi-close</v-icon>
              </v-btn>
            </v-snackbar>

            <v-snackbar v-model="displayZoomOutToolUseMessage" bottom left
              :timeout="toolUseMessageDelay" :value="displayToolUseMessage"
              multi-line>
              <span>
                <strong class="warning--text">
                  {{ $t("buttons.PanZoomOutDisplayedName") + ": " }}
                </strong>
                {{ $t("buttons.PanZoomOutToolUseMessage") }}
              </span>
              <v-btn @click="displayToolUseMessage = false" icon>
                <v-icon color="success">mdi-close</v-icon>
              </v-btn>
            </v-snackbar>
          </v-container>
        </template>
        <template slot="paneR">
          <div ref="rightPanel">
            <div>
              <v-btn icon @click="minifyStylePanel">
                <v-icon v-if="stylePanelMinified">mdi-arrow-left</v-icon>
                <v-icon v-else>mdi-arrow-right</v-icon>
              </v-btn>
            </div>
            <style-panel :minified="stylePanelMinified"></style-panel>
          </div>
        </template>
      </split-pane>
    </template>
  </split-pane>
</template>

<script lang="ts">
import VueComponent from "vue";
import { Vue } from "vue-property-decorator";
import SplitPane from "vue-splitpane";
import Component from "vue-class-component";
import Toolbox from "@/components/ToolBox.vue";
import SphereFrame from "@/components/SphereFrame.vue";
/* Import Command so we can use the command paradigm */
import { Command } from "@/commands/Command";
import SETTINGS from "@/global-settings";
import EventBus from "../eventHandlers/EventBus";

import buttonList from "@/components/ToolGroups.vue";
import ToolButton from "@/components/ToolButton.vue";
import StylePanel from "@/components/Style.vue";
import { SECircle } from "../models/SECircle";
import { SESegment } from "../models/SESegment";
import { SEPoint } from "@/models/SEPoint";
import { SELine } from "@/models/SELine";
import Circle from "@/plottables/Circle";
<<<<<<< HEAD
import { State } from "vuex-class";
import { SENodule } from "../models/SENodule";
=======
import Point from "@/plottables/Point";
import Line from "@/plottables/Line";
import Segment from "@/plottables/Segment";
import { State } from "vuex-class";
import { SENodule } from "../models/SENodule";
import Nodule from "@/plottables/Nodule";
>>>>>>> Style-Attempt

// import { getModule } from "vuex-module-decorators";
// import UI from "@/store/ui-styles";

/**
 * Split panel width distribution (percentages):
 * When both side panels open: 20:60:20 (proportions 1:3:1)
 * When left panel open, right panel minified: 20:75:5 (4:15:1)
 * When left panel minifie, right panel open: 5:75:20 (1:15:4)
 */
@Component({
  components: { SplitPane, Toolbox, SphereFrame, ToolButton, StylePanel }
})
export default class Easel extends Vue {
<<<<<<< HEAD
  readonly store = this.$store.direct;
=======
<<<<<<< HEAD
  readonly store = this.$store.direct;
=======
>>>>>>> Style-Attempt
>>>>>>> 75153f73
  @State
  readonly points!: SENodule[];

  @State
  readonly lines!: SENodule[];

  @State
  readonly segments!: SENodule[];

  @State
  readonly circles!: SENodule[];

  // readonly UIModule = getModule(UI, this.$store);
  private availHeight = 0; // Both split panes are sandwiched between the app bar and footer. This variable hold the number of pixels available for canvas height
  private currentCanvasSize = 0; // Result of height calculation will be passed to <v-responsive> via this variable

  private buttonList = buttonList;
  private toolboxMinified = false;
  private stylePanelMinified = true;
  /* Use the global settings to set the variables bound to the toolTipOpen/CloseDelay & toolUse */
  private toolTipOpenDelay = SETTINGS.toolTip.openDelay;
  private toolTipCloseDelay = SETTINGS.toolTip.closeDelay;
  private displayToolTips = SETTINGS.toolTip.disableDisplay;
  private toolUseMessageDelay = SETTINGS.toolUse.delay;
  private displayToolUseMessage = SETTINGS.toolUse.display;

  private undoEnabled = false;
  private redoEnabled = false;
  private displayZoomInToolUseMessage = false;
  private displayZoomOutToolUseMessage = false;
  private displayZoomFitToolUseMessage = false;
  private actionMode = { id: "", name: "" };

  $refs!: {
    responsiveBox: VueComponent;
    toolbox: VueComponent;
    mainPanel: VueComponent;
    rightPanel: HTMLDivElement;
  };

  //#region magnificationUpdate
  constructor() {
    super();
    EventBus.listen("magnification-updated", this.resizePlottables);
    EventBus.listen("undo-enabled", this.setUndoEnabled);
    EventBus.listen("redo-enabled", this.setRedoEnabled);
  }
  //#endregion magnificationUpdate

  private setUndoEnabled(e: unknown): void {
    this.undoEnabled = (e as any).value;
  }
  private setRedoEnabled(e: unknown): void {
    this.redoEnabled = (e as any).value;
  }

  private enableZoomIn(): void {
    this.displayZoomInToolUseMessage = true;
<<<<<<< HEAD
    this.store.commit.setActionMode({ id: "zoomIn", name: "Zoom In" });
=======
<<<<<<< HEAD
    this.store.commit.setActionMode({ id: "zoomIn", name: "Zoom In" });
  }
  private enableZoomOut(): void {
    this.displayZoomOutToolUseMessage = true;
    this.store.commit.setActionMode({ id: "zoomOut", name: "Zoom Out" });
  }
  private enableZoomFit(): void {
    this.displayZoomFitToolUseMessage = true;
    this.store.commit.setActionMode({ id: "zoomFit", name: "Zoom Fit" });
=======
    this.$store.commit("setActionMode", {
      id: "zoomIn",
      name: "PanZoomInDisplayedName"
    });
>>>>>>> 75153f73
  }
  private enableZoomOut(): void {
    this.displayZoomOutToolUseMessage = true;
    this.store.commit.setActionMode({ id: "zoomOut", name: "Zoom Out" });
  }
  private enableZoomFit(): void {
    this.displayZoomFitToolUseMessage = true;
<<<<<<< HEAD
    this.store.commit.setActionMode({ id: "zoomFit", name: "Zoom Fit" });
=======
    this.$store.commit("setActionMode", {
      id: "zoomFit",
      name: "ZoomFitDisplayedName"
    });
>>>>>>> Style-Attempt
>>>>>>> 75153f73
  }
  private adjustSize(): void {
    this.availHeight =
      window.innerHeight -
      this.$vuetify.application.footer -
      this.$vuetify.application.top -
      24; // quick hack (-24) to leave room at the bottom
    const tmp = this.$refs.responsiveBox;
    if (tmp) {
      let canvasPanel = tmp.$el as HTMLElement;
      const rightBox = canvasPanel.getBoundingClientRect();
      this.currentCanvasSize = this.availHeight - rightBox.top;
    }
  }

  /** mounted() is part of VueJS lifecycle hooks */
  mounted(): void {
    window.addEventListener("resize", this.onWindowResized);
    this.adjustSize(); // Why do we need this?  this.onWindowResized just calls this.adjustSize() but if you remove it the app doesn't work -- strange!
  }

  /** Split Pane resize handler
   * @param leftPercentage the percentage of the left pane width relative to the entire pane
   */
  leftDividerMoved(leftPercentage: number): void {
    // console.debug("Left divider percentage", leftPercentage);

    const rightBox = this.$refs.rightPanel.getBoundingClientRect();
    // Calculate the available width of the main panel
    const availableWidth =
      (1 - leftPercentage / 100) * (window.innerWidth - rightBox.width) - 24;
    this.currentCanvasSize = Math.min(availableWidth, this.availHeight);
  }

  rightDividerMoved(rightPercentage: number): void {
    // console.debug("Right divider percentage", rightPercentage);
    const leftBox = this.$refs.toolbox.$el.getBoundingClientRect();
    // Calculate the available width for the main panel
    const availableWidth =
      (rightPercentage / 100) * (window.innerWidth - leftBox.width) - 24;
    this.currentCanvasSize = Math.min(availableWidth, this.availHeight);
  }

  minifyToolbox(): void {
    this.toolboxMinified = !this.toolboxMinified;
    // Minify the other panel when this one is expanded
    if (!this.toolboxMinified && !this.stylePanelMinified) {
      this.stylePanelMinified = true;
    }
  }

  minifyStylePanel(): void {
    this.stylePanelMinified = !this.stylePanelMinified;
    // Minify the other panel when this one is expanded
    if (!this.toolboxMinified && !this.stylePanelMinified) {
      this.toolboxMinified = true;
    }
    // Set the selection tool to be active when opening the style panel.
    if (!this.stylePanelMinified) {
      this.store.commit.setActionMode({
        id: "select",
        name: "SelectDisplayedName"
      });
    }
  }

  switchActionMode(): void {
    this.store.commit.setActionMode(this.actionMode);
  }
  onWindowResized(): void {
    this.adjustSize();
  }
  /* Undoes the last user action that changed the state of the sphere. */
  undoEdit(): void {
    Command.undo();
  }
  /* Redoes the last user action that changed the state of the sphere. */
  redoAction(): void {
    Command.redo();
  }

  //#region resizePlottables
  resizePlottables(e: any): void {
<<<<<<< HEAD
    const oldFactor = this.$store.state.previousZoomMagnificationFactor;
    Circle.currentCircleStrokeWidthFront *= oldFactor / e.factor;
    // this.$store.state.points.forEach((p: SEPoint) => {
    //   p.ref.adjustSizeForZoom(e.factor);
    // });
    // this.$store.state.lines.forEach((p: SELine) => {
    //   p.ref.adjustSizeForZoom(e.factor);
    // });
    this.$store.state.circles.forEach((p: SECircle) => {
      p.ref.adjustSizeForZoom();
=======
    const oldFactor = this.$store.getters.previousZoomMagnificationFactor();
    // Update the current stroke widths in each plottable class
    Line.updateCurrentStrokeWidthForZoom(oldFactor / e.factor);
    Segment.updateCurrentStrokeWidthForZoom(oldFactor / e.factor);
    Circle.updateCurrentStrokeWidthForZoom(oldFactor / e.factor);
    Point.updatePointScaleFactorForZoom(oldFactor / e.factor);

    // Update the size of each nodule in the store
    this.$store.state.seNodules.forEach((p: SENodule) => {
      p.ref.adjustSize();
    });
    // The temporary plottables need to be resized too
    this.$store.state.temporaryNodules.forEach((p: Nodule) => {
      p.adjustSize();
>>>>>>> Style-Attempt
    });
  }
  //#endregion resizePlottables
}
</script>
<style scoped lang="scss">
#container {
  display: flex;
  flex-direction: column;
  justify-content: flex-start; /* Pull contents vertically to the top */
  align-items: flex-end; /* Align contents horizontally to the right */
  height: 100%;
}

#toolbox {
  width: 100%;
}

#responsiveBox {
  border: 2px double darkcyan;
  position: relative;
  & .anchored {
    position: absolute;
  }
}

.left {
  left: 0;
}
.right {
  right: 0;
}
.top {
  top: 0;
}
.bottom {
  bottom: 0;
}
</style><|MERGE_RESOLUTION|>--- conflicted
+++ resolved
@@ -3,35 +3,16 @@
     :default-percent="toolboxMinified ? 5 : 20" @resize="leftDividerMoved">
     <!-- Use the left page for the toolbox -->
     <template slot="paneL">
-<<<<<<< HEAD
-=======
-<<<<<<< HEAD
->>>>>>> 75153f73
       <v-container fill-height>
         <div id="container">
           <v-btn icon @click="minifyToolbox">
             <v-icon v-if="toolboxMinified">mdi-arrow-right</v-icon>
             <v-icon v-else>mdi-arrow-left</v-icon>
           </v-btn>
-<<<<<<< HEAD
           <toolbox id="toolbox" ref="toolbox" :minified="toolboxMinified">
           </toolbox>
         </div>
       </v-container>
-=======
-          <toolbox id="toolbox" ref="toolbox" :minified="toolboxMinified"></toolbox>
-        </div>
-      </v-container>
-=======
-      <div id="container">
-        <v-btn icon @click="minifyToolbox">
-          <v-icon v-if="toolboxMinified">mdi-arrow-right</v-icon>
-          <v-icon v-else>mdi-arrow-left</v-icon>
-        </v-btn>
-        <toolbox style="width:100%" ref="toolbox" :minified="toolboxMinified"></toolbox>
-      </div>
->>>>>>> Style-Attempt
->>>>>>> 75153f73
     </template>
 
     <!-- Use the right pane mainly for the canvas and style panel -->
@@ -49,41 +30,17 @@
                 <v-row justify="center" class="pb-1">
                   <v-responsive :aspect-ratio="1"
                     :max-height="currentCanvasSize"
-<<<<<<< HEAD
                     :max-width="currentCanvasSize" ref="responsiveBox"
                     id="responsiveBox" class="pa-0">
                     <sphere-frame :canvas-size="currentCanvasSize">
                     </sphere-frame>
                     <div class="anchored top left">
                       <v-tooltip bottom :open-delay="toolTipOpenDelay"
+                        :close-delay="toolTipCloseDelay"></v-tooltip>
+
+                      <v-tooltip bottom :open-delay="toolTipOpenDelay"
                         :close-delay="toolTipCloseDelay">
-=======
-                    :max-width="currentCanvasSize"
-                    ref="responsiveBox"
-                    id="responsiveBox"
-                    class="pa-0"
-<<<<<<< HEAD
-                  >
-                    <sphere-frame :canvas-size="currentCanvasSize"></sphere-frame>
-                    <div class="anchored top left">
-=======
-                  >
-                    <sphere-frame :canvas-size="currentCanvasSize"></sphere-frame>
-                    <div class="anchored top left">
-                      <!-- <v-btn-toggle
-                    v-model="actionMode"
-                    @change="switchActionMode"
-                    class="mr-2 d-flex flex-wrap accent"
-                  >
-                    <ToolButton :key="80" :button="buttonList[8]"></ToolButton>
-                      </v-btn-toggle>-->
->>>>>>> Style-Attempt
-                      <v-tooltip
-                        bottom
-                        :open-delay="toolTipOpenDelay"
-                        :close-delay="toolTipCloseDelay"
-                      >
->>>>>>> 75153f73
+
                         <!-- TODO:   
                         When not available they should be greyed out (i.e. disabled).-->
                         <template v-slot:activator="{ on }">
@@ -117,7 +74,8 @@
                         <template v-slot:activator="{ on }">
                           <v-btn color="primary" icon tile
                             @click="enableZoomIn" v-on="on">
-                            <v-icon>mdi-magnify-plus-outline</v-icon>
+                            <v-icon>mdi-magnify-plus-outline
+                            </v-icon>
                           </v-btn>
                         </template>
                         <span>{{ $t("buttons.PanZoomInToolTipMessage") }}</span>
@@ -127,12 +85,11 @@
                         <template v-slot:activator="{ on }">
                           <v-btn color="primary" icon tile
                             @click="enableZoomOut" v-on="on">
-                            <v-icon>mdi-magnify-minus-outline</v-icon>
+                            <v-icon>mdi-magnify-minus-outline
+                            </v-icon>
                           </v-btn>
                         </template>
-                        <span>
-                          {{ $t("buttons.PanZoomOutToolTipMessage") }}
-                        </span>
+                        <span>{{ $t("buttons.PanZoomOutToolTipMessage") }}</span>
                       </v-tooltip>
                       <v-tooltip bottom :open-delay="toolTipOpenDelay"
                         :close-delay="toolTipCloseDelay">
@@ -142,9 +99,7 @@
                             <v-icon>mdi-magnify-scan</v-icon>
                           </v-btn>
                         </template>
-                        <span>
-                          {{ $t("buttons.PanZoomOutToolTipMessage") }}
-                        </span>
+                        <span>{{ $t("buttons.PanZoomOutToolTipMessage") }}</span>
                       </v-tooltip>
                     </div>
                   </v-responsive>
@@ -155,9 +110,9 @@
               :timeout="toolUseMessageDelay" :value="displayToolUseMessage"
               multi-line>
               <span>
-                <strong class="warning--text">
-                  {{ $t("buttons.PanZoomInDisplayedName") + ": " }}
-                </strong>
+
+                <strong
+                  class="warning--text">{{ $t("buttons.PanZoomInDisplayedName") + ": " }}</strong>
                 {{ $t("buttons.PanZoomInToolUseMessage") }}
               </span>
               <v-btn @click="displayToolUseMessage = false" icon>
@@ -172,6 +127,7 @@
                 <strong class="warning--text">
                   {{ $t("buttons.ZoomFitDisplayedName") + ": " }}
                 </strong>
+
                 {{ $t("buttons.ZoomFitToolUseMessage") }}
               </span>
               <v-btn @click="displayToolUseMessage = false" icon>
@@ -230,17 +186,12 @@
 import { SEPoint } from "@/models/SEPoint";
 import { SELine } from "@/models/SELine";
 import Circle from "@/plottables/Circle";
-<<<<<<< HEAD
 import { State } from "vuex-class";
 import { SENodule } from "../models/SENodule";
-=======
 import Point from "@/plottables/Point";
 import Line from "@/plottables/Line";
 import Segment from "@/plottables/Segment";
-import { State } from "vuex-class";
-import { SENodule } from "../models/SENodule";
 import Nodule from "@/plottables/Nodule";
->>>>>>> Style-Attempt
 
 // import { getModule } from "vuex-module-decorators";
 // import UI from "@/store/ui-styles";
@@ -255,14 +206,9 @@
   components: { SplitPane, Toolbox, SphereFrame, ToolButton, StylePanel }
 })
 export default class Easel extends Vue {
-<<<<<<< HEAD
+
   readonly store = this.$store.direct;
-=======
-<<<<<<< HEAD
-  readonly store = this.$store.direct;
-=======
->>>>>>> Style-Attempt
->>>>>>> 75153f73
+
   @State
   readonly points!: SENodule[];
 
@@ -321,10 +267,6 @@
 
   private enableZoomIn(): void {
     this.displayZoomInToolUseMessage = true;
-<<<<<<< HEAD
-    this.store.commit.setActionMode({ id: "zoomIn", name: "Zoom In" });
-=======
-<<<<<<< HEAD
     this.store.commit.setActionMode({ id: "zoomIn", name: "Zoom In" });
   }
   private enableZoomOut(): void {
@@ -334,28 +276,7 @@
   private enableZoomFit(): void {
     this.displayZoomFitToolUseMessage = true;
     this.store.commit.setActionMode({ id: "zoomFit", name: "Zoom Fit" });
-=======
-    this.$store.commit("setActionMode", {
-      id: "zoomIn",
-      name: "PanZoomInDisplayedName"
-    });
->>>>>>> 75153f73
-  }
-  private enableZoomOut(): void {
-    this.displayZoomOutToolUseMessage = true;
-    this.store.commit.setActionMode({ id: "zoomOut", name: "Zoom Out" });
-  }
-  private enableZoomFit(): void {
-    this.displayZoomFitToolUseMessage = true;
-<<<<<<< HEAD
-    this.store.commit.setActionMode({ id: "zoomFit", name: "Zoom Fit" });
-=======
-    this.$store.commit("setActionMode", {
-      id: "zoomFit",
-      name: "ZoomFitDisplayedName"
-    });
->>>>>>> Style-Attempt
->>>>>>> 75153f73
+
   }
   private adjustSize(): void {
     this.availHeight =
@@ -439,7 +360,7 @@
 
   //#region resizePlottables
   resizePlottables(e: any): void {
-<<<<<<< HEAD
+
     const oldFactor = this.$store.state.previousZoomMagnificationFactor;
     Circle.currentCircleStrokeWidthFront *= oldFactor / e.factor;
     // this.$store.state.points.forEach((p: SEPoint) => {
@@ -448,10 +369,8 @@
     // this.$store.state.lines.forEach((p: SELine) => {
     //   p.ref.adjustSizeForZoom(e.factor);
     // });
-    this.$store.state.circles.forEach((p: SECircle) => {
-      p.ref.adjustSizeForZoom();
-=======
-    const oldFactor = this.$store.getters.previousZoomMagnificationFactor();
+    // this.$store.state.circles.forEach((p: SECircle) => {
+    // p.ref.adjustSizeForZoom();
     // Update the current stroke widths in each plottable class
     Line.updateCurrentStrokeWidthForZoom(oldFactor / e.factor);
     Segment.updateCurrentStrokeWidthForZoom(oldFactor / e.factor);
@@ -465,7 +384,6 @@
     // The temporary plottables need to be resized too
     this.$store.state.temporaryNodules.forEach((p: Nodule) => {
       p.adjustSize();
->>>>>>> Style-Attempt
     });
   }
   //#endregion resizePlottables
