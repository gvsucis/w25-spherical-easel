<template>
  <Splitpanes class="default-theme"
    @resize="dividerMoved"
    :push-other-panes="false">
    <!-- Use the left page for the toolbox -->
    <Pane min-size="5"
      max-size="35"
      :size="toolboxMinified ? 5 : 25">
      <v-container fill-height>
        <div id="container">
          <v-btn icon
            @click="minifyToolbox">
            <v-icon v-if="toolboxMinified">mdi-arrow-right</v-icon>
            <v-icon v-else>mdi-arrow-left</v-icon>
          </v-btn>
          <Toolbox id="toolbox"
            ref="toolbox"
            :minified="toolboxMinified">
          </Toolbox>
        </div>
      </v-container>
    </Pane>
    <Pane :size="centerWidth">

      <!-- Use the right pane mainly for the canvas and style panel -->
      <!-- 
        When minified, the style panel takes only 5% of the remaining width
        When expanded, it takes 30% of the remaining width
      -->
      <v-container fluid
        ref="mainPanel">
        <v-row>
          <v-col cols="12">
            <v-row justify="center"
              class="pb-1">
              <v-responsive :aspect-ratio="1"
                :max-height="currentCanvasSize"
                :max-width="currentCanvasSize"
                ref="responsiveBox"
                id="responsiveBox"
                class="pa-0">
                <sphere-frame :canvas-size="currentCanvasSize">
                </sphere-frame>
                <div class="anchored top left">
                  <!-- <v-btn-toggle
                    v-model="actionMode"
                    @change="switchActionMode"
                    class="mr-2 d-flex flex-wrap accent"
                  >
                    <ToolButton :key="80" :button="buttonList[8]"></ToolButton>
                      </v-btn-toggle>-->
                  <v-tooltip bottom
                    :open-delay="toolTipOpenDelay"
                    :close-delay="toolTipCloseDelay">
                    <!-- TODO:   
                        When not available they should be greyed out (i.e. disabled).-->
                    <template v-slot:activator="{ on }">
                      <v-btn
                        :disabled="!stylePanelMinified || !undoEnabled"
                        icon
                        @click="undoEdit"
                        v-on="on">
                        <v-icon color="blue"
                          :disabled="!stylePanelMinified || !undoEnabled">
                          mdi-undo</v-icon>
                      </v-btn>
                    </template>
                    <span>{{ $t("main.UndoLastAction") }}</span>
                  </v-tooltip>
                  <v-tooltip bottom
                    :open-delay="toolTipOpenDelay"
                    :close-delay="toolTipCloseDelay">
                    <template v-slot:activator="{ on }">
                      <v-btn
                        :disabled="!stylePanelMinified || !redoEnabled"
                        icon
                        @click="redoAction"
                        v-on="on">
                        <v-icon color="blue"
                          :disabled="!stylePanelMinified || !redoEnabled">
                          mdi-redo</v-icon>
                      </v-btn>
                    </template>
                    <span>{{ $t("main.RedoLastAction") }}</span>
                  </v-tooltip>
                </div>
                <div class="anchored top right">
                  <v-tooltip bottom
                    :open-delay="toolTipOpenDelay"
                    :close-delay="toolTipCloseDelay">
                    <template v-slot:activator="{ on }">
                      <v-btn icon
                        tile
                        @click="resetSphere"
                        v-on="on">
                        <v-icon>mdi-broom</v-icon>
                      </v-btn>
                    </template>
                    <span>Reset sphere</span>
                  </v-tooltip>
                </div>
                <div class="anchored bottom right">
                  <v-tooltip bottom
                    :open-delay="toolTipOpenDelay"
                    :close-delay="toolTipCloseDelay">
                    <template v-slot:activator="{ on }">
                      <v-btn color="primary"
                        icon
                        tile
                        @click="enableZoomIn"
                        v-on="on">
                        <v-icon>mdi-magnify-plus-outline</v-icon>
                      </v-btn>
                    </template>
                    <span>{{ $t("buttons.PanZoomInToolTipMessage") }}</span>
                  </v-tooltip>
                  <v-tooltip bottom
                    :open-delay="toolTipOpenDelay"
                    :close-delay="toolTipCloseDelay">
                    <template v-slot:activator="{ on }">
                      <v-btn color="primary"
                        icon
                        tile
                        @click="enableZoomOut"
                        v-on="on">
                        <v-icon>mdi-magnify-minus-outline</v-icon>
                      </v-btn>
                    </template>
                    <span>{{ $t("buttons.PanZoomOutToolTipMessage") }}</span>
                  </v-tooltip>
                  <v-tooltip bottom
                    :open-delay="toolTipOpenDelay"
                    :close-delay="toolTipCloseDelay">
                    <template v-slot:activator="{ on }">
                      <v-btn color="primary"
                        icon
                        tile
                        @click="enableZoomFit"
                        v-on="on">
                        <v-icon>mdi-magnify-scan
                        </v-icon>
                      </v-btn>
                    </template>
                    <span>{{ $t("buttons.ZoomFitToolTipMessage") }}</span>
                  </v-tooltip>
                </div>
              </v-responsive>
            </v-row>
          </v-col>
        </v-row>
        <v-snackbar v-model="displayZoomInToolUseMessage"
          bottom
          left
          :timeout="toolUseMessageDelay"
          :value="displayToolUseMessage"
          multi-line>
          <span>
            <strong class="warning--text"
              v-html="$t('buttons.PanZoomInDisplayedName').split('<br>').join('/').trim() + ': '"></strong>
            {{ $t("buttons.PanZoomInToolUseMessage") }}
          </span>
          <v-btn @click="displayToolUseMessage = false"
            icon>
            <v-icon color="success">mdi-close</v-icon>
          </v-btn>
        </v-snackbar>

        <v-snackbar v-model="displayZoomFitToolUseMessage"
          bottom
          left
          :timeout="toolUseMessageDelay"
          :value="displayToolUseMessage"
          multi-line>
          <span>
            <strong class="warning--text"
              v-html="$t('buttons.ZoomFitDisplayedName').split('<br>').join('').slice(0,-6) + ': '"></strong>
            {{ $t("buttons.ZoomFitToolUseMessage") }}
          </span>
          <v-btn @click="displayToolUseMessage = false"
            icon>
            <v-icon color="success">mdi-close</v-icon>
          </v-btn>
        </v-snackbar>

        <v-snackbar v-model="displayZoomOutToolUseMessage"
          bottom
          left
          :timeout="toolUseMessageDelay"
          :value="displayToolUseMessage"
          multi-line>
          <span>
            <strong class="warning--text"
              v-html="$t('buttons.PanZoomOutDisplayedName').split('<br>').join('/').trim() + ': '"></strong>
            {{ $t("buttons.PanZoomOutToolUseMessage") }}
          </span>
          <v-btn @click="displayToolUseMessage = false"
            icon>
            <v-icon color="success">mdi-close</v-icon>
          </v-btn>
        </v-snackbar>
      </v-container>
    </Pane>

    <Pane min-size="5"
      max-size="25"
      :size="stylePanelMinified ? 5 : 25">
      <div ref="stylePanel"
        id="styleContainer">
        <div>
          <v-btn icon
            @click="minifyStylePanel">
            <v-icon v-if="stylePanelMinified">mdi-arrow-left</v-icon>
            <v-icon v-else>mdi-arrow-right</v-icon>
          </v-btn>
        </div>
        <style-panel :minified="stylePanelMinified"></style-panel>
      </div>
    </Pane>

<<<<<<< HEAD
  </Splitpanes>
=======
            <v-snackbar v-model="displayZoomOutToolUseMessage"
              bottom
              left
              :timeout="toolUseMessageDelay"
              :value="displayToolUseMessage"
              multi-line>
              <span>
                <strong class="warning--text"
                  v-html="$t('buttons.PanZoomOutDisplayedName').split('<br>').join('/').trim() + ': '"></strong>
                {{ $t("buttons.PanZoomOutToolUseMessage") }}
              </span>
              <v-btn @click="displayToolUseMessage = false"
                icon>
                <v-icon color="success">mdi-close</v-icon>
              </v-btn>
            </v-snackbar>
          </v-container>
        </template>
        <template slot="paneR">
          <div ref="stylePanel"
            id="styleContainer">
            <div>
              <v-btn icon
                @click="minifyStylePanel">
                <v-icon v-if="stylePanelMinified">mdi-arrow-left</v-icon>
                <v-icon v-else>mdi-arrow-right</v-icon>
              </v-btn>
            </div>
            <style-panel :minified="stylePanelMinified"
              v-on:toggle-style-panel="minifyStylePanel"></style-panel>
          </div>
        </template>
      </split-pane>
    </template>
  </split-pane>
>>>>>>> a59a4624
</template>

<script lang="ts">
import VueComponent from "vue";
import { Vue, Component, Prop } from "vue-property-decorator";
import { Splitpanes, Pane } from "splitpanes";
import "splitpanes/dist/splitpanes.css";
import Toolbox from "@/components/ToolBox.vue";
import SphereFrame from "@/components/SphereFrame.vue";
/* Import Command so we can use the command paradigm */
import { Command } from "@/commands/Command";
import SETTINGS from "@/global-settings";
import EventBus from "../eventHandlers/EventBus";

import buttonList from "@/components/ToolGroups.vue";
import ToolButton from "@/components/ToolButton.vue";
import StylePanel from "@/components/Style.vue";
import Circle from "@/plottables/Circle";
import Point from "@/plottables/Point";
import Line from "@/plottables/Line";
import Label from "@/plottables/Label";
import Segment from "@/plottables/Segment";
import Nodule from "@/plottables/Nodule";
import { State } from "vuex-class";
import { SENodule } from "@/models/SENodule";
import { AppState } from "@/types";
import IconBase from "@/components/IconBase.vue";
import AngleMarker from "@/plottables/AngleMarker";
import { FirebaseFirestore, DocumentSnapshot } from "@firebase/firestore-types";
import { run } from "@/commands/CommandInterpreter";
import { ConstructionScript } from "@/types";
/**
 * Split panel width distribution (percentages):
 * When both side panels open: 20:60:20 (proportions 1:3:1)
 * When left panel open, right panel minified: 20:75:5 (4:15:1)
 * When left panel minifie, right panel open: 5:75:20 (1:15:4)
 */
@Component({
  components: {
    Splitpanes,
    Pane,
    Toolbox,
    SphereFrame,
    ToolButton,
    StylePanel,
    IconBase
  }
})
export default class Easel extends Vue {
  @Prop()
  documentId: string | undefined;
  @State((s: AppState) => s.sePoints)
  readonly points!: SENodule[];

  @State((s: AppState) => s.seLines)
  readonly lines!: SENodule[];

  @State((s: AppState) => s.seSegments)
  readonly segments!: SENodule[];

  @State((s: AppState) => s.seCircles)
  readonly circles!: SENodule[];

  readonly $appDB!: FirebaseFirestore;

  readonly store = this.$store.direct;
  // readonly UIModule = getModule(UI, this.$store);
  private availHeight = 0; // Both split panes are sandwiched between the app bar and footer. This variable hold the number of pixels available for canvas height
  private currentCanvasSize = 0; // Result of height calculation will be passed to <v-responsive> via this variable

  private buttonList = buttonList;
  private toolboxMinified = false;
  private stylePanelMinified = true;
  /* Use the global settings to set the variables bound to the toolTipOpen/CloseDelay & toolUse */
  private toolTipOpenDelay = SETTINGS.toolTip.openDelay;
  private toolTipCloseDelay = SETTINGS.toolTip.closeDelay;
  private displayToolTips = SETTINGS.toolTip.disableDisplay;
  private toolUseMessageDelay = SETTINGS.toolUse.delay;
  private displayToolUseMessage = SETTINGS.toolUse.display;

  private undoEnabled = false;
  private redoEnabled = false;
  private displayZoomInToolUseMessage = false;
  private displayZoomOutToolUseMessage = false;
  private displayZoomFitToolUseMessage = false;
  private actionMode = { id: "", name: "" };

  $refs!: {
    responsiveBox: VueComponent;
    toolbox: VueComponent;
    mainPanel: VueComponent;
    stylePanel: HTMLDivElement;
  };

  //#region magnificationUpdate
  constructor() {
    super();
    EventBus.listen("magnification-updated", this.resizePlottables);
    EventBus.listen("undo-enabled", this.setUndoEnabled);
    EventBus.listen("redo-enabled", this.setRedoEnabled);
  }
  //#endregion magnificationUpdate

  get centerWidth(): number {
    return (
      100 - (this.toolboxMinified ? 5 : 25) - (this.stylePanelMinified ? 5 : 25)
    );
  }

  private setUndoEnabled(e: unknown): void {
    this.undoEnabled = (e as any).value;
  }
  private setRedoEnabled(e: unknown): void {
    this.redoEnabled = (e as any).value;
  }

  private enableZoomIn(): void {
    this.displayZoomInToolUseMessage = true;
    this.store.commit.setActionMode({
      id: "zoomIn",
      name: "PanZoomInDisplayedName"
    });
  }
  private enableZoomOut(): void {
    this.displayZoomOutToolUseMessage = true;
    this.store.commit.setActionMode({
      id: "zoomOut",
      name: "PanZoomOutDisplayedName"
    });
  }
  private enableZoomFit(): void {
    this.displayZoomFitToolUseMessage = true;
    this.store.commit.setActionMode({
      id: "zoomFit",
      name: "ZoomFitDisplayedName"
    });
  }
  private adjustSize(): void {
    this.availHeight =
      window.innerHeight -
      this.$vuetify.application.footer -
      this.$vuetify.application.top -
      24; // quick hack (-24) to leave room at the bottom
    const tmp = this.$refs.responsiveBox;
    if (tmp) {
      let canvasPanel = tmp.$el as HTMLElement;
      const rightBox = canvasPanel.getBoundingClientRect();
      this.currentCanvasSize = this.availHeight - rightBox.top;
    }
  }

  loadDocument(docId: string): void {
    this.$store.direct.commit.removeAllFromLayers();
    this.$store.direct.commit.init();
    SENodule.resetAllCounters();
    Nodule.resetAllCounters();
    this.$appDB
      .collection("constructions") // load the script from public collection
      .doc(docId)
      .get()
      .then((doc: DocumentSnapshot) => {
        if (doc.exists) {
          const { script } = doc.data() as any;
          run(JSON.parse(script) as ConstructionScript);
        } else {
          // TODO: add a new I18N entry for the following error message
          EventBus.fire("show-alert", {
            key: `Construction ${docId} not found`,
            keyOptions: { docId },
            type: "error"
          });
        }
      });
  }
  /** mounted() is part of VueJS lifecycle hooks */
  mounted(): void {
    window.addEventListener("resize", this.onWindowResized);
    this.adjustSize(); // Why do we need this?  this.onWindowResized just calls this.adjustSize() but if you remove it the app doesn't work -- strange!
<<<<<<< HEAD
    if (this.documentId) this.loadDocument(this.documentId);
=======
    EventBus.listen(
      "set-action-mode-to-select-tool",
      this.setActionModeToSelectTool
    );
>>>>>>> a59a4624
  }

  /**
   * Split pane resize handler
   * @param event an array of numeric triplets {min: ____, max: ____, size: ____}
   */
  dividerMoved(event: any): void {
    const availableWidth =
      ((100 - event[0].size - event[2].size) / 100) *
      (window.innerWidth -
        this.$vuetify.application.left -
        this.$vuetify.application.right);
    this.availHeight =
      window.innerHeight -
      this.$vuetify.application.top -
      this.$vuetify.application.footer;
    this.currentCanvasSize = Math.min(availableWidth, this.availHeight);
  }

  minifyToolbox(): void {
    this.toolboxMinified = !this.toolboxMinified;
    // Minify the other panel when this one is expanded
    // if (!this.toolboxMinified && !this.stylePanelMinified) {
    //   this.stylePanelMinified = true;
    // }
  }

  minifyStylePanel(): void {
    this.stylePanelMinified = !this.stylePanelMinified;
    // Minify the other panel when this one is expanded
    // if (!this.toolboxMinified && !this.stylePanelMinified) {
    //   this.toolboxMinified = true;
    // }
    // Set the selection tool to be active when opening the style panel.
    if (!this.stylePanelMinified) {
      this.setActionModeToSelectTool();
    }
  }

  setActionModeToSelectTool() {
    this.store.commit.setActionMode({
      id: "select",
      name: "SelectDisplayedName"
    });
  }

  switchActionMode(): void {
    this.store.commit.setActionMode(this.actionMode);
  }
  onWindowResized(): void {
    this.adjustSize();
  }
  /* Undoes the last user action that changed the state of the sphere. */
  undoEdit(): void {
    Command.undo();
  }
  /* Redoes the last user action that changed the state of the sphere. */
  redoAction(): void {
    Command.redo();
  }

  resetSphere(): void {
    this.$store.direct.commit.removeAllFromLayers();
    this.$store.direct.commit.init();
    Command.commandHistory.splice(0);
    Command.redoHistory.splice(0);
    SENodule.resetAllCounters();
    Nodule.resetAllCounters();
  }

  //#region resizePlottables
  resizePlottables(e: any): void {
    const oldFactor = this.store.state.previousZoomMagnificationFactor;
    // Update the current stroke widths in each plottable class
    Line.updateCurrentStrokeWidthForZoom(oldFactor / e.factor);
    Segment.updateCurrentStrokeWidthForZoom(oldFactor / e.factor);
    Circle.updateCurrentStrokeWidthForZoom(oldFactor / e.factor);
    AngleMarker.updateCurrentStrokeWidthForZoom(oldFactor / e.factor);
    Point.updatePointScaleFactorForZoom(oldFactor / e.factor);
    Label.updateTextScaleFactorForZoom(oldFactor / e.factor);

    // Update the size of each nodule in the store
    this.$store.state.seNodules.forEach((p: SENodule) => {
      p.ref?.adjustSize();
    });
    // The temporary plottables need to be resized too
    this.$store.state.temporaryNodules.forEach((p: Nodule) => {
      p.adjustSize();
    });
  }
  //#endregion resizePlottables
}
</script>
<style scoped lang="scss">
#container {
  display: flex;
  flex-direction: column;
  justify-content: flex-start; /* Pull contents vertically to the top */
  align-items: flex-end; /* Align contents horizontally to the right */
  height: 100%;
  color: #000;
  font-family: "Gill Sans", "Gill Sans MT", "Calibri", "Trebuchet MS",
    sans-serif;
}

#toolbox {
  width: 100%;
}

#responsiveBox {
  border: 2px double darkcyan;
  position: relative;
  & .anchored {
    position: absolute;
  }
}

#styleContainer {
  // border: 2px solid red;
  height: calc(100vh - 136px);
  padding-bottom: 0;
  color: #000;
  font-family: "Gill Sans", "Gill Sans MT", "Calibri", "Trebuchet MS",
    sans-serif;
}
.left {
  left: 0;
}
.right {
  right: 0;
}
.top {
  top: 0;
}
.bottom {
  bottom: 0;
}
</style><|MERGE_RESOLUTION|>--- conflicted
+++ resolved
@@ -15,8 +15,8 @@
           </v-btn>
           <Toolbox id="toolbox"
             ref="toolbox"
-            :minified="toolboxMinified">
-          </Toolbox>
+            :minified="toolboxMinified" />
+
         </div>
       </v-container>
     </Pane>
@@ -39,8 +39,7 @@
                 ref="responsiveBox"
                 id="responsiveBox"
                 class="pa-0">
-                <sphere-frame :canvas-size="currentCanvasSize">
-                </sphere-frame>
+                <SphereFrame :canvas-size="currentCanvasSize" />
                 <div class="anchored top left">
                   <!-- <v-btn-toggle
                     v-model="actionMode"
@@ -213,49 +212,12 @@
             <v-icon v-else>mdi-arrow-right</v-icon>
           </v-btn>
         </div>
-        <style-panel :minified="stylePanelMinified"></style-panel>
+        <StylePanel :minified="stylePanelMinified"
+          v-on:toggle-style-panel="minifyStylePanel" />
       </div>
     </Pane>
 
-<<<<<<< HEAD
   </Splitpanes>
-=======
-            <v-snackbar v-model="displayZoomOutToolUseMessage"
-              bottom
-              left
-              :timeout="toolUseMessageDelay"
-              :value="displayToolUseMessage"
-              multi-line>
-              <span>
-                <strong class="warning--text"
-                  v-html="$t('buttons.PanZoomOutDisplayedName').split('<br>').join('/').trim() + ': '"></strong>
-                {{ $t("buttons.PanZoomOutToolUseMessage") }}
-              </span>
-              <v-btn @click="displayToolUseMessage = false"
-                icon>
-                <v-icon color="success">mdi-close</v-icon>
-              </v-btn>
-            </v-snackbar>
-          </v-container>
-        </template>
-        <template slot="paneR">
-          <div ref="stylePanel"
-            id="styleContainer">
-            <div>
-              <v-btn icon
-                @click="minifyStylePanel">
-                <v-icon v-if="stylePanelMinified">mdi-arrow-left</v-icon>
-                <v-icon v-else>mdi-arrow-right</v-icon>
-              </v-btn>
-            </div>
-            <style-panel :minified="stylePanelMinified"
-              v-on:toggle-style-panel="minifyStylePanel"></style-panel>
-          </div>
-        </template>
-      </split-pane>
-    </template>
-  </split-pane>
->>>>>>> a59a4624
 </template>
 
 <script lang="ts">
@@ -434,14 +396,11 @@
   mounted(): void {
     window.addEventListener("resize", this.onWindowResized);
     this.adjustSize(); // Why do we need this?  this.onWindowResized just calls this.adjustSize() but if you remove it the app doesn't work -- strange!
-<<<<<<< HEAD
     if (this.documentId) this.loadDocument(this.documentId);
-=======
     EventBus.listen(
       "set-action-mode-to-select-tool",
       this.setActionModeToSelectTool
     );
->>>>>>> a59a4624
   }
 
   /**
