<template>
  <v-container>
    <v-tabs centered v-model="selectedTab">
      <v-tab v-if="profileEnabled">User Profile</v-tab>
      <v-tab>App Preferences</v-tab>
    </v-tabs>
<<<<<<< HEAD
    <v-window v-model="selectedTab">
      <v-window-item v-if="profileEnabled">
        <v-sheet elevation="2" class="pa-2">
          <div
            id="profileInfo"
            class="text-body-2"
            :style="{
              flexDirection: updatingPicture ? 'column' : 'row',
              alignItems: updatingPicture ? 'flex-center' : 'fllex-start'
            }">
            <div class="mx-3">
              <!-- Nested router view for handling profile picture update -->
              <router-view
                @photo-change="setUpdatingPicture(true)"
                @no-capture="setUpdatingPicture(false)"
=======
    <v-tabs-items v-model="selectedTab">

      <v-tab-item v-if="profileEnabled">
        <v-sheet elevation="2" class="pa-2">

          <div id="profileInfo" class="text-body-2" :style="{
            flexDirection: updatingPicture ? 'column' : 'row',
            alignItems: updatingPicture ? 'flex-center' : 'flex-start'
          }">
            <div class="mx-3">
              <!-- Nested router view for handling profile picture update -->
              <router-view @photo-change="setUpdatingPicture(true)" @no-capture="setUpdatingPicture(false)"
>>>>>>> 3699cf24
                @photo-captured="setUpdatingPicture(false)"></router-view>
            </div>
            <div class="px-2">
              <v-text-field label="Email" readonly v-model="userEmail" />
<<<<<<< HEAD
              <v-text-field
                v-model="userDisplayName"
                label="Display Name" />
              <v-text-field v-model="userLocation" label="Location" />

              <v-select
                label="Role"
                v-model="userRole"
                :items="[
                  'Student',
                  'Instructor',
                  'Community Member'
                ]"></v-select>
=======
              <v-text-field v-model="userDisplayName" label="Display Name" />
              <v-text-field v-model="userLocation" label="Location" />

              <v-select label="Role" v-model="userRole" :items="
                ['Student', 'Instructor'
                  , 'Community Member'
                ]">
              </v-select>

              <div style="">Favorite Tools</div>
              <v-container>
                <v-row>
                  <v-col cols="3">
                    <v-card class="mt-3">
                      <v-card class = "mainListCard">
                        <v-card-title>
                          {{ $t("headingNames.allToolsName") }}
                        </v-card-title>
                        <v-card-text>
                          <v-list class="mainToolsList">
                            <v-list-item-group v-model="allListSelectedIndex">
                              <v-list-item v-for="(item, i) in allToolsList" :key="i" :disabled="item.disabled">
                                <v-list-item-icon>
                                  <v-icon v-text="item.icon"></v-icon>
                                </v-list-item-icon>
                                <v-list-item-content>
                                  <v-list-item-title v-html="$t('buttons.' + item.displayedName)"></v-list-item-title>
                                </v-list-item-content>
                              </v-list-item>
                            </v-list-item-group>
                          </v-list>
                        </v-card-text>
                      </v-card>
                    </v-card>
                  </v-col>
                  <v-col cols="9">
                    <v-container>
                      <v-row>
                        <v-col cols="6">
                            <FavoriteToolsCard v-if="dataReceived"
                            :itemList="displayedFavoriteTools[0]"
                            :itemListBackend="userFavoriteTools[0]"
                            :listTitle="$t('headingNames.topLeftCorner')"
                            :mainList="allToolsList"
                            :mainListIndex="allListSelectedIndex"
                            :maxFavoriteToolsLimit="maxFavoriteToolsLimit"
                            @update:DeselectTool="allListSelectedIndex = $event"/>
                            <div v-else>
                              <p>loading</p>
                            </div>
                          </v-col>
                        <v-col cols="6">
                            <FavoriteToolsCard v-if="dataReceived"
                            :itemList="displayedFavoriteTools[1]"
                            :itemListBackend="userFavoriteTools[1]"
                            :listTitle="$t('headingNames.topRightCorner')"
                            :mainList="allToolsList"
                            :mainListIndex="allListSelectedIndex"
                            :maxFavoriteToolsLimit="maxFavoriteToolsLimit"
                            @update:DeselectTool="allListSelectedIndex = $event"/>
                            <div v-else>
                              <p>loading</p>
                            </div>
                          </v-col>
                        <v-col cols="6">
                          <FavoriteToolsCard v-if="dataReceived"
                          :itemList="displayedFavoriteTools[3]"
                          :itemListBackend="userFavoriteTools[3]"
                          :listTitle="$t('headingNames.bottomLeftCorner')"
                          :mainList="allToolsList"
                          :mainListIndex="allListSelectedIndex"
                          :maxFavoriteToolsLimit="maxFavoriteToolsLimit"
                          @update:DeselectTool="allListSelectedIndex = $event"/>
                          <div v-else>
                              <p>loading</p>
                            </div>
                        </v-col>
                        <v-col cols="6">
                          <FavoriteToolsCard v-if="dataReceived"
                          :itemList="displayedFavoriteTools[2]"
                          :itemListBackend="userFavoriteTools[2]"
                          :listTitle="$t('headingNames.bottomRightCorner')"
                          :mainList="allToolsList"
                          :mainListIndex="allListSelectedIndex"
                          :maxFavoriteToolsLimit="maxFavoriteToolsLimit"
                          @update:DeselectTool="allListSelectedIndex = $event"/>
                          <div v-else>
                              <p>loading</p>
                            </div>
                        </v-col>
                      </v-row>
                    </v-container>
                  </v-col>
                </v-row>
              </v-container>

>>>>>>> 3699cf24
              <v-row justify="center">
                <v-col cols="auto">
                  <v-btn @click="doSave">Save</v-btn>
                </v-col>
                <v-col cols="auto">
<<<<<<< HEAD
                  <v-btn
                    class="mx-2"
                    :disabled="!userEmail"
                    @click="doChangePassword">
                    Change Password
                  </v-btn>
=======
                  <v-btn class="mx-2" :disabled="!userEmail" @click="doChangePassword">Change Password</v-btn>
>>>>>>> 3699cf24
                </v-col>
                <v-col cols="auto">
                  <v-btn color="red lighten-2">Delete Account</v-btn>
                </v-col>
              </v-row>
            </div>
            <!-- <v-overlay absolute
              :value="!profileEnabled">
              <span>This feature is  for authenticated
                users</span>
            </v-overlay> -->
          </div>
        </v-sheet>
<<<<<<< HEAD
      </v-window-item>
      <v-window-item>
        <v-sheet elevation="2" class="pa-2">
          <h3 v-t="'settings.title'"></h3>
          <v-container fluid>
            <v-row>
              <v-col cols="4">
                <v-select
                  v-model="selectedLanguage"
                  variant="outlined"
                  :items="languages"
                  item-title="name"
                  item-value="locale"
                  label="Language"></v-select>
              </v-col>
              <v-col cols="4">
                <v-sheet rounded="lg" elevation="2">
                  <v-radio-group
                    v-model="decimalPrecision"
                    inline
                    label="Decimal Precision">
                    <v-radio label="3" value="3"></v-radio>
                    <v-radio label="5" value="5"></v-radio>
                    <v-radio label="7" value="7"></v-radio>
                  </v-radio-group>
                </v-sheet>
              </v-col>
              <v-col cols="4">
              <v-sheet rounded="lg" elevation="2">
                <v-radio-group inline label="Selection Precision">
                  <v-radio label="Less"></v-radio>
                  <v-radio label="More"></v-radio>
                </v-radio-group>
              </v-sheet>
            </v-col>
            </v-row>
          </v-container>
          <h3>Label options</h3>
          <v-radio-group label="Object Label" inline>
            <v-radio label="None"></v-radio>
            <v-radio label="All"></v-radio>
            <v-radio label="Default"></v-radio>
          </v-radio-group>
=======

      </v-tab-item>
      <v-tab-item>
        <v-sheet elevation="2" class="pa-2">
          <h3 v-t="'settings.title'"></h3>
          <div id="appSetting">
            <label>Language</label>
            <v-select v-model="selectedLanguage" outlined :items="languages" item-text="name" item-value="locale"
              label="Language" return-object>
            </v-select>
            <label>Decimal Precision</label>
            <v-radio-group row>
              <v-radio label="3" value="3"></v-radio>
              <v-radio label="5" value="5"></v-radio>
              <v-radio label="7" value="7"></v-radio>
            </v-radio-group>
            <labeL>Selection Precision</labeL>
            <v-radio-group row>
              <v-radio label="Less">Less</v-radio>
              <v-radio label="More">More</v-radio>
            </v-radio-group>
            <h3>Label options</h3><span></span>
            <label>Initial display</label>
            <v-radio-group row>
              <v-radio label="None"></v-radio>
              <v-radio label="All"></v-radio>
              <v-radio label="Default"></v-radio>
            </v-radio-group>
            <span></span>
            <v-checkbox label="Hide objects/labels" />
            <span></span>
            <v-checkbox label="Show objects/labels" />
            <h3>Hints</h3><span></span>
            <span></span>
            <v-checkbox label="Display Tooltips" />
            <span></span>
            <v-checkbox label="Display use messages" />
          </div>
>>>>>>> 3699cf24
        </v-sheet>
      </v-window-item>
    </v-window>

    <v-row>
<<<<<<< HEAD
      <v-col cols="12" sm="6"></v-col>
=======
      <v-col cols="12" sm="6">
      </v-col>
>>>>>>> 3699cf24
    </v-row>
  </v-container>
</template>


<style lang="scss" scoped>
<<<<<<< HEAD
// @import "vuetify/src/styles/styles.sass";
=======
.mainListCard {
  min-width: 200px;
}

.mainToolsList {
  max-height: 885px;
  overflow-y: auto;
}

>>>>>>> 3699cf24

div#container {
  padding: 1rem;
}

div#profileInfo {
  display: flex;

  // flex-direction: row;
  // align-items: flex-start;
  &> :nth-child(2) {
    // background-color: map-get($green, lighten-2);
    flex-grow: 1;
  }
}

div#appSetting {
  display: grid;
  grid-template-columns: 1fr 3fr; // align-items: baseline;
}
</style>
<script lang="ts" setup>
import PhotoCapture from "@/views/PhotoCapture.vue";
import SETTINGS from "@/global-settings";
<<<<<<< HEAD
import {
  getAuth,
  User,
  sendPasswordResetEmail,
  Unsubscribe
} from "firebase/auth";
import {
  DocumentSnapshot,
  getFirestore,
  doc,
  getDoc,
  setDoc
} from "firebase/firestore";
import { UserProfile } from "@/types";

import EventBus from "@/eventHandlers/EventBus";
import { computed, onMounted, Ref, ref } from "vue";

type LocaleName = {
  locale: string;
  name: string;
};
const appAuth = getAuth();
const appDB = getFirestore();
const imageUpload: Ref<HTMLInputElement | null> = ref(null);
const updatingPicture = ref(false);
const selectedLanguage: Ref<LocaleName> = ref({ locale: "", name: "" });
const languages: Ref<Array<LocaleName>> = ref(SETTINGS.supportedLanguages);
const decimalPrecision = ref(3);
const userEmail = ref("");
const userDisplayName = ref("");
const userLocation = ref("");
const userRole = ref("Community Member");
const selectedTab = ref(0);
let authSubscription!: Unsubscribe;
const profileEnabled = ref(false);

const userUid = computed((): string | undefined => {
  return appAuth.currentUser?.uid;
});

onMounted((): void => {
  if (userUid.value) {
    getDoc(doc(appDB, "users", userUid.value)).then((ds: DocumentSnapshot) => {
      if (ds.exists()) {
        const uProfile = ds.data() as UserProfile;
        // console.log("From Firestore", uProfile);
        userDisplayName.value = uProfile.displayName ?? "N/A";
        userLocation.value = uProfile.location ?? "N/A";
        if (uProfile.role) userRole.value = uProfile.role;
      }
    });
  }
  authSubscription = appAuth.onAuthStateChanged((u: User | null) => {
    profileEnabled.value = u !== null;
    if (u !== null) {
      userEmail.value = u.email ?? "unknown";
    } else {
      userDisplayName.value = "";
      userLocation.value = "";
      userRole.value = "Community Member";
    }

    // console.log("Auth changed", u, this.profileEnabled);
  });
});

function switchLocale(): void {
  // $i18n.locale = (this.selectedLanguage as any).locale;
}
function setUpdatingPicture(flag: boolean): void {
  updatingPicture.value = flag;
}
function doSave(): void {
  const newProf: UserProfile = {
    displayName: userDisplayName.value,
    location: userLocation.value,
    role: userRole.value
  };
  const profileDoc = doc(appDB, "users", userUid.value!);
  setDoc(profileDoc, newProf, { merge: true }).then(() => {
    EventBus.fire("show-alert", {
      key: "Your profile has been update",
      type: "info"
    });
  });
}

function doChangePassword(): void {
  if (userEmail.value)
    sendPasswordResetEmail(appAuth, userEmail.value).then(() => {
      EventBus.fire("show-alert", {
        key: "A password reset link has been delivered by email",
        type: "info"
=======
import { FirebaseAuth, User } from "@firebase/auth-types";
import { FirebaseFirestore, DocumentSnapshot } from "@firebase/firestore-types";
import { FavoriteTool, UserProfile } from "@/types";
import { Unsubscribe } from "@firebase/util";
import EventBus from "@/eventHandlers/EventBus";
import { toolGroups } from "@/components/toolgroups";
import {toolDictionary} from "@/components/tooldictionary";
import FavoriteToolsCard from "@/components/FavoriteToolsCard.vue";

@Component({ components: { PhotoCapture, FavoriteToolsCard } })
export default class Settings extends Vue {
  $refs!: {
    imageUpload: HTMLInputElement;
  };
  readonly $appAuth!: FirebaseAuth;
  readonly $appDB!: FirebaseFirestore;
  updatingPicture = false;
  selectedLanguage: unknown = {};
  languages = SETTINGS.supportedLanguages;
  decimalPrecision = 3;
  userEmail = "";
  userDisplayName = "";
  userLocation = "";
  maxFavoriteToolsLimit = 6;
  // The user's actual favorite tools
  userFavoriteTools: FavoriteTool[][] = [[], [], [], []];
  // The displayed favorite tools (includes defaults)
  displayedFavoriteTools: FavoriteTool[][] = [[], [], [], []];
  defaultToolNames = [
    ["undoAction", "redoAction"],
    ["resetAction"],
    ["zoomIn", "zoomOut", "zoomFit"],
    []
  ]
  allToolsList: FavoriteTool[] = [];
  userRole = "Community Member";
  selectedTab = null;
  authSubscription!: Unsubscribe;
  profileEnabled = false;
  topLeftSelectedIndex: number | null = null;
  bottomLeftSelectedIndex: number | null = null;
  topRightSelectedIndex?: number | null = null;
  bottomRightSelectedIndex?: number | null = null;
  allListSelectedIndex?: number | null = null;
  dataReceived: boolean = false;
  get userUid(): string | undefined {
    return this.$appAuth.currentUser?.uid;
  }
  mounted(){
    // var test = LocaleMessages.get("buttons")
    // import VueI18n, {LocaleMessages} from "vue-i18n"
    // Sets up the master list of tools and displayedFavoriteTools
    this.initializeToolLists();
    this.$appDB
      .collection("users")
      .doc(this.userUid)
      .get()
      .then(async(ds: DocumentSnapshot) => {
        if (ds.exists) {
          const uProfile = ds.data() as UserProfile;
          console.log("From Firestore", uProfile);
          this.userDisplayName = uProfile.displayName ?? "N/A";
          this.userLocation = uProfile.location ?? "N/A";
          this.userFavoriteTools = this.decodeFavoriteTools(uProfile.favoriteTools ?? "\n\n\n");
          if (uProfile.role) this.userRole = uProfile.role;
        }
        this.dataReceived = true;

      });
    this.authSubscription = this.$appAuth.onAuthStateChanged(
      (u: User | null) => {
        this.profileEnabled = u !== null;
        if (u !== null) {
          this.userEmail = u.email ?? "unknown";
        } else {
          this.userDisplayName = "";
          this.userLocation = "";
          this.userRole = "Community Member";
          this.userFavoriteTools = [[], [], [], []];
        }
      }
    );
  }

  initializeToolLists(): void {
    // Create a dictionary with actionModeValues as the keys, and references to the tool definition.
    // Set up master list of all tools for favorites selection
    let compList = Array.from(toolDictionary.values()).map(child => ({
      actionModeValue: child.actionModeValue,
      displayedName: child.displayedName,
      icon: child.icon,
      disabled: false,
      langName: this.$t("buttons." + child.displayedName)
    }));

    // Sort the temp List
    compList.sort((a, b) => a.langName < b.langName ? -1 : a.langName > b.langName ? 1 : 0);
    // Redefine the allToolsList
    this.allToolsList = compList.map(tool => ({
      actionModeValue: tool.actionModeValue,
      displayedName: tool.displayedName,
      icon: tool.icon,
      disableBtn: false,
      disabled: false
    }))
    // Add default tools to displayedFavoriteTools
    for (let i = 0; i < this.defaultToolNames.length; i++) {
      for (let j = 0; j < this.defaultToolNames[i].length; j++) {
        let temp_tool = this.allToolsList.filter(tl => this.defaultToolNames[i][j] === tl.actionModeValue);
        if (temp_tool.length > 0) {
          temp_tool[0].disabled = true;
          // temp_tool[0] is passed by reference, so we create a copy of it
          let tool = Object.assign({}, temp_tool[0]);
          this.displayedFavoriteTools[i].push(tool);
          // Set this tool to disabled because the user cannot disable defaults
          console.log("Added '" + temp_tool[0].actionModeValue + "' to this.displayedFavoriteTools");
        } else {
          console.log("Warning: Could not find '" + this.defaultToolNames[i][j] + "' in this.allToolsList");
        }
      }
    }
  }

  decodeFavoriteTools(favoritesListStr: string): FavoriteTool[][] {
    // FavoriteTool[][] array we are returning
    let finalToolsList: FavoriteTool[][] = [];

    // Convert list's string representation to 2D array of strings
    let favoriteToolNames: string[][];
    favoriteToolNames = favoritesListStr.split("\n").map(row => row.split(", "));

    // save each matching FavoriteTool in allToolsList to finalToolsList, where each index is a corner
    for (const corner of favoriteToolNames) {
      let temp_corner: FavoriteTool[] = [];
      for (const tool of corner) {
        let temp_tool = this.allToolsList.filter(tl => tool === tl.actionModeValue);
        if (temp_tool.length > 0) {
          temp_corner.push(Object.assign({}, temp_tool[0]));
        }
      }
      finalToolsList.push(temp_corner);
    }

    // Add the user's favorite tools to the displayedFavoriteTools list
    for (let i = 0; i < finalToolsList.length; i++) {
      for (const tool of finalToolsList[i]) {
        this.displayedFavoriteTools[i].push(Object.assign({}, tool));
      }
    }

    // Iterate through allToolsList to set each favorited tool as not focusable
    for (let i = 0; i < this.displayedFavoriteTools.length; i++) {
      for (let j = 0; j < this.displayedFavoriteTools[i].length; j++) {
        let index = this.allToolsList.findIndex(tool => tool.actionModeValue === this.displayedFavoriteTools[i][j].actionModeValue);
        this.allToolsList[index].disabled = true;
      }
    }
    return finalToolsList;
  }

  encodeFavoriteTools(): string {
    // Create 2D list of names
    let favoritesList = this.userFavoriteTools.map(corner => corner.map(tool => tool.actionModeValue));
    // Map list to string and return
    return favoritesList.map(corner => corner.join(", ")).join("\n");
  }

  switchLocale(): void {
    this.$i18n.locale = (this.selectedLanguage as any).locale;
  }

  setUpdatingPicture(flag: boolean): void {
    this.updatingPicture = flag;
  }

  doSave(): void {
    const newProf: UserProfile = {
      displayName: this.userDisplayName,
      location: this.userLocation,
      role: this.userRole,
      favoriteTools: this.encodeFavoriteTools()
    };
    this.$appDB
      .collection("users")
      .doc(this.userUid)
      .set(newProf, { merge: true })
      .then(() => {
        EventBus.fire("show-alert", {
          key: "Your profile has been updated",
          type: "info"
        });
      });
  }
  doChangePassword(): void {
    if (this.userEmail)
      this.$appAuth.sendPasswordResetEmail(this.userEmail).then(() => {
        EventBus.fire("show-alert", {
          key: "A password reset link has been delivered by email",
          type: "info"
        });
>>>>>>> 3699cf24
      });
    });
}
</script><|MERGE_RESOLUTION|>--- conflicted
+++ resolved
@@ -4,7 +4,6 @@
       <v-tab v-if="profileEnabled">User Profile</v-tab>
       <v-tab>App Preferences</v-tab>
     </v-tabs>
-<<<<<<< HEAD
     <v-window v-model="selectedTab">
       <v-window-item v-if="profileEnabled">
         <v-sheet elevation="2" class="pa-2">
@@ -20,28 +19,11 @@
               <router-view
                 @photo-change="setUpdatingPicture(true)"
                 @no-capture="setUpdatingPicture(false)"
-=======
-    <v-tabs-items v-model="selectedTab">
-
-      <v-tab-item v-if="profileEnabled">
-        <v-sheet elevation="2" class="pa-2">
-
-          <div id="profileInfo" class="text-body-2" :style="{
-            flexDirection: updatingPicture ? 'column' : 'row',
-            alignItems: updatingPicture ? 'flex-center' : 'flex-start'
-          }">
-            <div class="mx-3">
-              <!-- Nested router view for handling profile picture update -->
-              <router-view @photo-change="setUpdatingPicture(true)" @no-capture="setUpdatingPicture(false)"
->>>>>>> 3699cf24
                 @photo-captured="setUpdatingPicture(false)"></router-view>
             </div>
             <div class="px-2">
               <v-text-field label="Email" readonly v-model="userEmail" />
-<<<<<<< HEAD
-              <v-text-field
-                v-model="userDisplayName"
-                label="Display Name" />
+              <v-text-field v-model="userDisplayName" label="Display Name" />
               <v-text-field v-model="userLocation" label="Location" />
 
               <v-select
@@ -52,34 +34,31 @@
                   'Instructor',
                   'Community Member'
                 ]"></v-select>
-=======
-              <v-text-field v-model="userDisplayName" label="Display Name" />
-              <v-text-field v-model="userLocation" label="Location" />
-
-              <v-select label="Role" v-model="userRole" :items="
-                ['Student', 'Instructor'
-                  , 'Community Member'
-                ]">
-              </v-select>
 
               <div style="">Favorite Tools</div>
               <v-container>
                 <v-row>
                   <v-col cols="3">
                     <v-card class="mt-3">
-                      <v-card class = "mainListCard">
+                      <v-card class="mainListCard">
                         <v-card-title>
                           {{ $t("headingNames.allToolsName") }}
                         </v-card-title>
                         <v-card-text>
                           <v-list class="mainToolsList">
                             <v-list-item-group v-model="allListSelectedIndex">
-                              <v-list-item v-for="(item, i) in allToolsList" :key="i" :disabled="item.disabled">
+                              <v-list-item
+                                v-for="(item, i) in allToolsList"
+                                :key="i"
+                                :disabled="item.disabled">
                                 <v-list-item-icon>
                                   <v-icon v-text="item.icon"></v-icon>
                                 </v-list-item-icon>
                                 <v-list-item-content>
-                                  <v-list-item-title v-html="$t('buttons.' + item.displayedName)"></v-list-item-title>
+                                  <v-list-item-title
+                                    v-html="
+                                      $t('buttons.' + item.displayedName)
+                                    "></v-list-item-title>
                                 </v-list-item-content>
                               </v-list-item>
                             </v-list-item-group>
@@ -92,56 +71,68 @@
                     <v-container>
                       <v-row>
                         <v-col cols="6">
-                            <FavoriteToolsCard v-if="dataReceived"
+                          <FavoriteToolsCard
+                            v-if="dataReceived"
                             :itemList="displayedFavoriteTools[0]"
                             :itemListBackend="userFavoriteTools[0]"
                             :listTitle="$t('headingNames.topLeftCorner')"
                             :mainList="allToolsList"
                             :mainListIndex="allListSelectedIndex"
                             :maxFavoriteToolsLimit="maxFavoriteToolsLimit"
-                            @update:DeselectTool="allListSelectedIndex = $event"/>
-                            <div v-else>
-                              <p>loading</p>
-                            </div>
-                          </v-col>
+                            @update:DeselectTool="
+                              allListSelectedIndex = $event
+                            " />
+                          <div v-else>
+                            <p>loading</p>
+                          </div>
+                        </v-col>
                         <v-col cols="6">
-                            <FavoriteToolsCard v-if="dataReceived"
+                          <FavoriteToolsCard
+                            v-if="dataReceived"
                             :itemList="displayedFavoriteTools[1]"
                             :itemListBackend="userFavoriteTools[1]"
                             :listTitle="$t('headingNames.topRightCorner')"
                             :mainList="allToolsList"
                             :mainListIndex="allListSelectedIndex"
                             :maxFavoriteToolsLimit="maxFavoriteToolsLimit"
-                            @update:DeselectTool="allListSelectedIndex = $event"/>
-                            <div v-else>
-                              <p>loading</p>
-                            </div>
-                          </v-col>
-                        <v-col cols="6">
-                          <FavoriteToolsCard v-if="dataReceived"
-                          :itemList="displayedFavoriteTools[3]"
-                          :itemListBackend="userFavoriteTools[3]"
-                          :listTitle="$t('headingNames.bottomLeftCorner')"
-                          :mainList="allToolsList"
-                          :mainListIndex="allListSelectedIndex"
-                          :maxFavoriteToolsLimit="maxFavoriteToolsLimit"
-                          @update:DeselectTool="allListSelectedIndex = $event"/>
+                            @update:DeselectTool="
+                              allListSelectedIndex = $event
+                            " />
                           <div v-else>
-                              <p>loading</p>
-                            </div>
+                            <p>loading</p>
+                          </div>
                         </v-col>
                         <v-col cols="6">
-                          <FavoriteToolsCard v-if="dataReceived"
-                          :itemList="displayedFavoriteTools[2]"
-                          :itemListBackend="userFavoriteTools[2]"
-                          :listTitle="$t('headingNames.bottomRightCorner')"
-                          :mainList="allToolsList"
-                          :mainListIndex="allListSelectedIndex"
-                          :maxFavoriteToolsLimit="maxFavoriteToolsLimit"
-                          @update:DeselectTool="allListSelectedIndex = $event"/>
+                          <FavoriteToolsCard
+                            v-if="dataReceived"
+                            :itemList="displayedFavoriteTools[3]"
+                            :itemListBackend="userFavoriteTools[3]"
+                            :listTitle="$t('headingNames.bottomLeftCorner')"
+                            :mainList="allToolsList"
+                            :mainListIndex="allListSelectedIndex"
+                            :maxFavoriteToolsLimit="maxFavoriteToolsLimit"
+                            @update:DeselectTool="
+                              allListSelectedIndex = $event
+                            " />
                           <div v-else>
-                              <p>loading</p>
-                            </div>
+                            <p>loading</p>
+                          </div>
+                        </v-col>
+                        <v-col cols="6">
+                          <FavoriteToolsCard
+                            v-if="dataReceived"
+                            :itemList="displayedFavoriteTools[2]"
+                            :itemListBackend="userFavoriteTools[2]"
+                            :listTitle="$t('headingNames.bottomRightCorner')"
+                            :mainList="allToolsList"
+                            :mainListIndex="allListSelectedIndex"
+                            :maxFavoriteToolsLimit="maxFavoriteToolsLimit"
+                            @update:DeselectTool="
+                              allListSelectedIndex = $event
+                            " />
+                          <div v-else>
+                            <p>loading</p>
+                          </div>
                         </v-col>
                       </v-row>
                     </v-container>
@@ -149,22 +140,17 @@
                 </v-row>
               </v-container>
 
->>>>>>> 3699cf24
               <v-row justify="center">
                 <v-col cols="auto">
                   <v-btn @click="doSave">Save</v-btn>
                 </v-col>
                 <v-col cols="auto">
-<<<<<<< HEAD
                   <v-btn
                     class="mx-2"
                     :disabled="!userEmail"
                     @click="doChangePassword">
                     Change Password
                   </v-btn>
-=======
-                  <v-btn class="mx-2" :disabled="!userEmail" @click="doChangePassword">Change Password</v-btn>
->>>>>>> 3699cf24
                 </v-col>
                 <v-col cols="auto">
                   <v-btn color="red lighten-2">Delete Account</v-btn>
@@ -178,7 +164,6 @@
             </v-overlay> -->
           </div>
         </v-sheet>
-<<<<<<< HEAD
       </v-window-item>
       <v-window-item>
         <v-sheet elevation="2" class="pa-2">
@@ -207,13 +192,13 @@
                 </v-sheet>
               </v-col>
               <v-col cols="4">
-              <v-sheet rounded="lg" elevation="2">
-                <v-radio-group inline label="Selection Precision">
-                  <v-radio label="Less"></v-radio>
-                  <v-radio label="More"></v-radio>
-                </v-radio-group>
-              </v-sheet>
-            </v-col>
+                <v-sheet rounded="lg" elevation="2">
+                  <v-radio-group inline label="Selection Precision">
+                    <v-radio label="Less"></v-radio>
+                    <v-radio label="More"></v-radio>
+                  </v-radio-group>
+                </v-sheet>
+              </v-col>
             </v-row>
           </v-container>
           <h3>Label options</h3>
@@ -222,66 +207,17 @@
             <v-radio label="All"></v-radio>
             <v-radio label="Default"></v-radio>
           </v-radio-group>
-=======
-
-      </v-tab-item>
-      <v-tab-item>
-        <v-sheet elevation="2" class="pa-2">
-          <h3 v-t="'settings.title'"></h3>
-          <div id="appSetting">
-            <label>Language</label>
-            <v-select v-model="selectedLanguage" outlined :items="languages" item-text="name" item-value="locale"
-              label="Language" return-object>
-            </v-select>
-            <label>Decimal Precision</label>
-            <v-radio-group row>
-              <v-radio label="3" value="3"></v-radio>
-              <v-radio label="5" value="5"></v-radio>
-              <v-radio label="7" value="7"></v-radio>
-            </v-radio-group>
-            <labeL>Selection Precision</labeL>
-            <v-radio-group row>
-              <v-radio label="Less">Less</v-radio>
-              <v-radio label="More">More</v-radio>
-            </v-radio-group>
-            <h3>Label options</h3><span></span>
-            <label>Initial display</label>
-            <v-radio-group row>
-              <v-radio label="None"></v-radio>
-              <v-radio label="All"></v-radio>
-              <v-radio label="Default"></v-radio>
-            </v-radio-group>
-            <span></span>
-            <v-checkbox label="Hide objects/labels" />
-            <span></span>
-            <v-checkbox label="Show objects/labels" />
-            <h3>Hints</h3><span></span>
-            <span></span>
-            <v-checkbox label="Display Tooltips" />
-            <span></span>
-            <v-checkbox label="Display use messages" />
-          </div>
->>>>>>> 3699cf24
         </v-sheet>
       </v-window-item>
     </v-window>
 
     <v-row>
-<<<<<<< HEAD
       <v-col cols="12" sm="6"></v-col>
-=======
-      <v-col cols="12" sm="6">
-      </v-col>
->>>>>>> 3699cf24
     </v-row>
   </v-container>
 </template>
 
-
 <style lang="scss" scoped>
-<<<<<<< HEAD
-// @import "vuetify/src/styles/styles.sass";
-=======
 .mainListCard {
   min-width: 200px;
 }
@@ -291,8 +227,6 @@
   overflow-y: auto;
 }
 
->>>>>>> 3699cf24
-
 div#container {
   padding: 1rem;
 }
@@ -302,7 +236,7 @@
 
   // flex-direction: row;
   // align-items: flex-start;
-  &> :nth-child(2) {
+  & > :nth-child(2) {
     // background-color: map-get($green, lighten-2);
     flex-grow: 1;
   }
@@ -316,7 +250,6 @@
 <script lang="ts" setup>
 import PhotoCapture from "@/views/PhotoCapture.vue";
 import SETTINGS from "@/global-settings";
-<<<<<<< HEAD
 import {
   getAuth,
   User,
@@ -331,14 +264,18 @@
   setDoc
 } from "firebase/firestore";
 import { UserProfile } from "@/types";
-
+import FavoriteToolsCard from "@/components/FavoriteToolsCard.vue";
+import { FavoriteTool } from "@/types";
 import EventBus from "@/eventHandlers/EventBus";
 import { computed, onMounted, Ref, ref } from "vue";
+import { useI18n } from "vue-i18n";
+import { toolDictionary } from "@/components/tooldictionary";
 
 type LocaleName = {
   locale: string;
   name: string;
 };
+const { t } = useI18n();
 const appAuth = getAuth();
 const appDB = getFirestore();
 const imageUpload: Ref<HTMLInputElement | null> = ref(null);
@@ -353,19 +290,37 @@
 const selectedTab = ref(0);
 let authSubscription!: Unsubscribe;
 const profileEnabled = ref(false);
+const dataReceived = ref(false);
+const userFavoriteTools: Ref<FavoriteTool[][]> = ref([[], [], [], []]);
+// The displayed favorite tools (includes defaults)
+const displayedFavoriteTools: Ref<FavoriteTool[][]> = ref([[], [], [], []]);
+const allToolsList: Ref<FavoriteTool[]> = ref([]);
+const allListSelectedIndex: Ref<number | null> = ref(null);
+const maxFavoriteToolsLimit = 6;
 
 const userUid = computed((): string | undefined => {
   return appAuth.currentUser?.uid;
 });
+const defaultToolNames = [
+  ["undoAction", "redoAction"],
+  ["resetAction"],
+  ["zoomIn", "zoomOut", "zoomFit"],
+  []
+];
 
 onMounted((): void => {
   if (userUid.value) {
+    initializeToolLists();
+
     getDoc(doc(appDB, "users", userUid.value)).then((ds: DocumentSnapshot) => {
       if (ds.exists()) {
         const uProfile = ds.data() as UserProfile;
         // console.log("From Firestore", uProfile);
         userDisplayName.value = uProfile.displayName ?? "N/A";
         userLocation.value = uProfile.location ?? "N/A";
+        userFavoriteTools.value = decodeFavoriteTools(
+          uProfile.favoriteTools ?? "\n\n\n"
+        );
         if (uProfile.role) userRole.value = uProfile.role;
       }
     });
@@ -384,6 +339,109 @@
   });
 });
 
+function initializeToolLists(): void {
+  // Create a dictionary with actionModeValues as the keys, and references to the tool definition.
+  // Set up master list of all tools for favorites selection
+  let compList = Array.from(toolDictionary.values()).map(child => ({
+    actionModeValue: child.action,
+    displayedName: child.displayedName,
+    icon: child.icon,
+    disabled: false,
+    langName: t("buttons." + child.displayedName)
+  }));
+
+  // Sort the temp List
+  compList.sort((a, b) =>
+    a.langName < b.langName ? -1 : a.langName > b.langName ? 1 : 0
+  );
+  // Redefine the allToolsList
+  allToolsList.value = compList.map(tool => ({
+    actionModeValue: tool.actionModeValue,
+    displayedName: tool.displayedName,
+    icon: tool.icon,
+    disableBtn: false,
+    disabled: false
+  }));
+  // Add default tools to displayedFavoriteTools
+  for (let i = 0; i < defaultToolNames.length; i++) {
+    for (let j = 0; j < defaultToolNames[i].length; j++) {
+      let temp_tool = allToolsList.value.filter(
+        tl => defaultToolNames[i][j] === tl.actionModeValue
+      );
+      if (temp_tool.length > 0) {
+        temp_tool[0].disabled = true;
+        // temp_tool[0] is passed by reference, so we create a copy of it
+        let tool = Object.assign({}, temp_tool[0]);
+        displayedFavoriteTools.value[i].push(tool);
+        // Set this tool to disabled because the user cannot disable defaults
+        console.log(
+          "Added '" +
+            temp_tool[0].actionModeValue +
+            "' to this.displayedFavoriteTools"
+        );
+      } else {
+        console.log(
+          "Warning: Could not find '" +
+            defaultToolNames[i][j] +
+            "' in this.allToolsList"
+        );
+      }
+    }
+  }
+}
+
+function encodeFavoriteTools(): string {
+  // Create 2D list of names
+  let favoritesList = userFavoriteTools.value.map(corner =>
+    corner.map(tool => tool.actionModeValue)
+  );
+  // Map list to string and return
+  return favoritesList.map(corner => corner.join(", ")).join("\n");
+}
+
+function decodeFavoriteTools(favoritesListStr: string): FavoriteTool[][] {
+  // FavoriteTool[][] array we are returning
+  let finalToolsList: FavoriteTool[][] = [];
+
+  // Convert list's string representation to 2D array of strings
+  let favoriteToolNames: string[][];
+  favoriteToolNames = favoritesListStr.split("\n").map(row => row.split(", "));
+
+  // save each matching FavoriteTool in allToolsList to finalToolsList, where each index is a corner
+  for (const corner of favoriteToolNames) {
+    let temp_corner: FavoriteTool[] = [];
+    for (const tool of corner) {
+      let temp_tool = allToolsList.value.filter(
+        tl => tool === tl.actionModeValue
+      );
+      if (temp_tool.length > 0) {
+        temp_corner.push(Object.assign({}, temp_tool[0]));
+      }
+    }
+    finalToolsList.push(temp_corner);
+  }
+
+  // Add the user's favorite tools to the displayedFavoriteTools list
+  for (let i = 0; i < finalToolsList.length; i++) {
+    for (const tool of finalToolsList[i]) {
+      displayedFavoriteTools.value[i].push(Object.assign({}, tool));
+    }
+  }
+
+  // Iterate through allToolsList to set each favorited tool as not focusable
+  for (let i = 0; i < displayedFavoriteTools.value.length; i++) {
+    for (let j = 0; j < displayedFavoriteTools.value[i].length; j++) {
+      let index = allToolsList.value.findIndex(
+        tool =>
+          tool.actionModeValue ===
+          displayedFavoriteTools.value[i][j].actionModeValue
+      );
+      allToolsList.value[index].disabled = true;
+    }
+  }
+  return finalToolsList;
+}
+
 function switchLocale(): void {
   // $i18n.locale = (this.selectedLanguage as any).locale;
 }
@@ -394,7 +452,8 @@
   const newProf: UserProfile = {
     displayName: userDisplayName.value,
     location: userLocation.value,
-    role: userRole.value
+    role: userRole.value,
+    favoriteTools: encodeFavoriteTools()
   };
   const profileDoc = doc(appDB, "users", userUid.value!);
   setDoc(profileDoc, newProf, { merge: true }).then(() => {
@@ -411,208 +470,6 @@
       EventBus.fire("show-alert", {
         key: "A password reset link has been delivered by email",
         type: "info"
-=======
-import { FirebaseAuth, User } from "@firebase/auth-types";
-import { FirebaseFirestore, DocumentSnapshot } from "@firebase/firestore-types";
-import { FavoriteTool, UserProfile } from "@/types";
-import { Unsubscribe } from "@firebase/util";
-import EventBus from "@/eventHandlers/EventBus";
-import { toolGroups } from "@/components/toolgroups";
-import {toolDictionary} from "@/components/tooldictionary";
-import FavoriteToolsCard from "@/components/FavoriteToolsCard.vue";
-
-@Component({ components: { PhotoCapture, FavoriteToolsCard } })
-export default class Settings extends Vue {
-  $refs!: {
-    imageUpload: HTMLInputElement;
-  };
-  readonly $appAuth!: FirebaseAuth;
-  readonly $appDB!: FirebaseFirestore;
-  updatingPicture = false;
-  selectedLanguage: unknown = {};
-  languages = SETTINGS.supportedLanguages;
-  decimalPrecision = 3;
-  userEmail = "";
-  userDisplayName = "";
-  userLocation = "";
-  maxFavoriteToolsLimit = 6;
-  // The user's actual favorite tools
-  userFavoriteTools: FavoriteTool[][] = [[], [], [], []];
-  // The displayed favorite tools (includes defaults)
-  displayedFavoriteTools: FavoriteTool[][] = [[], [], [], []];
-  defaultToolNames = [
-    ["undoAction", "redoAction"],
-    ["resetAction"],
-    ["zoomIn", "zoomOut", "zoomFit"],
-    []
-  ]
-  allToolsList: FavoriteTool[] = [];
-  userRole = "Community Member";
-  selectedTab = null;
-  authSubscription!: Unsubscribe;
-  profileEnabled = false;
-  topLeftSelectedIndex: number | null = null;
-  bottomLeftSelectedIndex: number | null = null;
-  topRightSelectedIndex?: number | null = null;
-  bottomRightSelectedIndex?: number | null = null;
-  allListSelectedIndex?: number | null = null;
-  dataReceived: boolean = false;
-  get userUid(): string | undefined {
-    return this.$appAuth.currentUser?.uid;
-  }
-  mounted(){
-    // var test = LocaleMessages.get("buttons")
-    // import VueI18n, {LocaleMessages} from "vue-i18n"
-    // Sets up the master list of tools and displayedFavoriteTools
-    this.initializeToolLists();
-    this.$appDB
-      .collection("users")
-      .doc(this.userUid)
-      .get()
-      .then(async(ds: DocumentSnapshot) => {
-        if (ds.exists) {
-          const uProfile = ds.data() as UserProfile;
-          console.log("From Firestore", uProfile);
-          this.userDisplayName = uProfile.displayName ?? "N/A";
-          this.userLocation = uProfile.location ?? "N/A";
-          this.userFavoriteTools = this.decodeFavoriteTools(uProfile.favoriteTools ?? "\n\n\n");
-          if (uProfile.role) this.userRole = uProfile.role;
-        }
-        this.dataReceived = true;
-
-      });
-    this.authSubscription = this.$appAuth.onAuthStateChanged(
-      (u: User | null) => {
-        this.profileEnabled = u !== null;
-        if (u !== null) {
-          this.userEmail = u.email ?? "unknown";
-        } else {
-          this.userDisplayName = "";
-          this.userLocation = "";
-          this.userRole = "Community Member";
-          this.userFavoriteTools = [[], [], [], []];
-        }
-      }
-    );
-  }
-
-  initializeToolLists(): void {
-    // Create a dictionary with actionModeValues as the keys, and references to the tool definition.
-    // Set up master list of all tools for favorites selection
-    let compList = Array.from(toolDictionary.values()).map(child => ({
-      actionModeValue: child.actionModeValue,
-      displayedName: child.displayedName,
-      icon: child.icon,
-      disabled: false,
-      langName: this.$t("buttons." + child.displayedName)
-    }));
-
-    // Sort the temp List
-    compList.sort((a, b) => a.langName < b.langName ? -1 : a.langName > b.langName ? 1 : 0);
-    // Redefine the allToolsList
-    this.allToolsList = compList.map(tool => ({
-      actionModeValue: tool.actionModeValue,
-      displayedName: tool.displayedName,
-      icon: tool.icon,
-      disableBtn: false,
-      disabled: false
-    }))
-    // Add default tools to displayedFavoriteTools
-    for (let i = 0; i < this.defaultToolNames.length; i++) {
-      for (let j = 0; j < this.defaultToolNames[i].length; j++) {
-        let temp_tool = this.allToolsList.filter(tl => this.defaultToolNames[i][j] === tl.actionModeValue);
-        if (temp_tool.length > 0) {
-          temp_tool[0].disabled = true;
-          // temp_tool[0] is passed by reference, so we create a copy of it
-          let tool = Object.assign({}, temp_tool[0]);
-          this.displayedFavoriteTools[i].push(tool);
-          // Set this tool to disabled because the user cannot disable defaults
-          console.log("Added '" + temp_tool[0].actionModeValue + "' to this.displayedFavoriteTools");
-        } else {
-          console.log("Warning: Could not find '" + this.defaultToolNames[i][j] + "' in this.allToolsList");
-        }
-      }
-    }
-  }
-
-  decodeFavoriteTools(favoritesListStr: string): FavoriteTool[][] {
-    // FavoriteTool[][] array we are returning
-    let finalToolsList: FavoriteTool[][] = [];
-
-    // Convert list's string representation to 2D array of strings
-    let favoriteToolNames: string[][];
-    favoriteToolNames = favoritesListStr.split("\n").map(row => row.split(", "));
-
-    // save each matching FavoriteTool in allToolsList to finalToolsList, where each index is a corner
-    for (const corner of favoriteToolNames) {
-      let temp_corner: FavoriteTool[] = [];
-      for (const tool of corner) {
-        let temp_tool = this.allToolsList.filter(tl => tool === tl.actionModeValue);
-        if (temp_tool.length > 0) {
-          temp_corner.push(Object.assign({}, temp_tool[0]));
-        }
-      }
-      finalToolsList.push(temp_corner);
-    }
-
-    // Add the user's favorite tools to the displayedFavoriteTools list
-    for (let i = 0; i < finalToolsList.length; i++) {
-      for (const tool of finalToolsList[i]) {
-        this.displayedFavoriteTools[i].push(Object.assign({}, tool));
-      }
-    }
-
-    // Iterate through allToolsList to set each favorited tool as not focusable
-    for (let i = 0; i < this.displayedFavoriteTools.length; i++) {
-      for (let j = 0; j < this.displayedFavoriteTools[i].length; j++) {
-        let index = this.allToolsList.findIndex(tool => tool.actionModeValue === this.displayedFavoriteTools[i][j].actionModeValue);
-        this.allToolsList[index].disabled = true;
-      }
-    }
-    return finalToolsList;
-  }
-
-  encodeFavoriteTools(): string {
-    // Create 2D list of names
-    let favoritesList = this.userFavoriteTools.map(corner => corner.map(tool => tool.actionModeValue));
-    // Map list to string and return
-    return favoritesList.map(corner => corner.join(", ")).join("\n");
-  }
-
-  switchLocale(): void {
-    this.$i18n.locale = (this.selectedLanguage as any).locale;
-  }
-
-  setUpdatingPicture(flag: boolean): void {
-    this.updatingPicture = flag;
-  }
-
-  doSave(): void {
-    const newProf: UserProfile = {
-      displayName: this.userDisplayName,
-      location: this.userLocation,
-      role: this.userRole,
-      favoriteTools: this.encodeFavoriteTools()
-    };
-    this.$appDB
-      .collection("users")
-      .doc(this.userUid)
-      .set(newProf, { merge: true })
-      .then(() => {
-        EventBus.fire("show-alert", {
-          key: "Your profile has been updated",
-          type: "info"
-        });
-      });
-  }
-  doChangePassword(): void {
-    if (this.userEmail)
-      this.$appAuth.sendPasswordResetEmail(this.userEmail).then(() => {
-        EventBus.fire("show-alert", {
-          key: "A password reset link has been delivered by email",
-          type: "info"
-        });
->>>>>>> 3699cf24
       });
     });
 }
