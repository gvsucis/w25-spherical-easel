--- conflicted
+++ resolved
@@ -5,7 +5,7 @@
 import { ObjectState } from "@/types";
 import i18n from "@/i18n";
 import { SELine } from "./SELine";
-const {t} = i18n.global
+const { t } = i18n.global;
 
 export class SEReflection extends SETransformation {
   private _lineOrSegment: SESegment | SELine;
@@ -73,11 +73,7 @@
 
   public get noduleDescription(): string {
     return String(
-<<<<<<< HEAD
       i18n.global.t(`objectTree.reflectionOverLine`, {
-=======
-      t(`objectTree.reflectionOverLine`, {
->>>>>>> 211fe64f
         line: this._lineOrSegment.label?.ref.shortUserName
       })
     );
