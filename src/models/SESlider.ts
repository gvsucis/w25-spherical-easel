import { SEExpression } from "./SEExpression";
import { ObjectState, ValueDisplayMode } from "@/types";
import i18n from "@/i18n";
const {t} = i18n.global

const emptySet = new Set<string>();

export class SESlider extends SEExpression /*implements Visitable*/ {
  /* Access to the store to retrieve the canvas size so that the bounding rectangle for the text can be computed properly*/
  // protected store = AppStore;

  readonly min: number;
  readonly max: number;
  private current: number;
  readonly step: number;
  constructor({
    min,
    max,
    step,
    value
  }: {
    min: number;
    max: number;
    step: number;
    value: number;
  }) {
    super(); // this.name is set to a measurement token M### in the super constructor
    this.min = min;
    this.max = max;
    this.step = step;
    this.current = value;

    this.showing = true;
  }

  get value(): number {
    return this.current;
  }
  set value(v: number) {
    this.current = v;
    this.markKidsOutOfDate();
    this.update();
  }
  public customStyles = (): Set<string> => emptySet;
  public get noduleDescription(): string {
<<<<<<< HEAD
    return String(i18n.global.t(`objectTree.slider`));
=======
    return String(t(`objectTree.slider`));
>>>>>>> 211fe64f
  }

  public get noduleItemText(): string {
    return String(
<<<<<<< HEAD
      i18n.global.t(`objectTree.sliderValue`, {
=======
      t(`objectTree.sliderValue`, {
>>>>>>> 211fe64f
        token: this.name,
        val: this.prettyValue
      })
    );
  }

  /**Controls if the expression measurement should be displayed in multiples of pi, degrees or a number*/
  get valueDisplayMode(): ValueDisplayMode {
    return this._valueDisplayMode;
  }
  set valueDisplayMode(vdm: ValueDisplayMode) {
    this._valueDisplayMode = vdm;
    // move the vdm to the plottable label, but SESliders have no SELabel or Label
  }

  shallowUpdate(): void {
    console.error(
      `*** INCOMPLETE ${this.name} *** or no update is necessary for sliders?`
    );
  }
  public update(
    objectState?: Map<number, ObjectState>,
    orderedSENoduleList?: number[]
  ): void {
    if (!this.canUpdateNow()) return;
    this.setOutOfDate(false);

    // SESliders always exist they are like free points, they have kids but no parents.
    //  So we store the value of the slider (because the min, max and step can't change)
    if (objectState && orderedSENoduleList) {
      orderedSENoduleList.push(this.id);
      if (objectState.has(this.id)) {
        console.log(
          `Slider with id ${this.id} has been visited twice proceed no further down this branch of the DAG.`
        );
        return;
      }
      objectState.set(this.id, {
        kind: "slider",
        object: this,
        sliderValue: this.value
      });
    }

    this.updateKids(objectState, orderedSENoduleList);
  }
}<|MERGE_RESOLUTION|>--- conflicted
+++ resolved
@@ -1,7 +1,7 @@
 import { SEExpression } from "./SEExpression";
 import { ObjectState, ValueDisplayMode } from "@/types";
 import i18n from "@/i18n";
-const {t} = i18n.global
+const { t } = i18n.global;
 
 const emptySet = new Set<string>();
 
@@ -43,20 +43,12 @@
   }
   public customStyles = (): Set<string> => emptySet;
   public get noduleDescription(): string {
-<<<<<<< HEAD
     return String(i18n.global.t(`objectTree.slider`));
-=======
-    return String(t(`objectTree.slider`));
->>>>>>> 211fe64f
   }
 
   public get noduleItemText(): string {
     return String(
-<<<<<<< HEAD
       i18n.global.t(`objectTree.sliderValue`, {
-=======
-      t(`objectTree.sliderValue`, {
->>>>>>> 211fe64f
         token: this.name,
         val: this.prettyValue
       })
