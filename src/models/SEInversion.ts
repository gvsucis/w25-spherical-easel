import { SENodule } from "./SENodule";
import { Matrix4, Vector3 } from "three";
import { SETransformation } from "./SETransformation";
import { SESegment } from "./SESegment";
import { ObjectState } from "@/types";
import i18n from "@/i18n";
import { SECircle } from "./SECircle";
import SETTINGS from "@/global-settings";
const {t} = i18n.global
export class SEInversion extends SETransformation {
  private _circleOfInversion: SECircle;
  private perpVector = new Vector3();
  private toVector = new Vector3();

  constructor(circleOfInversion: SECircle) {
    super();
    this._circleOfInversion = circleOfInversion;
    this.ref = circleOfInversion.ref;
    SETransformation.INVERSION_COUNT++;
    this.name = `In${SETransformation.INVERSION_COUNT}`;
    this.markKidsOutOfDate();
    this.update(); // So that the transformation is initialized
  }

  get seCircleOfInversion(): SECircle {
    return this._circleOfInversion;
  }

  get geometricChild(): SENodule {
    return this._circleOfInversion;
  }
  /**
   * f is the central transformation whose inputs are before the transformation
   * is applied and the output is the result of applying the transformation
   */
  public f(preimage: Vector3): Vector3 {
    const temp = new Vector3();
    const angle = preimage.angleTo(
      this._circleOfInversion.centerSEPoint.locationVector
    );

    //Check if the preimage is the center of the circle
    if (angle < SETTINGS.tolerance) {
      temp.copy(preimage).multiplyScalar(-1);
    }
    // Check if the preimage is the antipode of the center of the circle
    else if (angle > Math.PI - SETTINGS.tolerance) {
      temp.copy(preimage);
    } else {
      const newAngle =
        2 *
        Math.atan(
          (Math.tan((1 / 2) * this._circleOfInversion.circleRadius) *
            Math.tan((1 / 2) * this._circleOfInversion.circleRadius)) /
            Math.tan((1 / 2) * angle)
        );
      this.perpVector
        .crossVectors(
          preimage,
          this._circleOfInversion.centerSEPoint.locationVector
        )
        .normalize();
      this.toVector
        .crossVectors(
          this._circleOfInversion.centerSEPoint.locationVector,
          this.perpVector
        )
        .normalize();
      // return vector is cos(newAngle)*circle center + sin(newAngle)*toVector
      temp
        .copy(this._circleOfInversion.centerSEPoint.locationVector)
        .multiplyScalar(Math.cos(newAngle));
      temp.addScaledVector(this.toVector, Math.sin(newAngle));
    }

    return temp;
  }
  public shallowUpdate(): void {
    this._exists = this._circleOfInversion.exists;
  }

  public update(
    objectState?: Map<number, ObjectState>,
    orderedSENoduleList?: number[]
  ): void {
    // If any one parent is not up to date, don't do anything
    if (!this.canUpdateNow()) return;
    this.setOutOfDate(false);

    this.shallowUpdate();

    // This inversion is completely determined by it circle parent and an update on the parent
    // will cause this inversion to be correct. So we don't store any additional information
    if (objectState && orderedSENoduleList) {
      if (objectState.has(this.id)) {
        console.log(
          `Inversion with id ${this.id} has been visited twice proceed no further down this branch of the DAG.`
        );
        return;
      }
      orderedSENoduleList.push(this.id);
      objectState.set(this.id, { kind: "inversion", object: this });
    }

    this.updateKids(objectState, orderedSENoduleList);
  }

  public get noduleItemText(): string {
    return this.name ?? "No Inversion Name In SEInversion";
  }

  public get noduleDescription(): string {
    return String(
<<<<<<< HEAD
      i18n.global.t(`objectTree.invertOverCircle`, {
=======
      t(`objectTree.invertOverCircle`, {
>>>>>>> 211fe64f
        circle: this._circleOfInversion.label?.ref.shortUserName
      })
    );
  }
}<|MERGE_RESOLUTION|>--- conflicted
+++ resolved
@@ -6,7 +6,7 @@
 import i18n from "@/i18n";
 import { SECircle } from "./SECircle";
 import SETTINGS from "@/global-settings";
-const {t} = i18n.global
+const { t } = i18n.global;
 export class SEInversion extends SETransformation {
   private _circleOfInversion: SECircle;
   private perpVector = new Vector3();
@@ -111,11 +111,7 @@
 
   public get noduleDescription(): string {
     return String(
-<<<<<<< HEAD
       i18n.global.t(`objectTree.invertOverCircle`, {
-=======
-      t(`objectTree.invertOverCircle`, {
->>>>>>> 211fe64f
         circle: this._circleOfInversion.label?.ref.shortUserName
       })
     );
