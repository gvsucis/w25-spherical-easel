import { SEPoint } from "./SEPoint";
import Point from "@/plottables/Point";
import { IntersectionReturnType, ObjectState, SEOneDimensional } from "@/types";
import { intersectTwoObjects } from "@/utils/intersections";
import i18n from "@/i18n";
import { SESegment } from "./SESegment";
import { SELine } from "./SELine";
import { SECircle } from "./SECircle";
import { SEEllipse } from "./SEEllipse";
import { Vector3 } from "three";
import { useSEStore } from "@/stores/se";
import {
  getAncestors,
  getDescendants,
  rank_of_type
} from "@/utils/helpingfunctions";
import SETTINGS from "@/global-settings";
const {t} = i18n.global
export class SEIntersectionPoint extends SEPoint {
  /**
   * This flag is true if the user created this point
   * This flag is false if this point was automatically created
   */
  private _isUserCreated = false;

  /**
   * When two lines/segments are intersected, the intersection points are antipodal. If the user creates the
   * anitpode of one of them (in previous versions of the code, this would result in two points at the same location
   * or you would be unable to create that intersection point's antipode -- both of which are not desireable outcomes).
   * The solution is to create a variable, _isAntipodeMode, which means that the existence of the antipode is
   * determined by the existence of the original point (the one the use wanted to create the antipode of) and not the
   * intersection point parents. (the location of the antipode is the same regardless of the value of _isAntipode).
   * If P and Q are two (antipodal) intersection points, then the value of _isAntipodeMode is never true for both.
   * If this._isAntipodeMode is true, then _isUserCreated must also be true.
   */
  private _isAntipodeMode = false;
  /**
   * When two lines/segments are intersected, the intersection points come in antipodal pairs.
   * _antipodalPointId is the id number of this points intersection (if any).
   * If this is -1 then this is not a part of a pair of antipodal twins.
   * if _isAntipodeMode is true, then _antipodalPointId is *not* -1
   */
  private _antipodalPointId = -1;

  /**
   * The One-Dimensional parents of this SEInstructionPoint
   */
  private sePrincipleParent1: SEOneDimensional;
  private sePrincipleParent2: SEOneDimensional;
  private otherSEParents: SEOneDimensional[] = [];

  /**
   * The numbering of the intersection in the case of multiple intersection between seParent1 and seParent 2
   */
  private order: number;

  private tempVector = new Vector3();
  /**
   * Create an intersection point between two one-dimensional objects
   * @param pt the TwoJS point associated with this intersection
   * @param seParent1 The first parent
   * @param seParent2 The second parent
   * @param order The order of this intersection point (in case there are multiple intersections)
   * @param isUserCreated False if this point was automatically created
   *
   * We need to add the "order" parameter so multiple intersection points of
   * the same two objects have unique names. For instance a line potentially
   * intersects a circle at two locations
   */
  constructor(
    pt: Point,
    seParent1: SEOneDimensional,
    seParent2: SEOneDimensional,
    order: number,
    isUserCreated: boolean
  ) {
    super(pt);
    this.ref = pt;
    this.sePrincipleParent1 = seParent1;
    this.sePrincipleParent2 = seParent2;
    this.order = order;
    if (isUserCreated) {
      this._isUserCreated = true;
      // Display userCreated intersections
      this.showing = true;
    } else {
      this._isUserCreated = false;
      // Hide automatically created intersections
      this.showing = false;
    }
  }

  public set antipodalPointId(seIntersectionPointID: number) {
    if (seIntersectionPointID === -1) {
      // turn off the antipode mode
      this._antipodalPointId = -1;
      this._isAntipodeMode = false;
    } else {
      const antipode = useSEStore().getSENoduleById(seIntersectionPointID);
      if (
        antipode instanceof SEIntersectionPoint &&
        !antipode._isAntipodeMode
      ) {
        this._antipodalPointId = seIntersectionPointID;
        this._isAntipodeMode = true;
      } else {
        throw new Error(
          `Attempting to set a seIntersectionPoint antipodal with a nonSEIntersection Point (${
            antipode instanceof SEIntersectionPoint
          }) or the seIntersectionPoint is already in antipode mode`
        );
      }
    }
  }
  public get antipodalPointId(): number {
    return this._antipodalPointId;
  }
  public get isAntipodal(): boolean {
    return this._isAntipodeMode;
  }

  public get noduleDescription(): string {
    let typeParent1;
    if (this.sePrincipleParent1 instanceof SESegment) {
<<<<<<< HEAD
      typeParent1 = i18n.global.t("objects.segments", 3);
    } else if (this.sePrincipleParent1 instanceof SELine) {
      typeParent1 = i18n.global.t("objects.lines", 3);
    } else if (this.sePrincipleParent1 instanceof SECircle) {
      typeParent1 = i18n.global.t("objects.circles", 3);
    } else if (this.sePrincipleParent1 instanceof SEEllipse) {
      typeParent1 = i18n.global.t("objects.ellipses", 3);
    }
    let typeParent2;
    if (this.sePrincipleParent2 instanceof SESegment) {
      typeParent2 = i18n.global.t("objects.segments", 3);
    } else if (this.sePrincipleParent2 instanceof SELine) {
      typeParent2 = i18n.global.t("objects.lines", 3);
    } else if (this.sePrincipleParent2 instanceof SECircle) {
      typeParent2 = i18n.global.t("objects.circles", 3);
    } else if (this.sePrincipleParent2 instanceof SEEllipse) {
      typeParent2 = i18n.global.t("objects.ellipses", 3);
    }
    return String(
      i18n.global.t(`objectTree.intersectionPoint`, {
=======
      typeParent1 = t("objects.segments", 3);
    } else if (this.sePrincipleParent1 instanceof SELine) {
      typeParent1 = t("objects.lines", 3);
    } else if (this.sePrincipleParent1 instanceof SECircle) {
      typeParent1 = t("objects.circles", 3);
    } else if (this.sePrincipleParent1 instanceof SEEllipse) {
      typeParent1 = t("objects.ellipses", 3);
    }
    let typeParent2;
    if (this.sePrincipleParent2 instanceof SESegment) {
      typeParent2 = t("objects.segments", 3);
    } else if (this.sePrincipleParent2 instanceof SELine) {
      typeParent2 = t("objects.lines", 3);
    } else if (this.sePrincipleParent2 instanceof SECircle) {
      typeParent2 = t("objects.circles", 3);
    } else if (this.sePrincipleParent2 instanceof SEEllipse) {
      typeParent2 = t("objects.ellipses", 3);
    }
    return String(
      t(`objectTree.intersectionPoint`, {
>>>>>>> 211fe64f
        parent1: this.sePrincipleParent1.label?.ref.shortUserName,
        typeParent1: typeParent1,
        parent2: this.sePrincipleParent2.label?.ref.shortUserName,
        typeParent2: typeParent2,
        index: this.order
      })
    );
  }

  public get noduleItemText(): string {
    return (
      this.label?.ref.shortUserName ??
      "No Label Short Name In SEIntersectionPoint"
    );
  }

  get principleParent1(): SEOneDimensional {
    return this.sePrincipleParent1;
  }
  get principleParent2(): SEOneDimensional {
    return this.sePrincipleParent2;
  }
  // order is always the order from the intersection of the two principle parents
  public get intersectionOrder(): number {
    return this.order;
  }

  /**
   * If the intersection point is changed to isUserCreated(true) then the user intentionally created this point
   * That is, the point was not automatically created. The showing or not of a user created
   * point is possible. A not user created point is not showing unless moused over.
   */
  set isUserCreated(flag: boolean) {
    this._isUserCreated = flag;
  }

  get isUserCreated(): boolean {
    return this._isUserCreated;
  }

  get otherParentArray(): SEOneDimensional[] {
    return this.otherSEParents;
  }

  public addIntersectionOtherParent(n: SEOneDimensional): void {
    // only add a new parent that is not already on the list of other parents and is not a principle parent
    if (
      !this.otherSEParents.some(parent => n.name === parent.name) &&
      n.name !== this.principleParent1.name &&
      n.name !== this.principleParent2.name
    ) {
      this.otherSEParents.push(n);
      // console.debug(
      //   `Added other parent ${n.name} to intersection point ${this.name}`
      // );
    } else {
      console.warn(
        `SEIntersection Point ${this.name}: Attempted to add nodule ${n.name} that was already on the other parent array or is a principle parent.`
      );
    }

    //adding a parent can make the intersection point exist
    //update the existence as the parents have changed
    this.setExistence();
    //console.debug(this.name + " intersection point other parents");
    //this.otherSEParents.forEach(par => console.debug(par.name + " "));
  }

  public removeIntersectionOtherParent(n: SEOneDimensional): void {
    // Remove the other parent from the other parent array
    const index = this.otherParentArray.findIndex(
      parent => parent.name === n.name
    );
    if (index > -1) {
      this.otherSEParents.splice(index, 1);
      // console.debug(
      //   `Removed other parent ${n.name} to intersection point ${this.name}`
      // );
    } else {
      console.warn(
        `SEIntersection Point ${this.name}: Attempted to remove nodule ${n.name} that was not on the other parent array.`
      );
    }
    //removing a parent can make the intersection point exist or not
    //update the existence as the parents have changed
    this.setExistence();
    //console.debug(this.name + " intersection point other parents");
    //this.otherSEParents.forEach(par => console.debug(par.name + " "));
  }

  /**
   * Removes a principle parent of an intersection point if possible
   * @param n the principle parent
   * @returns null if the principle parent can't be removed and returns the new principle parent if successful
   */
  public removePrincipleParent(n: SEOneDimensional): SEOneDimensional | null {
    // The parent being removed should be one of the two principle parents (seParent1|2), we must make sure there is
    // an element in the  otherSEParent to be (possibly) put in its place and we must update the order as necessary.
    // if not return false and this means that this intersection point should be deleted or some error had occurred
    if (
      (this.sePrincipleParent1.name === n.name ||
        this.sePrincipleParent2.name === n.name) &&
      this.otherSEParents.length > 0
    ) {
      // In order to maintain the DAG, we must make sure that the descendants of this intersection point
      // and the ancestors of the both the (one old and one new) principle parents are distinct
      // and that the intersection between the two new principle parents includes this intersection point
      const descendants = getDescendants([this]);
      const principleParentNotBeingRemoved =
        this.sePrincipleParent1.name === n.name // principle parent 1 is being replaced
          ? this.sePrincipleParent2
          : this.sePrincipleParent1;
      const ancestors1 = getAncestors([principleParentNotBeingRemoved]);
      let newParentIndex = 0;
      let allAncestors = [
        ...getAncestors([this.otherParentArray[newParentIndex]]),
        ...ancestors1
      ];
      let commonSENodules = descendants.filter(seNodule => {
        if (allAncestors.some(ancestor => ancestor.id === seNodule.id)) {
          return true;
        } else {
          return false;
        }
      });
      // check to make sure that the two new *potential* principle parents intersection includes this intersection point (and return the order of the intersection)
      // order is always the order from the intersection of the two principle parents
      let potentialNewOrder = this.checkIntersectionBetweenTwoPotentialParents(
        principleParentNotBeingRemoved,
        this.otherParentArray[newParentIndex]
      );
      // console.debug(
      //   `${principleParentNotBeingRemoved.name} and ${this.otherParentArray[newParentIndex].name} number of common nodules ${commonSENodules.length}, do the potential new principle intersect correctly? ${potentialNewOrder} should not be -1`
      // );
      while (commonSENodules.length > 0 || potentialNewOrder === -1) {
        //we want there to be no common seNodules
        newParentIndex += 1;
        if (newParentIndex > this.otherParentArray.length) {
          allAncestors = [
            ...getAncestors([this.otherParentArray[newParentIndex]]),
            ...ancestors1
          ];
          commonSENodules = descendants.filter(seNodule => {
            if (allAncestors.some(ancestor => ancestor.id === seNodule.id)) {
              return true;
            } else {
              return false;
            }
          });
          // check to make sure that the two new *potential* principle parents intersection includes this intersection point (and return the order of the intersection)
          potentialNewOrder = this.checkIntersectionBetweenTwoPotentialParents(
            principleParentNotBeingRemoved,
            this.otherParentArray[newParentIndex]
          );
        } else {
          // there are no other parents where the descendants of the this intersection point
          // and all ancestors for the removed principle parent and one of the other parents, that
          // have no common SENodule.
          return null;
        }
      }
      // if we reach here in the code there is a pair of SEOneDimensional parents that work
      const newPrincipleParent = this.otherParentArray[newParentIndex];
      this.order = potentialNewOrder;
      // newPrincipleParent can be assigned to either principle spot, because the order variable of the intersection is
      // updated based on the location, but the type Lines, Segments, Circles, Ellipses, Parametric must be maintained
      // the principle parent 2 type is at the same spot or later than the principle parent 2 type on this list
      if (this.sePrincipleParent1.name === n.name) {
        this.sePrincipleParent1 = newPrincipleParent;
      } else {
        this.sePrincipleParent2 = newPrincipleParent;
      }
      // remove the new principle parent from the other parent array at newParentIndex
      this.otherParentArray.splice(newParentIndex, 1);

      const rank1 = rank_of_type(this.principleParent1);
      const rank2 = rank_of_type(this.principleParent2);
      if (
        (rank1 === rank2 &&
          this.sePrincipleParent1.name > this.sePrincipleParent2.name) ||
        rank2 < rank1
      ) {
        // switch the order of the principle parents
        const temp = this.sePrincipleParent1;
        this.sePrincipleParent1 = this.sePrincipleParent2;
        this.sePrincipleParent2 = temp;
        // console.debug(
        //   `Intersection point principle parent switched: PP1 ${this.sePrincipleParent1.name}, PP2 ${this.sePrincipleParent2.name}`
        // );
      }

      //update the existence as the parents have changed
      this.setExistence();
      // console.debug(
      //   `Removed principle parent ${n.name} from intersection point ${this.name}`
      // );
      // console.debug(
      //   `Current principle parents of ${this.name} are ${this.sePrincipleParent1.name} and ${this.sePrincipleParent2.name}`
      // );

      return newPrincipleParent;
    } else {
      // The parent to remove is not one of the two principle parents with a backup to place into the principle parent slot
      return null; // this should not happen
    }
  }
  /**
   *
   * @param potentialParent1
   * @param potentialParent2
   * @returns -1 if the intersection between potentialParent1 and potentialParent2 does *not* include the current SEIntersectionPoint
   * otherwise return the order/index of the current SEIntersectionPoint for the two new potential principle parents.
   */
  public checkIntersectionBetweenTwoPotentialParents(
    potentialParent1: SEOneDimensional,
    potentialParent2: SEOneDimensional
  ): number {
    // update the principle parents
    potentialParent1.shallowUpdate();
    potentialParent2.shallowUpdate();
    // check to make sure that the two new *potential* principle parents intersection includes this intersection point
    //(and return the order of the intersection)
    // order is always the order from the intersection of the two principle parents
    const rank1 = rank_of_type(potentialParent1);
    const rank2 = rank_of_type(potentialParent2);

    const updatedIntersectionInfo: IntersectionReturnType[] = [];
    if (
      (rank1 === rank2 && potentialParent1.name < potentialParent2.name) ||
      rank1 < rank2
    ) {
      // use the correct order of intersection
      updatedIntersectionInfo.push(
        ...intersectTwoObjects(
          potentialParent1,
          potentialParent2,
          useSEStore().inverseTotalRotationMatrix
        )
      );
    } else {
      updatedIntersectionInfo.push(
        ...intersectTwoObjects(
          potentialParent2,
          potentialParent1,
          useSEStore().inverseTotalRotationMatrix
        )
      );
    }
    let returnIndex = -1;
    updatedIntersectionInfo.forEach((element, index) => {
      // console.debug(
      //   `Index ${index}, intersection points ${element.vector.toFixed(
      //     9
      //   )} and goal ${this.locationVector.toFixed(
      //     9
      //   )} They are the same? ${this.tempVector
      //     .subVectors(element.vector, this.locationVector)
      //     .isZero(0.00000001)} x diff: ${
      //     Math.abs(element.vector.x - this.locationVector.x) < 0.00000001
      //   }, y diff: ${
      //     Math.abs(element.vector.y - this.locationVector.y) < 0.00000001
      //   }, z diff: ${
      //     Math.abs(element.vector.z - this.locationVector.z) < 0.00000001
      //   }`
      // );
      if (
        this.tempVector
          .subVectors(element.vector, this.locationVector)
          .isZero(SETTINGS.intersectionTolerance) // If this is SETTING.tolerance then when loading an intersection point sometimes it says the intersection is not on the list
      ) {
        returnIndex = index;
      }
    });
    return returnIndex;
  }

  public replacePrincipleParent(
    existingPrincipleParent: SEOneDimensional,
    newPrincipleParent: SEOneDimensional
  ): void {
    if (existingPrincipleParent.id === this.principleParent1.id) {
      //replace the first principle parent
      this.sePrincipleParent1 = newPrincipleParent;
    } else if (existingPrincipleParent.id === this.principleParent2.id) {
      //replace the second principle parent
      this.sePrincipleParent2 = newPrincipleParent;
    } else {
      throw new Error(
        `SEIntersectionPoint: Using replacePrincipleParent and the existingPrincipleParent ${existingPrincipleParent.name}is not one of the existing principle parents.`
      );
    }
    // add the old principle parent to the other parent array
    this.otherParentArray.push(existingPrincipleParent);
    // update the order of the intersection
    // order is always the order from the intersection of the two principle parents
    const rank1 = rank_of_type(this.principleParent1);
    const rank2 = rank_of_type(this.principleParent2);
    if (
      (rank1 === rank2 &&
        this.principleParent2.name > this.principleParent1.name) ||
      rank2 < rank1
    ) {
      // switch the order of the principle parents
      const temp = this.principleParent1;
      this.sePrincipleParent1 = this.principleParent2;
      this.sePrincipleParent2 = temp;
    }

    this.sePrincipleParent1.shallowUpdate();
    this.sePrincipleParent2.shallowUpdate();

    const updatedIntersectionInfo: IntersectionReturnType[] =
      intersectTwoObjects(
        this.sePrincipleParent1,
        this.sePrincipleParent2,
        useSEStore().inverseTotalRotationMatrix
      );
    let updateOrderSuccessful = false;
    updatedIntersectionInfo.forEach((element, index) => {
      console.debug(
        `Point ${this.name} x diff ${
          element.vector.x - this.locationVector.x
        }, y diff ${element.vector.y - this.locationVector.y}, z diff ${
          element.vector.z - this.locationVector.z
        }`
      );
      if (
        this.tempVector
          .subVectors(element.vector, this.locationVector)
          .isZero(SETTINGS.intersectionTolerance)
      ) {
        updateOrderSuccessful = true;
        this.order = index;
      }
    });
    //update the existence as the parents have changed
    this.setExistence();
    // console.debug(
    //   `Added principle parent ${newPrincipleParent.name} to intersection point ${this.name}`
    // );
    if (!updateOrderSuccessful) {
      throw new Error(
        "Update Intersection Point:  Order update error. Current location not found in intersection between the two new principle parents."
      );
    }
  }
  //check to see if the new location is on two existing parents (principle or other)
  private setExistence(): void {
    const parentList = [
      this.sePrincipleParent1,
      this.sePrincipleParent2,
      ...this.otherSEParents
    ];
    // check all pairs of parents for existence
    // for (let i = 0; i < parentList.length; i++) {
    //   for (let j = i + 1; j < parentList.length; j++) {
    //     let object1 = parentList[i];
    //     let object2 = parentList[j];
    //     const rank1 = rank_of_type(object1);
    //     const rank2 = rank_of_type(object2);
    //     if ((rank1 === rank2 && object2.name > object1.name) || rank2 < rank1) {
    //       const temp = object1;
    //       object1 = object2;
    //       object2 = temp;
    //     }
    //     const updatedIntersectionInfo: IntersectionReturnType[] =
    //       intersectTwoObjects(
    //         object1,
    //         object2,
    //         useSEStore().inverseTotalRotationMatrix
    //       );
    //     if (updatedIntersectionInfo[this.order] !== undefined) {
    //       console.debug(
    //         `Check existence ${
    //           updatedIntersectionInfo[this.order].exists
    //         }, z component of intersection ${
    //           updatedIntersectionInfo[this.order].vector.z
    //         }`
    //       );
    //       this._exists = updatedIntersectionInfo[this.order].exists;
    //       if (this._exists) {
    //         //As soon as this exists, exit all the loops checking the existence
    //         return;
    //       }
    //     }
    //   }
    // }

    let sum = 0;
    parentList.forEach(parent => {
      if (
        parent.exists &&
        parent.isHitAt(
          this.locationVector, // this is the current location
          useSEStore().zoomMagnificationFactor,
          100000
        )
      ) {
        sum += 1;
      }
    });
    //console.debug("intersection point sum", sum);
    this._exists = sum > 1; // you must be on at least two existing parents
  }

  public shallowUpdate(): void {
    if (this._isAntipodeMode) {
      const antipode = useSEStore().getSENoduleById(this._antipodalPointId);
      if (antipode instanceof SEPoint) {
        antipode.shallowUpdate(); // this won't create a circular reference because for a pair of antipodal intersection points only one can be in antipode mode
        this._exists = antipode.exists;
        if (this._exists) {
          this.tempVector.copy(antipode.locationVector).multiplyScalar(-1);
          this.locationVector = this.tempVector;
        }
      }
    } else {
      // The objects are in the correct order because the SEIntersectionPoint parents are assigned that way
      const updatedIntersectionInfo: IntersectionReturnType[] =
        intersectTwoObjects(
          this.sePrincipleParent1,
          this.sePrincipleParent2,
          useSEStore().inverseTotalRotationMatrix
        );
      // order is always the order from the intersection of the two principle parents
      if (updatedIntersectionInfo[this.order] !== undefined) {
        if (
          this.locationVector.angleTo(
            updatedIntersectionInfo[this.order].vector
          ) <
          Math.PI / 2 + SETTINGS.tolerance
        ) {
          // if the new angle is less than Pi/2 from the old, accept the new angle
          this.locationVector = updatedIntersectionInfo[this.order].vector; // Calls the setter of SEPoint which calls the setter of Point which updates the display
        } else {
          // if the new angle is more than Pi/2 from the old, search the intersection info for a closer one
          let minIndex = -1;
          let minAngle = Math.PI;
          updatedIntersectionInfo.forEach((item, index) => {
            const angle = item.vector.angleTo(this.locationVector);
            if (angle < minAngle) {
              minIndex = index;
              minAngle = angle;
            }
          });
          this.order = minIndex;
          this.locationVector = updatedIntersectionInfo[this.order].vector;
        }
        //check to see if the new location is on two existing parents (principle or other)
        this.setExistence();
      } else {
        this._exists = false;
      }
      // console.debug(
      //   `Intersection Point ${this.name}, user created ${this._isUserCreated}, showing ${this._showing},exists ${this.exists}`
      // );
    }
    // Update visibility
    if (this._exists && this._isUserCreated && this._showing) {
      this.ref.setVisible(true);
    } else {
      this.ref.setVisible(false);
    }
  }
  public update(
    objectState?: Map<number, ObjectState>,
    orderedSENoduleList?: number[]
  ): void {
    // If any one parent is not up to date, don't do anything
    if (!this.canUpdateNow()) return;

    //Add a warning if some other parent is out of date
    // if (this.otherParentArray.some(item => item.isOutOfDate())) {
    //   console.warn(
    //     `SEIntersectionPoint: The intersection point ${this.name} has an other parent that is out of date and the existence might not update correctly.`
    //   );
    // }

    this.setOutOfDate(false);
    this.shallowUpdate();

    // Intersection Points are completely determined by their parents and an update on the parents
    // will cause this point to be put into the correct location.So we don't store any additional information
    if (objectState && orderedSENoduleList) {
      if (objectState.has(this.id)) {
        console.log(
          `Intersection point with id ${this.id} has been visited twice proceed no further down this branch of the DAG.`
        );
        return;
      }
      orderedSENoduleList.push(this.id);
      objectState.set(this.id, { kind: "intersectionPoint", object: this });
    }

    this.updateKids(objectState, orderedSENoduleList);
  }

  // For !isUserCreated points glowing is the same as showing or not showing the point,
  set glowing(b: boolean) {
    if (!this._isUserCreated) {
      this.ref.setVisible(b);
    } else {
      super.glowing = b;
    }
  }

  public isNonFreePoint(): boolean {
    return true;
  }
  public isFreePoint(): boolean {
    return false;
  }
}<|MERGE_RESOLUTION|>--- conflicted
+++ resolved
@@ -15,7 +15,7 @@
   rank_of_type
 } from "@/utils/helpingfunctions";
 import SETTINGS from "@/global-settings";
-const {t} = i18n.global
+const { t } = i18n.global;
 export class SEIntersectionPoint extends SEPoint {
   /**
    * This flag is true if the user created this point
@@ -122,7 +122,6 @@
   public get noduleDescription(): string {
     let typeParent1;
     if (this.sePrincipleParent1 instanceof SESegment) {
-<<<<<<< HEAD
       typeParent1 = i18n.global.t("objects.segments", 3);
     } else if (this.sePrincipleParent1 instanceof SELine) {
       typeParent1 = i18n.global.t("objects.lines", 3);
@@ -143,28 +142,6 @@
     }
     return String(
       i18n.global.t(`objectTree.intersectionPoint`, {
-=======
-      typeParent1 = t("objects.segments", 3);
-    } else if (this.sePrincipleParent1 instanceof SELine) {
-      typeParent1 = t("objects.lines", 3);
-    } else if (this.sePrincipleParent1 instanceof SECircle) {
-      typeParent1 = t("objects.circles", 3);
-    } else if (this.sePrincipleParent1 instanceof SEEllipse) {
-      typeParent1 = t("objects.ellipses", 3);
-    }
-    let typeParent2;
-    if (this.sePrincipleParent2 instanceof SESegment) {
-      typeParent2 = t("objects.segments", 3);
-    } else if (this.sePrincipleParent2 instanceof SELine) {
-      typeParent2 = t("objects.lines", 3);
-    } else if (this.sePrincipleParent2 instanceof SECircle) {
-      typeParent2 = t("objects.circles", 3);
-    } else if (this.sePrincipleParent2 instanceof SEEllipse) {
-      typeParent2 = t("objects.ellipses", 3);
-    }
-    return String(
-      t(`objectTree.intersectionPoint`, {
->>>>>>> 211fe64f
         parent1: this.sePrincipleParent1.label?.ref.shortUserName,
         typeParent1: typeParent1,
         parent2: this.sePrincipleParent2.label?.ref.shortUserName,
