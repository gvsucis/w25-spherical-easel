import { SEPoint } from "./SEPoint";
import Point from "@/plottables/Point";
import { Matrix4, Vector3 } from "three";
import { ObjectState } from "@/types";
import i18n from "@/i18n";
import { SEParametric } from "./SEParametric";
import { SEStoreType, useSEStore } from "@/stores/se";
const MIN = true;
const {t} = i18n.global
export class SEParametricTracePoint extends SEPoint {
  /**
   * The parent of this SEParametricEndPoint
   */
  private _parametricParent: SEParametric;
  private parametricTime = NaN;
  store: SEStoreType;

  // private tmpVector4 = new Vector3();
  private tmpMatrix = new Matrix4();
  constructor(point: Point, parametricParent: SEParametric) {
    super(point);
    this.ref = point;
    this._parametricParent = parametricParent;
    this.parametricParent.tracePoint = this;
    const tMin = parametricParent.tMinMaxExpressionValues()[0];
    this.parametricTime = tMin;
    point.updateDisplay();
    console.debug(
      `Point ${this.name} is a trace point of parametric curve ${parametricParent.name}`
    );
    this.store = useSEStore();
  }

  /**
   * Set or get the location vector of the SEPointOnOneDim on the unit ideal sphere
   * If you over ride a setting your must also override the getter! (And Vice Versa)
   */
  // set locationVector(pos: Vector3) {
  //   // Record the location on the unit ideal sphere of this SEPointOnOneDim
  //   // If the parent is not out of date, use the closest vector, if not set the location directly
  //   // and the program will update the parent later so that the set location is on the parent (even though it is
  //   // at the time of execution)
  //   const possibleVec = (
  //     this._parametricParent.ref as Parametric
  //   )?.endPointVector(MIN);
  //   if (!this._parametricParent.isOutOfDate() && possibleVec !== undefined) {
  //     this._locationVector.copy(possibleVec).normalize();
  //   } else {
  //     this._locationVector.copy(pos);
  //   }
  //   // Set the position of the associated displayed plottable Point
  //   this.ref.positionVector = this._locationVector;
  // }

  // get locationVector(): Vector3 {
  //   return this._locationVector;
  // }

  public get noduleDescription(): string {
    return String(
<<<<<<< HEAD
      i18n.global.t(`objectTree.tracePointOfParametric`, {
=======
      t(`objectTree.tracePointOfParametric`, {
>>>>>>> 211fe64f
        parent: this._parametricParent.label?.ref.shortUserName
      })
    );
  }

  public get noduleItemText(): string {
    return (
      this.label?.ref.shortUserName ??
      "No Label Short Name In SEParametricEndPoint"
    );
  }

  /**
   * When undoing or redoing a move, we do *not* want to use the "set locationVector" method because
   * that will set the position on a potentially out of date object. We will trust that we do not need to
   * use the closest point method and that the object that this point depends on will be move under this point (if necessary)
   *
   * Without this method being called from rotationVisitor and pointMoverVisitor, if you create a line segment, a point on that line segment.
   * Then if you move one endpoint of the line segment (causing the point on it to move maybe by shrinking the original line segment) and then you undo the movement of the
   * endpoint of the line segment, the point on the segment doesn’t return to its proper (original) location.
   * @param pos The new position of the point
   */
  public pointDirectLocationSetter(pos: Vector3): void {
    // Record the location on the unit ideal sphere of this SEPoint
    this._locationVector.copy(pos).normalize();
    // Set the position of the associated displayed plottable Point
    this.ref.positionVector = this._locationVector;
  }

  public setLocationByTime(tVal: number): void {
    this.parametricTime = tVal;
    const pos = this.parametricParent.P(tVal);
    this.pointDirectLocationSetter(pos);
    this.markKidsOutOfDate();
    this.update();
  }

  get parametricParent(): SEParametric {
    return this._parametricParent;
  }

  public shallowUpdate(): void {
    this._exists = this.parametricParent.exists;
    const possibleVec = this._parametricParent.P(this.parametricTime);
    if (possibleVec !== undefined && this._exists) {
      // Update the current location with the closest point on the parent to the old location
      this._locationVector.copy(possibleVec).normalize();
      // this.tmpMatrix.copy(this.store.inverseTotalRotationMatrix).invert();
      // this._locationVector.applyMatrix4(this.tmpMatrix);

      // Set the position of the associated displayed plottable Point
      this.ref.positionVector = this._locationVector;
    } else {
      this._exists = false;
    }

    // Update visibility
    if (this._showing && this._exists) {
      this.ref.setVisible(true);
    } else {
      this.ref.setVisible(false);
    }
  }
  public update(
    objectState?: Map<number, ObjectState>,
    orderedSENoduleList?: number[]
  ): void {
    // If any one parent is not up to date, don't do anything
    if (!this.canUpdateNow()) return;

    this.setOutOfDate(false);
    this.shallowUpdate();

    // These parametric point are completely determined by their parametric parents and an update on the parents
    // will cause this point to be put into the correct location. So we don't store any additional information
    if (objectState && orderedSENoduleList) {
      if (objectState.has(this.id)) {
        console.log(
          `Parametric Trace Point with id ${this.id} has been visited twice proceed no further down this branch of the DAG.`
        );
        return;
      }
      orderedSENoduleList.push(this.id);
      objectState.set(this.id, { kind: "parametricTracePoint", object: this });
    }

    this.updateKids(objectState, orderedSENoduleList);
  }
  public isNonFreePoint(): boolean {
    return true;
  }
  public isFreePoint(): boolean {
    return false;
  }
}<|MERGE_RESOLUTION|>--- conflicted
+++ resolved
@@ -6,7 +6,7 @@
 import { SEParametric } from "./SEParametric";
 import { SEStoreType, useSEStore } from "@/stores/se";
 const MIN = true;
-const {t} = i18n.global
+const { t } = i18n.global;
 export class SEParametricTracePoint extends SEPoint {
   /**
    * The parent of this SEParametricEndPoint
@@ -58,11 +58,7 @@
 
   public get noduleDescription(): string {
     return String(
-<<<<<<< HEAD
       i18n.global.t(`objectTree.tracePointOfParametric`, {
-=======
-      t(`objectTree.tracePointOfParametric`, {
->>>>>>> 211fe64f
         parent: this._parametricParent.label?.ref.shortUserName
       })
     );
