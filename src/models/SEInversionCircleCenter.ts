--- conflicted
+++ resolved
@@ -9,7 +9,7 @@
 import NonFreePoint from "@/plottables/NonFreePoint";
 import { SECircle } from "./SECircle";
 import { SELine } from "./SELine";
-const {t} = i18n.global
+const { t } = i18n.global;
 export class SEInversionCircleCenter extends SEPoint {
   /**
    * The circle parent of this SEInversionCircleCenter
@@ -43,19 +43,11 @@
   public get noduleDescription(): string {
     //    "Point that is the center of the image of {circleOrLine} {circleOrLineName} under inversion {inversionName}.",
     return String(
-<<<<<<< HEAD
       i18n.global.t(`objectTree.centerOfTransformedCircleUnderInversion`, {
         circleOrLine:
           this._seCircleOrLineParent instanceof SELine
             ? i18n.global.t(`objects.lines`, 3)
             : i18n.global.t(`objects.circles`, 3),
-=======
-      t(`objectTree.centerOfTransformedCircleUnderInversion`, {
-        circleOrLine:
-          this._seCircleOrLineParent instanceof SELine
-            ? t(`objects.lines`, 3)
-            : t(`objects.circles`, 3),
->>>>>>> 211fe64f
         circleOrLineName: this._seCircleOrLineParent.label?.ref.shortUserName,
         inversionName: this._seInversion.name
       })
