--- conflicted
+++ resolved
@@ -18,7 +18,7 @@
 } from "@/types/Styles";
 import i18n from "@/i18n";
 import { SEStoreType, useSEStore } from "@/stores/se";
-const {t} = i18n.global
+const { t } = i18n.global;
 
 const styleSet = new Set([
   ...Object.getOwnPropertyNames(DEFAULT_SEGMENT_FRONT_STYLE),
@@ -143,11 +143,7 @@
 
   public get noduleDescription(): string {
     return String(
-<<<<<<< HEAD
       i18n.global.t(`objectTree.segmentThrough`, {
-=======
-      t(`objectTree.segmentThrough`, {
->>>>>>> 211fe64f
         pt1: this._startSEPoint.label?.ref.shortUserName,
         pt2: this._endSEPoint.label?.ref.shortUserName,
         normalX: this._normalVector.x.toFixed(SETTINGS.decimalPrecision),
