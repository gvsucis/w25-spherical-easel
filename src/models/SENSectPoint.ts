import { SEPoint } from "./SEPoint";
import Point from "@/plottables/Point";
import { ObjectState } from "@/types";
import i18n from "@/i18n";
import { SELine } from "./SELine";
import { SESegment } from "./SESegment";
import NonFreePoint from "@/plottables/NonFreePoint";
import { Vector3 } from "three";
const {t} = i18n.global

export class SENSectPoint extends SEPoint {
  /**
   * The segment parent of this SENSectPoint
   */
  private _seSegmentParent: SESegment;
  private _N: number; // the segment is divided into N pieces (so for midpoints N=2, for trisection N=3)
  private _index: number; // This is point _index of _N . _index can have the values of 1 <= _index < _N

  /**
   *
   * @param point The plottable
   * @param seSegmentParent
   * @param index
   * @param N
   */
  constructor(
    point: NonFreePoint,
    seSegmentParent: SESegment,
    index: number,
    N: number
  ) {
    super(point);
    this._seSegmentParent = seSegmentParent;
    this._index = index;
    this._N = N;
  }

  public get noduleDescription(): string {
    if (this._N === 2) {
      return String(
<<<<<<< HEAD
        i18n.global.t(`objectTree.aMidPointOf`, {
=======
        t(`objectTree.aMidPointOf`, {
>>>>>>> 211fe64f
          segment: this._seSegmentParent.label?.ref.shortUserName
        })
      );
    } else {
      return String(
<<<<<<< HEAD
        i18n.global.t(`objectTree.anNsectPointOf`, {
=======
        t(`objectTree.anNsectPointOf`, {
>>>>>>> 211fe64f
          segment: this._seSegmentParent.label?.ref.shortUserName,
          index: this._index,
          N: this._N
        })
      );
    }
  }

  get seSegmentParent(): SESegment {
    return this._seSegmentParent;
  }

  get N(): number {
    return this._N;
  }
  get index(): number {
    return this._index;
  }

  public shallowUpdate(): void {
    this._exists = this._seSegmentParent.exists;

    if (this._exists) {
      const startVector = new Vector3();
      startVector.copy(this._seSegmentParent.startSEPoint.locationVector);
      const arcLength = this._seSegmentParent.arcLength;
      const normalVector = this._seSegmentParent.normalVector;

      const toAxis = new Vector3();
      toAxis
        .crossVectors(normalVector, startVector)
        .multiplyScalar(arcLength > Math.PI ? -1 : 1)
        .normalize();
      // this point is located at
      // startVector*cos(arcLength * index/N) + toAxis*sin(arcLength * index/N)
      startVector.multiplyScalar(Math.cos((arcLength * this._index) / this._N));
      toAxis.multiplyScalar(Math.sin((arcLength * this._index) / this._N));

      // Update the current location in the plottable
      this._locationVector.addVectors(startVector, toAxis).normalize();
      this.ref.positionVector = this._locationVector;
    }

    // Update visibility
    if (this._showing && this._exists) {
      this.ref.setVisible(true);
    } else {
      this.ref.setVisible(false);
    }
  }
  public update(
    objectState?: Map<number, ObjectState>,
    orderedSENoduleList?: number[]
  ): void {
    // If any one parent is not up to date, don't do anything
    if (!this.canUpdateNow()) return;

    this.setOutOfDate(false);

    this.shallowUpdate();

    // These n sect points are completely determined by their line/segment/point parents and an update on the parents
    // will cause this point to be put into the correct location. So we don't store any additional information
    if (objectState && orderedSENoduleList) {
      if (objectState.has(this.id)) {
        console.log(
          `nSectPoint with id ${this.id} has been visited twice proceed no further down this branch of the DAG.`
        );
        return;
      }
      orderedSENoduleList.push(this.id);
      objectState.set(this.id, { kind: "nSectPoint", object: this });
    }

    this.updateKids(objectState, orderedSENoduleList);
  }
  public isNonFreePoint(): boolean {
    return true;
  }
  public isFreePoint(): boolean {
    return false;
  }
}<|MERGE_RESOLUTION|>--- conflicted
+++ resolved
@@ -6,7 +6,7 @@
 import { SESegment } from "./SESegment";
 import NonFreePoint from "@/plottables/NonFreePoint";
 import { Vector3 } from "three";
-const {t} = i18n.global
+const { t } = i18n.global;
 
 export class SENSectPoint extends SEPoint {
   /**
@@ -38,21 +38,13 @@
   public get noduleDescription(): string {
     if (this._N === 2) {
       return String(
-<<<<<<< HEAD
         i18n.global.t(`objectTree.aMidPointOf`, {
-=======
-        t(`objectTree.aMidPointOf`, {
->>>>>>> 211fe64f
           segment: this._seSegmentParent.label?.ref.shortUserName
         })
       );
     } else {
       return String(
-<<<<<<< HEAD
         i18n.global.t(`objectTree.anNsectPointOf`, {
-=======
-        t(`objectTree.anNsectPointOf`, {
->>>>>>> 211fe64f
           segment: this._seSegmentParent.label?.ref.shortUserName,
           index: this._index,
           N: this._N
