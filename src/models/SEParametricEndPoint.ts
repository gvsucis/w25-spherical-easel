--- conflicted
+++ resolved
@@ -4,7 +4,7 @@
 import { ObjectState } from "@/types";
 import i18n from "@/i18n";
 import { SEParametric } from "./SEParametric";
-const {t} = i18n.global
+const { t } = i18n.global;
 
 const MAX = false;
 const MIN = true;
@@ -82,11 +82,7 @@
       endPoint = "end";
     }
     return String(
-<<<<<<< HEAD
       i18n.global.t(`objectTree.endPointOfParametric`, {
-=======
-      t(`objectTree.endPointOfParametric`, {
->>>>>>> 211fe64f
         parent: this._parametricParent.label?.ref.shortUserName,
         end: endPoint
       })
