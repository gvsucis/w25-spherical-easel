import Point from "../plottables/Point";
import { Visitable } from "@/visitors/Visitable";
import { Visitor } from "@/visitors/Visitor";
import { SENodule } from "./SENodule";
import { Vector3 } from "three";
import SETTINGS from "@/global-settings";
import {
  DEFAULT_POINT_BACK_STYLE,
  DEFAULT_POINT_FRONT_STYLE
} from "@/types/Styles";
import { Labelable, ObjectState } from "@/types";
import { SELabel } from "./SELabel";
// The following import creates a circular dependencies when testing SENoduleItem
// The dependency loop is:
// SENoduleItem.vue => SEIntersectionPoint => SEPoint => store/index.ts => se-module.ts
// => RotationVisitor => SEPointOnOneDimensional => SEPoint (again)
// import { SEStore } from "@/store";
import i18n from "@/i18n";

const styleSet = new Set([
  ...Object.getOwnPropertyNames(DEFAULT_POINT_FRONT_STYLE),
  ...Object.getOwnPropertyNames(DEFAULT_POINT_BACK_STYLE)
]);

export class SEPoint extends SENodule implements Visitable, Labelable {
  /* This should be the only reference to the plotted version of this SEPoint */
  public declare ref: Point;

  /**
   * This determines if a point has been visible before so that the
   * first time a point is visible, the label short name can be
   * set to P# where # will make sense to the user. That is
   * the user will have made or seen # many points before seeing the
   * label P#. This should respect the undo/redo operations.
   */
  protected _pointVisibleBefore = false;
  /**
   * Pointer to the label of this point
   */
  public label?: SELabel;
  /**
   * The vector location of the SEPoint on the ideal unit sphere
   */
  protected _locationVector = new Vector3();
  /** Temporary vectors to help with calculations */
  private tmpVector = new Vector3(); //
  private tmpVector1 = new Vector3();
  private tmpVector2 = new Vector3();

  /**
   * Create a model SEPoint using:
   * @param point The plottable TwoJS Object associated to this object
   */
  constructor(point: Point) {
    super();
    /* Establish the link between this abstract object on the fixed unit sphere
    and the object that helps create the corresponding renderable object  */
    this.ref = point;
    SENodule.POINT_COUNT++;
    this.name = `P${SENodule.POINT_COUNT}`;
<<<<<<< HEAD
    // console.debug("Creating a new point", this.name);
=======
>>>>>>> f2628f36
  }
  customStyles(): Set<string> {
    return styleSet;
  }

  public shallowUpdate(): void {
    //These points always exist - they have no parents to depend on
    //Update the location of the associate plottable Point (setter also updates the display)
    this.ref.positionVector = this._locationVector;

    if (this.showing) {
      this.ref.setVisible(true);
    } else {
      this.ref.setVisible(false);
    }
  }

  public update(
    objectState?: Map<number, ObjectState>,
    orderedSENoduleList?: number[]
  ): void {
    // If any one parent is not up to date, don't do anything
    if (!this.canUpdateNow()) return;

    this.setOutOfDate(false);
    this.shallowUpdate();

    // These are free points and are have no parents so we store additional information
    if (objectState && orderedSENoduleList) {
      if (objectState.has(this.id)) {
        console.log(
          `Point with id ${this.id} has been visited twice proceed no further down this branch of the DAG.`
        );
        return;
      }
      const location = new Vector3();
      location.copy(this._locationVector);
      orderedSENoduleList.push(this.id);
      objectState.set(this.id, {
        kind: "point",
        object: this,
        locationVector: location
      });
    }

    this.updateKids(objectState, orderedSENoduleList);
  }

  set pointVisibleBefore(b: boolean) {
    this._pointVisibleBefore = b;
  }
  get pointVisibleBefore(): boolean {
    return this._pointVisibleBefore;
  }
  /**
   * Set or get the location vector of the SEPoint on the unit ideal sphere
   */
  set locationVector(pos: Vector3) {
    // Record the location on the unit ideal sphere of this SEPoint
    this._locationVector.copy(pos).normalize();
    // Set the position of the associated displayed plottable Point
    this.ref.positionVector = this._locationVector;
  }
  get locationVector(): Vector3 {
    return this._locationVector;
  }

  public get noduleDescription(): string {
    return String(i18n.t(`objectTree.freePoint`));
  }

  public get noduleItemText(): string {
    return this.label?.ref.shortUserName ?? "No Label Short Name In SEPoint";
  }

  accept(v: Visitor): boolean {
    return v.actionOnPoint(this);
  }
  /**
   * Return the vector near the SELine (within SETTINGS.point.maxLabelDistance) that is closest to the idealUnitSphereVector
   * @param currentLabelLocationVector A vector on the unit sphere
   */
  public closestLabelLocationVector(
    currentLabelLocationVector: Vector3,
    zoomMagnificationFactor: number
  ): Vector3 {
    // The current magnification level

    const mag = zoomMagnificationFactor;
    // If the idealUnitSphereVector is within the tolerance of the point, do nothing, otherwise return the vector in the plane of the ideanUnitSphereVector and the point that is at the tolerance distance away.
    if (
      this._locationVector.angleTo(currentLabelLocationVector) <
      ((SETTINGS.point.maxLabelDistance / mag) * this.ref.pointRadiusPercent) /
        100
    ) {
      return currentLabelLocationVector;
    } else {
      // tmpVector1 is the normal to the plane of the point vector and the idealUnitVector
      this.tmpVector1.crossVectors(
        currentLabelLocationVector,
        this._locationVector
      );

      if (this.tmpVector1.isZero(SETTINGS.nearlyAntipodalIdeal)) {
        // The idealUnitSphereVector and location of the point are parallel (well antipodal because the case of being on top of each other is covered)
        // Use the north pole because any point will do as long at the crossproduct with the _locationVector is not zero.
        this.tmpVector1.set(0, 0, 1);

        if (
          this.tmpVector2
            .crossVectors(this._locationVector, this.tmpVector1)
            .isZero(SETTINGS.nearlyAntipodalIdeal)
        ) {
          this.tmpVector1.set(0, 1, 0);
        }
      } else {
        // normalize the tmpVector1
        this.tmpVector1.normalize();
      }
      // compute the toVector (so that tmpVector2= toVector, this._locationVector, tmpVector1 form an orthonormal frame)
      this.tmpVector2
        .crossVectors(this._locationVector, this.tmpVector1)
        .normalize();
      // return cos(SETTINGS.segment.maxLabelDistance)*fromVector/tmpVec + sin(SETTINGS.segment.maxLabelDistance)*toVector/tmpVec2
      this.tmpVector2.multiplyScalar(
        Math.sin(
          ((SETTINGS.point.maxLabelDistance / mag) *
            this.ref.pointRadiusPercent) /
            100
        )
      );
      this.tmpVector2
        .addScaledVector(
          this._locationVector,
          Math.cos(
            ((SETTINGS.point.maxLabelDistance / mag) *
              this.ref.pointRadiusPercent) /
              100
          )
        )
        .normalize();
      return this.tmpVector2;
    }
  }

  public isHitAt(
    unitIdealVector: Vector3,
    currentMagnificationFactor: number
  ): boolean {
    return (
      this._locationVector.distanceTo(unitIdealVector) <
      ((SETTINGS.point.hitIdealDistance / currentMagnificationFactor) *
        this.ref.pointRadiusPercent) /
        100
    );
  }

  public isFreePoint(): boolean {
    return true;
  }

  public isPoint(): boolean {
    return true;
  }

  public isLabelable(): boolean {
    return true;
  }
}<|MERGE_RESOLUTION|>--- conflicted
+++ resolved
@@ -58,10 +58,6 @@
     this.ref = point;
     SENodule.POINT_COUNT++;
     this.name = `P${SENodule.POINT_COUNT}`;
-<<<<<<< HEAD
-    // console.debug("Creating a new point", this.name);
-=======
->>>>>>> f2628f36
   }
   customStyles(): Set<string> {
     return styleSet;
@@ -167,7 +163,7 @@
 
       if (this.tmpVector1.isZero(SETTINGS.nearlyAntipodalIdeal)) {
         // The idealUnitSphereVector and location of the point are parallel (well antipodal because the case of being on top of each other is covered)
-        // Use the north pole because any point will do as long at the crossproduct with the _locationVector is not zero.
+        // Use the north pole because any point will do as long at the cross product with the _locationVector is not zero.
         this.tmpVector1.set(0, 0, 1);
 
         if (
