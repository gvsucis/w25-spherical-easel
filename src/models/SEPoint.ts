--- conflicted
+++ resolved
@@ -1,8 +1,4 @@
 import Point from "../plotables/Point";
-<<<<<<< HEAD
-import { SECircle } from "./SECircle";
-=======
->>>>>>> 919f9ba3
 import { Visitable } from "@/visitors/Visitable";
 import { Visitor } from "@/visitors/Visitor";
 import { SENode } from "./SENode";
