--- conflicted
+++ resolved
@@ -3,13 +3,11 @@
 import { Visitor } from "@/visitors/Visitor";
 import { SENodule } from "./SENodule";
 import { Vector3 } from "three";
+import SETTINGS from "@/global-settings";
 
-<<<<<<< HEAD
 const POINT_PROXIMITY_THRESHOLD = 1e-2;
 let POINT_COUNT = 0;
 
-=======
->>>>>>> f79366cc
 export class SEPoint extends SENodule implements Visitable {
   /* The location of the SEPoint on the Sphere*/
 
@@ -49,12 +47,8 @@
   }
 
   public isHitAt(spherePos: Vector3): boolean {
-<<<<<<< HEAD
-    return this.ref.position.distanceTo(spherePos) < POINT_PROXIMITY_THRESHOLD;
-=======
     return (
-      this._posOnSphere.distanceTo(spherePos) < SETTINGS.point.hitIdealDistance
+      this.ref.position.distanceTo(spherePos) < SETTINGS.point.hitIdealDistance
     );
->>>>>>> f79366cc
   }
 }