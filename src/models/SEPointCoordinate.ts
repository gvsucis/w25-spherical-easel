--- conflicted
+++ resolved
@@ -60,12 +60,5 @@
         return Number.NaN;
     }
   }
-<<<<<<< HEAD
-
-  public customStyles(): Set<Styles> {
-    throw new Error("Method not implemented.");
-  }
-=======
   public customStyles = (): Set<Styles> => emptySet;
->>>>>>> 71ddd804
 }