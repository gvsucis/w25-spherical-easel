import { SENodule } from "./SENodule";
import { Matrix4, Vector3 } from "three";
import { SETransformation } from "./SETransformation";
import { SESegment } from "./SESegment";
import { ObjectState } from "@/types";
import i18n from "@/i18n";
import { SEPoint } from "./SEPoint";
import { SEExpression } from "./SEExpression";
const {t} = i18n.global

export class SERotation extends SETransformation {
  private _rotationPoint: SEPoint;
  private _rotationAngleExpression: SEExpression;
  private _matrix = new Matrix4();

  constructor(rotationPoint: SEPoint, rotationAngleExpression: SEExpression) {
    super();
    this._rotationPoint = rotationPoint;
    this._rotationAngleExpression = rotationAngleExpression;
    this.ref = rotationPoint.ref;
    SETransformation.ROTATION_COUNT++;
    this.name = `Ro${SETransformation.ROTATION_COUNT}`;
    this.markKidsOutOfDate();
    this.update(); // So that the transformation is initialized
  }

  get geometricChild(): SENodule {
    return this._rotationPoint;
  }
  get seRotationPoint(): SEPoint {
    return this._rotationPoint;
  }

  get seRotationAngleExpression(): SEExpression {
    return this._rotationAngleExpression;
  }
  /**
   * f is the central transformation whose inputs are before the transformation
   * is applied and the output is the result of applying the transformation
   */
  public f(preimage: Vector3): Vector3 {
    const temp = new Vector3();
    temp.copy(preimage).applyMatrix4(this._matrix);
    return temp;
  }

  public shallowUpdate(): void {
    this._exists = this._rotationPoint.exists;
    if (this._exists) {
      //determine the direction to rotate?
      this._matrix.makeRotationAxis(
        this._rotationPoint.locationVector,
        this._rotationAngleExpression.value
      );
    }
  }

  public update(
    objectState?: Map<number, ObjectState>,
    orderedSENoduleList?: number[]
  ): void {
    // If any one parent is not up to date, don't do anything
    if (!this.canUpdateNow()) return;
    this.setOutOfDate(false);
    this.shallowUpdate();
    if (this._exists) {
      //determine the direction to rotate?
      this._matrix.makeRotationAxis(
        this._rotationPoint.locationVector,
        this._rotationAngleExpression.value
      );
    }

    // This rotation is completely determined by its point and expression parents and an update on the parents
    // will cause this rotation to be correct. So we don't store any additional information
    if (objectState && orderedSENoduleList) {
      if (objectState.has(this.id)) {
        console.log(
          `Rotation with id ${this.id} has been visited twice proceed no further down this branch of the DAG.`
        );
        return;
      }
      orderedSENoduleList.push(this.id);
      objectState.set(this.id, { kind: "rotation", object: this });
    }

    this.updateKids(objectState, orderedSENoduleList);
  }

  public get noduleItemText(): string {
    return this.name ?? "No Rotation Name In SERotation";
  }

  public get noduleDescription(): string {
    return String(
<<<<<<< HEAD
      i18n.global.t(`objectTree.rotationAboutPoint`, {
=======
      t(`objectTree.rotationAboutPoint`, {
>>>>>>> 211fe64f
        pt: this._rotationPoint.label?.ref.shortUserName,
        angle: this._rotationAngleExpression.name
      })
    );
  }
}<|MERGE_RESOLUTION|>--- conflicted
+++ resolved
@@ -6,7 +6,7 @@
 import i18n from "@/i18n";
 import { SEPoint } from "./SEPoint";
 import { SEExpression } from "./SEExpression";
-const {t} = i18n.global
+const { t } = i18n.global;
 
 export class SERotation extends SETransformation {
   private _rotationPoint: SEPoint;
@@ -93,11 +93,7 @@
 
   public get noduleDescription(): string {
     return String(
-<<<<<<< HEAD
       i18n.global.t(`objectTree.rotationAboutPoint`, {
-=======
-      t(`objectTree.rotationAboutPoint`, {
->>>>>>> 211fe64f
         pt: this._rotationPoint.label?.ref.shortUserName,
         angle: this._rotationAngleExpression.name
       })
