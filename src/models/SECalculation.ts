--- conflicted
+++ resolved
@@ -27,11 +27,7 @@
     for (const v of text.matchAll(/[Mm][0-9]+/g)) {
       // vars.push(v[0]);
       // Find the SENodule parents of this calculation
-<<<<<<< HEAD
       // SEStore.expressions.forEach(n => console.log(n.name));
-=======
-      SEStore.expressions.forEach(n => console.debug(n.name));
->>>>>>> 17a75cf5
       const pos = SEStore.expressions.findIndex(z =>
         z.name.startsWith(`${v[0]}`)
       );
@@ -89,18 +85,7 @@
         varMap.set(measurementName.replace(/-.+/, ""), m.value);
         // }
       });
-<<<<<<< HEAD
-    // console.log(this._calculationParents, varMap);
-    // this.expressions.forEach((m: SEExpression) => {
-    //   const measurementName = m.name;
-    //   // console.debug("Measurement", m, measurementName);
-    //   this.varMap.set(measurementName.replace(/-.+/, ""), m.value);
-    // });
-
-    // console.log("recalc", varMap);
-=======
     // console.debug("recalc", varMap);
->>>>>>> 17a75cf5
     this.computedValue = parser.evaluateWithVars(this.exprText, varMap);
   }
 
