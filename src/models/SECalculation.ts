import { SEExpression } from "./SEExpression";
<<<<<<< HEAD
import { UpdateStateType, UpdateMode } from "@/types";
=======
import {
  UpdateStateType,
  isSegmentState,
  UpdateMode,
  Labelable
} from "@/types";
>>>>>>> a59a4624
import { ExpressionParser } from "@/expression/ExpressionParser";
import AppStore from "@/store";
import store from "@/store";
import { Styles } from "@/types/Styles";
import SETTINGS from "@/global-settings";
import { SENodule } from "./SENodule";

const emptySet = new Set<Styles>();
const parser = new ExpressionParser();
export class SECalculation extends SEExpression {
  // static parser = new ExpressionParser();

  static store = AppStore;
  protected exprText = "";
  private computedValue = 0;
  /**
   * The parents of this calculation
   */
  private _calculationParents: SENodule[] = [];
  constructor(text: string) {
    super();
    this.exprText = text;
    //const vars = [];
    // Search the expression text for occurrences of M###
    for (const v of text.matchAll(/[Mm][0-9]+/g)) {
      // vars.push(v[0]);
      // Find the SENodule parents of this calculation
      store.state.expressions.forEach(n => console.log(n.name));
      const pos = store.state.expressions.findIndex(z =>
        z.name.startsWith(`${v[0]}`)
      );
      if (pos > -1) this._calculationParents.push(store.state.expressions[pos]);
    }

    // This might not be necessary because all expressions have the name "M####" and should be caught by the above
    //  This appears to make ALL expressions have this as a child
    // store.state.expressions
    //   .filter(m => {
    //     const pos = m.name.indexOf("-");
    //     if (pos < 0) return false;
    //     const shortName = m.name.substring(0, pos);
    //     return m.name.startsWith(shortName);
    //   })
    //   .forEach(par => {
    //     par.registerChild(this);
    //   });
    // this.name += `-Calc(${text}):${this.value.toFixed(
    //   SETTINGS.decimalPrecision
    // )}`;
  }

  get value(): number {
    return this.computedValue;
  }

  get calculationParents(): SENodule[] {
    return this._calculationParents;
  }

  public get prettyValue(): string {
    if (this._displayInMultiplesOfPi) {
      return (
        (this.value / Math.PI).toFixed(SETTINGS.decimalPrecision) + "\u{1D7B9}"
      );
    } else {
      return this.value.toFixed(SETTINGS.decimalPrecision);
    }
  }
  private recalculate() {
    const varMap = new Map<string, number>();
    this.parents
      .filter(n => n instanceof SEExpression)
      .map(n => n as SEExpression)
      .forEach((m: SEExpression) => {
        // const pos = m.name.indexOf("-");
        // if (pos >= 0) {
        //   const shorttName = m.name.substring(0, pos);
        varMap.set(m.name, m.value);
        // }
      });
    console.log("recalc", varMap);
    this.computedValue = parser.evaluateWithVars(this.exprText, varMap);
  }

  public get longName(): string {
    this.recalculate();
    return `Calculation(${this.exprText})`;
  }

  public get shortName(): string {
    this.recalculate();
    return (
      this.name + ` - Calc(${this.exprText.slice(0, 4)}...):${this.prettyValue}`
    );
  }

  // TODO: Move this method up to the parent class?
  public update(state: UpdateStateType): void {
    if (state.mode !== UpdateMode.DisplayOnly) return;
    if (!this.canUpdateNow()) return;
    this.recalculate();
    // const pos = this.name.lastIndexOf("):");
    // this.name =
    //   this.name.substring(0, pos + 2) +
    //   +this.value.toFixed(SETTINGS.decimalPrecision);
    this.setOutOfDate(false);
    this.updateKids(state);
  }

  public customStyles = (): Set<Styles> => emptySet;
}<|MERGE_RESOLUTION|>--- conflicted
+++ resolved
@@ -1,14 +1,5 @@
 import { SEExpression } from "./SEExpression";
-<<<<<<< HEAD
 import { UpdateStateType, UpdateMode } from "@/types";
-=======
-import {
-  UpdateStateType,
-  isSegmentState,
-  UpdateMode,
-  Labelable
-} from "@/types";
->>>>>>> a59a4624
 import { ExpressionParser } from "@/expression/ExpressionParser";
 import AppStore from "@/store";
 import store from "@/store";
