import { SENodule } from "./SENodule";
import {
  SEPoint,
  SELabel,
  SELine,
  SEThreePointCircleCenter,
  SEInversionCircleCenter
} from "./internal";
import Circle from "@/plottables/Circle";
import { Vector3, Matrix4 } from "three";
import { Visitable } from "@/visitors/Visitable";
import { Visitor } from "@/visitors/Visitor";
import {
  NormalAndPerpendicularPoint,
  NormalAndTangentPoint,
  ObjectState,
  OneDimensional
} from "@/types";
import SETTINGS from "@/global-settings";
import {
  DEFAULT_CIRCLE_BACK_STYLE,
  DEFAULT_CIRCLE_FRONT_STYLE
} from "@/types/Styles";
import { Labelable } from "@/types";
import { intersectCircles } from "@/utils/intersections";
import i18n from "@/i18n";
<<<<<<< HEAD
import ThreePointCircleCenter from "@/plottables/ThreePointCircleCenter";
// import { SEThreePointCircleCenter } from "./SEThreePointCircleCenter";
// import { SEInversionCircleCenter } from "./SEInversionCircleCenter";
// import { SELine } from "./SELine";
const { t } = i18n.global;
=======
import { SEThreePointCircleCenter } from "./SEThreePointCircleCenter";
import { SEInversionCircleCenter } from "./SEInversionCircleCenter";
import { SELine } from "./SELine";

>>>>>>> 3699cf24
const styleSet = new Set([
  ...Object.getOwnPropertyNames(DEFAULT_CIRCLE_FRONT_STYLE),
  ...Object.getOwnPropertyNames(DEFAULT_CIRCLE_BACK_STYLE)
]);
export class SECircle
  extends SENodule
  implements Visitable, OneDimensional, Labelable
{
  /**
   * The plottable (TwoJS) segment associated with this model segment
   */
  public declare ref: Circle;
  /**
   * Pointer to the label of this SESegment
   */
  public label?: SELabel;
  /**
   * The model SE object that is the center of the circle
   */
  protected _centerSEPoint: SEPoint;
  /**
   * The model SE object that is on the circle
   */
  protected _circleSEPoint: SEPoint;

  /**
   * Used during this.move(): A matrix that is used to indicate the *change* in position of the
   * circle on the sphere.
   */
  private changeInPositionRotationMatrix: Matrix4 = new Matrix4();
  /** Use in the rotation matrix during a move event */
  private desiredZAxis = new Vector3();
  private tmpVector = new Vector3();
  private tmpVector1 = new Vector3();
  private tmpVector2 = new Vector3();

  // #region circleConstructor
  /**
   * Create a model SECircle using:
   * @param circ The plottable TwoJS Object associated to this object
   * @param centerPoint The model SEPoint object that is the center of the circle
   * @param circlePoint The model SEPoint object that is on the circle
   */
  constructor(circ: Circle, centerPoint: SEPoint, circlePoint: SEPoint) {
    super();
    this.ref = circ;
    this._centerSEPoint = centerPoint;
    this._circleSEPoint = circlePoint;

    SECircle.CIRCLE_COUNT++;
    this.name = `C${SECircle.CIRCLE_COUNT}`;
  }
  // #endregion circleConstructor

  customStyles(): Set<string> {
    return styleSet;
  }

  get centerSEPoint(): SEPoint {
    return this._centerSEPoint;
  }

  get circleSEPoint(): SEPoint {
    return this._circleSEPoint;
  }

  get circleRadius(): number {
    return this._circleSEPoint.locationVector.angleTo(
      this._centerSEPoint.locationVector
    );
  }

  public get noduleDescription(): string {
    //change the description for three point circle
    if (this._centerSEPoint instanceof SEThreePointCircleCenter) {
      if (
        Math.abs(
          this._centerSEPoint.locationVector.angleTo(
            this._centerSEPoint.seParentPoint1.locationVector
          ) - this.circleRadius
        ) < SETTINGS.tolerance
      ) {
        // this circle is a three point circle
        return String(
          i18n.global.t(`objectTree.threePointCircleThrough`, {
            pt1: this._centerSEPoint.seParentPoint1.label?.ref.shortUserName,
            pt2: this._centerSEPoint.seParentPoint2.label?.ref.shortUserName,
            pt3: this._centerSEPoint.seParentPoint3.label?.ref.shortUserName
          })
        );
      }
    } else if (this._centerSEPoint instanceof SEInversionCircleCenter) {
      // this circle is a circle of inversion
      //   "Image of {circleOrLine} {circleOrLineParentName} under inversion {inversionParentName}.",
      const geometricParentType =
        this._centerSEPoint.seParentCircleOrLine instanceof SELine
          ? i18n.global.t(`objects.lines`, 3)
          : i18n.global.t(`objects.circles`, 3);
      return String(
        i18n.global.t(`objectTree.inversionImageOfACircle`, {
          circleOrLine: geometricParentType,
          circleOrLineParentName:
            this._centerSEPoint.seParentCircleOrLine.label?.ref.shortUserName,
          inversionParentName: this._centerSEPoint.parentTransformation.name
        })
      );
    }
    return String(
      i18n.global.t(`objectTree.circleThrough`, {
        center: this._centerSEPoint.label?.ref.shortUserName,
        through: this._circleSEPoint.label?.ref.shortUserName
      })
    );
  }

  public get noduleItemText(): string {
    return this.label?.ref.shortUserName ?? "No Label Short Name In SECircle";
  }

  public isHitAt(
    unitIdealVector: Vector3,
    currentMagnificationFactor: number
  ): boolean {
    const angleToCenter = unitIdealVector.angleTo(
      this._centerSEPoint.locationVector
    );
    return (
      Math.abs(angleToCenter - this.circleRadius) <
      SETTINGS.circle.hitIdealDistance / currentMagnificationFactor
    );
  }

  public shallowUpdate(): void {
    this._exists = this._centerSEPoint.exists && this._circleSEPoint.exists;

    if (this._exists) {
      //update the centerVector and the radius
      const newRadius = this._centerSEPoint.locationVector.angleTo(
        this._circleSEPoint.locationVector
      );
      this.ref.circleRadius = newRadius;
      this.ref.centerVector = this._centerSEPoint.locationVector;
      // display the new circle with the updated values
      this.ref.updateDisplay();
    }

    if (this.showing && this._exists) {
      this.ref.setVisible(true);
    } else {
      this.ref.setVisible(false);
    }
  }
  public update(
    objectState?: Map<number, ObjectState>,
    orderedSENoduleList?: number[]
  ): void {
    // If any one parent is not up to date, don't do anything
    if (!this.canUpdateNow()) return;

    this.setOutOfDate(false);
    this.shallowUpdate();

    // These circles are completely determined by their point parents and an update on the parents
    // will cause this circle to be put into the correct location.So we don't store any additional information
    if (objectState && orderedSENoduleList) {
      if (objectState.has(this.id)) {
        console.log(
          `Circle with id ${this.id} has been visited twice proceed no further down this branch of the DAG.`
        );
        return;
      }
      orderedSENoduleList.push(this.id);
      objectState.set(this.id, { kind: "circle", object: this });
    }

    this.updateKids(objectState, orderedSENoduleList);
  }

  /**
   * Return the vector on the SECircle that is closest to the idealUnitSphereVector
   * @param idealUnitSphereVector A vector on the unit sphere
   */
  public closestVector(idealUnitSphereVector: Vector3): Vector3 {
    // The normal to the plane of the center and the idealUnitVector
    this.tmpVector.crossVectors(
      this._centerSEPoint.locationVector,
      idealUnitSphereVector
    );
    // Check to see if the tmpVector is zero (i.e the center and  idealUnit vectors are parallel -- ether
    // nearly antipodal or in the same direction)
    if (this.tmpVector.isZero(SETTINGS.nearlyAntipodalIdeal)) {
      return this._circleSEPoint.locationVector; // An arbitrary point will do as all points are equally far away
    } else {
      // Make the tmpVector (soon to be the to vector) unit
      this.tmpVector.normalize();
      // A vector perpendicular to the center vector in the direction of the idealUnitSphereVector
      this.tmpVector.cross(this._centerSEPoint.locationVector).normalize();
      // The closest point is cos(arcLength)*this._centerSEPoint.locationVector+ sin(arcLength)*this.tmpVector
      this.tmpVector.multiplyScalar(Math.sin(this.circleRadius));
      this.tmpVector
        .addScaledVector(
          this._centerSEPoint.locationVector,
          Math.cos(this.circleRadius)
        )
        .normalize();
      return this.tmpVector;
    }
  }
  /**
   * Return the vector near the SECircle (within SETTINGS.circle.maxLabelDistance) that is closest to the idealUnitSphereVector
   * @param idealUnitSphereVector A vector on the unit sphere
   */
  public closestLabelLocationVector(
    idealUnitSphereVector: Vector3,
    zoomMagnificationFactor: number
  ): Vector3 {
    // First find the closest point on the circle to the idealUnitSphereVector
    this.tmpVector.copy(this.closestVector(idealUnitSphereVector));

    // The current magnification level
    const mag = zoomMagnificationFactor;

    // If the idealUnitSphereVector is within the tolerance of the closest point, do nothing, otherwise return the vector in the plane of the ideanUnitSphereVector and the closest point that is at the tolerance distance away.
    if (
      this.tmpVector.angleTo(idealUnitSphereVector) <
      SETTINGS.circle.maxLabelDistance / mag
    ) {
      return idealUnitSphereVector;
    } else {
      // tmpVector1 is the normal to the plane of the closest point vector and the idealUnitVector
      // This can't be zero because tmpVector can be the closest on the segment to idealUnitSphereVector and parallel with ideanUnitSphereVector
      this.tmpVector1
        .crossVectors(idealUnitSphereVector, this.tmpVector)
        .normalize();
      // compute the toVector (so that tmpVector2= toVector, tmpVector= fromVector, tmpVector1 form an orthonormal frame)
      this.tmpVector2.crossVectors(this.tmpVector, this.tmpVector1).normalize;
      // return cos(SETTINGS.segment.maxLabelDistance)*fromVector/tmpVec + sin(SETTINGS.segment.maxLabelDistance)*toVector/tmpVec2
      this.tmpVector2.multiplyScalar(
        Math.sin(SETTINGS.circle.maxLabelDistance / mag)
      );
      return this.tmpVector2
        .addScaledVector(
          this.tmpVector,
          Math.cos(SETTINGS.circle.maxLabelDistance / mag)
        )
        .normalize();
    }
  }
  accept(v: Visitor): boolean {
    return v.actionOnCircle(this);
  }

  /**
   * Return the normal vector to the plane containing the line that is perpendicular to this circle through the
   * sePoint, in the case that the usual way of defining this line is not well defined  (something is parallel),
   * use the oldNormal to help compute a new normal (which is returned)
   * @param sePoint A point on the line normal to this circle
   */
  public getNormalsToPerpendicularLinesThru(
    sePointVector: Vector3,
    oldNormal: Vector3
  ): NormalAndPerpendicularPoint[] {
    this.tmpVector
      .crossVectors(sePointVector, this._centerSEPoint.locationVector)
      .normalize();
    // To obtain the two intersection points, rotate (CW and CCW) the circle center
    // on the plane whose normal just computed
    this.tmpVector1.copy(this._centerSEPoint.locationVector);
    this.tmpVector1.applyAxisAngle(this.tmpVector, this.circleRadius);
    this.tmpVector2.copy(this._centerSEPoint.locationVector);
    this.tmpVector2.applyAxisAngle(this.tmpVector, -this.circleRadius);
    // Check to see if the tmpVector is zero (i.e the center point and given point are parallel -- ether
    // nearly antipodal or in the same direction)
    if (this.tmpVector.isZero(SETTINGS.nearlyAntipodalIdeal)) {
      // In this case any line containing the sePoint will be perpendicular to the circle, but
      //  we want to choose one line whose normal is near the oldNormal and perpendicular to sePointVector
      // So project the oldNormal vector onto the plane perpendicular to sePointVector
      this.tmpVector
        .copy(oldNormal)
        .addScaledVector(sePointVector, -1 * oldNormal.dot(sePointVector));
    }
    return [
      {
        normal: this.tmpVector,
        normalAt: this.tmpVector1.normalize()
      },
      {
        normal: this.tmpVector,
        normalAt: this.tmpVector2.normalize()
      }
    ];
  }

  /**
   * Return the normal vectors to the planes containing the lines that is tangent to this circle through the
   * sePointVector, in the case that the usual way of defining this line is not well defined  (something is parallel),
   * use the oldNormal to help compute a new normal (which is returned)
   * @param sePointVector A point on the line tangent to this circle
   */
  public getNormalsToTangentLinesThru(
    sePointVector: Vector3,
    zoomMagnificationFactor: number,
    useFullTInterval?: boolean // only used in the constructor when figuring out the maximum number of Tangents to a SEParametric
  ): NormalAndTangentPoint[] {
    const distanceFromCenterToVector = sePointVector.angleTo(
      this._centerSEPoint.locationVector
    );

    // console.log(
    //   "SECircle here 0",
    //   Math.abs(distanceFromCenterToVector - this.circleRadius)
    // );
    // If the vector is on the circle or its antipode then there is one tangent
    if (
      Math.abs(distanceFromCenterToVector - this.circleRadius) <
        0.005 / zoomMagnificationFactor ||
      Math.abs(distanceFromCenterToVector + this.circleRadius - Math.PI) <
        0.005 / zoomMagnificationFactor
    ) {
      // tmpVector is not zero because we know that the center and sePointVector are not the same or antipodal
      const tmpVector = new Vector3();
      tmpVector.crossVectors(sePointVector, this._centerSEPoint.locationVector);
      tmpVector.cross(sePointVector);
      // console.log("SECircle here 1", tmpVector.x, tmpVector.y, tmpVector.z);
      return [{ normal: tmpVector.normalize(), tangentAt: sePointVector }];
    }

    // If the vector is inside the circle or the antipode of the circle there is no tangent or if the circle has radius PI/2
    if (
      Math.abs(this.circleRadius - Math.PI / 2) < SETTINGS.tolerance ||
      (this.circleRadius < Math.PI / 2 &&
        (distanceFromCenterToVector < this.circleRadius ||
          distanceFromCenterToVector > Math.PI - this.circleRadius)) ||
      (this.circleRadius > Math.PI / 2 &&
        (distanceFromCenterToVector < Math.PI - this.circleRadius ||
          distanceFromCenterToVector > this.circleRadius))
    ) {
      return [];
    }

    // The vector is not on or in the circle or its antipode, there are two tangents. Use the intersectCircles routine
    let secondRadius; // this is the radius of the circle about sePointVector that intersects this circle at the points of tangency
    if (this.circleRadius < Math.PI) {
      // use the spherical pythagorean theorem
      secondRadius = Math.acos(
        Math.cos(distanceFromCenterToVector) / Math.cos(this.circleRadius)
      );
    } else {
      secondRadius = Math.acos(
        Math.cos(distanceFromCenterToVector) /
          Math.cos(Math.PI - this.circleRadius)
      );
    }
    const intersections = intersectCircles(
      this._centerSEPoint.locationVector,
      this.circleRadius,
      sePointVector,
      secondRadius
    );
    this.tmpVector.crossVectors(
      intersections[0].vector,
      this._centerSEPoint.locationVector
    );
    this.tmpVector1.crossVectors(
      intersections[1].vector,
      this._centerSEPoint.locationVector
    );
    return [
      {
        normal: this.tmpVector.cross(intersections[0].vector).normalize(),
        tangentAt: intersections[0].vector
      },
      {
        normal: this.tmpVector1.cross(intersections[1].vector).normalize(),
        tangentAt: intersections[1].vector
      }
    ];
  }

  /**
   * Move the the circle by moving the free points it depends on
   * Simply forming a rotation matrix mapping the previous to current sphere and applying
   * that rotation to the center and circle points of defining the circle.
   * @param previousSphereVector Vector3 previous location on the unit ideal sphere of the mouse
   * @param currentSphereVector Vector3 current location on the unit ideal sphere of the mouse
   */
  public move(
    previousSphereVector: Vector3,
    currentSphereVector: Vector3
  ): void {
    const rotationAngle = previousSphereVector.angleTo(currentSphereVector);

    // If the rotation is big enough preform the rotation
    if (Math.abs(rotationAngle) > SETTINGS.rotate.minAngle) {
      // The axis of rotation
      this.desiredZAxis
        .crossVectors(previousSphereVector, currentSphereVector)
        .normalize();
      // Form the matrix that performs the rotation
      this.changeInPositionRotationMatrix.makeRotationAxis(
        this.desiredZAxis,
        rotationAngle
      );
      this.tmpVector1
        .copy(this.centerSEPoint.locationVector)
        .applyMatrix4(this.changeInPositionRotationMatrix);
      this.centerSEPoint.locationVector = this.tmpVector1;
      this.tmpVector
        .copy(this.circleSEPoint.locationVector)
        .applyMatrix4(this.changeInPositionRotationMatrix);
      this.circleSEPoint.locationVector = this.tmpVector;
      // Update both points, because we might need to update their kids!
      // First mark the kids out of date so that the update method does a topological sort
      this.circleSEPoint.markKidsOutOfDate();
      this.centerSEPoint.markKidsOutOfDate();
      this.circleSEPoint.update();
      this.centerSEPoint.update();
    }
  }

  public isOneDimensional(): boolean {
    return true;
  }

  public isLabelable(): boolean {
    return true;
  }
  public isMeasurable(): boolean {
    return true;
  }
}<|MERGE_RESOLUTION|>--- conflicted
+++ resolved
@@ -24,18 +24,11 @@
 import { Labelable } from "@/types";
 import { intersectCircles } from "@/utils/intersections";
 import i18n from "@/i18n";
-<<<<<<< HEAD
 import ThreePointCircleCenter from "@/plottables/ThreePointCircleCenter";
 // import { SEThreePointCircleCenter } from "./SEThreePointCircleCenter";
 // import { SEInversionCircleCenter } from "./SEInversionCircleCenter";
 // import { SELine } from "./SELine";
 const { t } = i18n.global;
-=======
-import { SEThreePointCircleCenter } from "./SEThreePointCircleCenter";
-import { SEInversionCircleCenter } from "./SEInversionCircleCenter";
-import { SELine } from "./SELine";
-
->>>>>>> 3699cf24
 const styleSet = new Set([
   ...Object.getOwnPropertyNames(DEFAULT_CIRCLE_FRONT_STYLE),
   ...Object.getOwnPropertyNames(DEFAULT_CIRCLE_BACK_STYLE)
