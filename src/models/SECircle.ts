--- conflicted
+++ resolved
@@ -18,7 +18,7 @@
 import { SEThreePointCircleCenter } from "./SEThreePointCircleCenter";
 import { SEInversionCircleCenter } from "./SEInversionCircleCenter";
 import { SELine } from "./SELine";
-const {t} = i18n.global
+const { t } = i18n.global;
 const styleSet = new Set([
   ...Object.getOwnPropertyNames(DEFAULT_CIRCLE_FRONT_STYLE),
   ...Object.getOwnPropertyNames(DEFAULT_CIRCLE_BACK_STYLE)
@@ -103,11 +103,7 @@
       ) {
         // this circle is a three point circle
         return String(
-<<<<<<< HEAD
           i18n.global.t(`objectTree.threePointCircleThrough`, {
-=======
-          t(`objectTree.threePointCircleThrough`, {
->>>>>>> 211fe64f
             pt1: this._centerSEPoint.seParentPoint1.label?.ref.shortUserName,
             pt2: this._centerSEPoint.seParentPoint2.label?.ref.shortUserName,
             pt3: this._centerSEPoint.seParentPoint3.label?.ref.shortUserName
@@ -119,17 +115,10 @@
       //   "Image of {circleOrLine} {circleOrLineParentName} under inversion {inversionParentName}.",
       const geometricParentType =
         this._centerSEPoint.seParentCircleOrLine instanceof SELine
-<<<<<<< HEAD
           ? i18n.global.t(`objects.lines`, 3)
           : i18n.global.t(`objects.circles`, 3);
       return String(
         i18n.global.t(`objectTree.inversionImageOfACircle`, {
-=======
-          ? t(`objects.lines`, 3)
-          : t(`objects.circles`, 3);
-      return String(
-        t(`objectTree.inversionImageOfACircle`, {
->>>>>>> 211fe64f
           circleOrLine: geometricParentType,
           circleOrLineParentName:
             this._centerSEPoint.seParentCircleOrLine.label?.ref.shortUserName,
@@ -138,11 +127,7 @@
       );
     }
     return String(
-<<<<<<< HEAD
       i18n.global.t(`objectTree.circleThrough`, {
-=======
-      t(`objectTree.circleThrough`, {
->>>>>>> 211fe64f
         center: this._centerSEPoint.label?.ref.shortUserName,
         through: this._circleSEPoint.label?.ref.shortUserName
       })
