--- conflicted
+++ resolved
@@ -12,7 +12,6 @@
     this.name = `M${EXPR_COUNT}`;
   }
 
-<<<<<<< HEAD
   public isPointOnOneDimensional(): boolean {
     return false;
   }
@@ -34,8 +33,6 @@
   public isLabel(): boolean {
     return false;
   }
-=======
->>>>>>> b4f53e50
   /* TODO: Evaluate or get the value of the expressions */
   abstract get value(): number;
 
@@ -56,10 +53,6 @@
   ): boolean {
     return false;
   }
-<<<<<<< HEAD
-
-=======
->>>>>>> b4f53e50
   public update(state: UpdateStateType): void {
     if (state.mode !== UpdateMode.DisplayOnly) return;
     if (!this.canUpdateNow()) return;
@@ -68,20 +61,4 @@
     this.setOutOfDate(false);
     this.updateKids(state);
   }
-
-  public isLabel(): boolean {
-    return false;
-  }
-  public isPointOnOneDimensional(): boolean {
-    return false;
-  }
-  public isFreePoint(): boolean {
-    return false;
-  }
-  public isPoint(): boolean {
-    return false;
-  }
-  public isOneDimensional(): this is SEOneDimensional {
-    return false;
-  }
 }