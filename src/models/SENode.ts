<<<<<<< HEAD
import { Stylable } from "@/plotables/Styleable";
=======
import SETTINGS from "@/global-settings";
>>>>>>> 919f9ba3

let NODE_COUNT = 0;
export abstract class SENode {
  /* An array to store the parents of the node (i.e. the objects that this node depends on)*/

  public parents: SENode[] = [];
  /* An array to store the kids of the node (i.e. the objects that depend on this node)*/
  public kids: SENode[] = [];

  /* A unique identification number for each node */
  public id: number;

  constructor() {
    this.id = NODE_COUNT++;
  }
  /* If the object doesn't exist then exists= false (For example the intersection of two circles
        can exist only if the two circles are close enough to each other, but even when they are 
        far apart and the intersections don't exist, the user might drag the circles back to where
        the intersections exist). If an object doesn't exist then all of the objects that are 
        descendents of the object don't exist. */
  public exists = true;

  /* This boolean is set to indicate that the object is out of date and needs to be updated. */
  public outOfDate = false;

  /* If the object is not visible then showing = true (The user can hide objects)*/
  public showing = true;

  /* A method to update the current SENode on the unit sphere (used recursively)*/
  public abstract update(): void;

  /* Adds a given SENode, n, to the parent array of the current SENode */
  public addParent(n: SENode) {
    this.parents.push(n);
  }
  /* Removes a given SENode, n, from the parent array of the current SENode */
  public removeParent(n: SENode) {
    this.parents.forEach((node, index) => {
      if (node === n) {
        this.parents.splice(index, 1);
      }
    });
  }
  /* Adds a given SENode, n, to the kids array of the current SENode */
  public addKid(n: SENode) {
    this.kids.push(n);
  }
  /* Removes a given SENode, n, from the kid arry of the current SENode */
  public removeKid(n: SENode) {
    this.kids.forEach((item, index) => {
      if (item === n) this.kids.splice(index, 1);
    });
  }
  /* This registers a given SENode as a child of the current SENode by 
    1) putting the given SENode,n ,as an element in the kids array
    2) declaring that the parent of the given SENode is the current node  
    For example, if we are creating the intersetion point P of two circles (C1 and C2) 
    that already exist. Then we would create a point P and call 
    C1.registerChild(P)  
    C2.registerChild(P)
    this would make the kids array of C1 (and C2) contain P and the parent array of P
    contain both C1 and C2.*/
  public registerChild(n: SENode) {
    this.addKid(n);
    n.addParent(this);
  }

  /* Unregister 1) removes the given SENode,n, from the kids array and 2) removes the 
    current SENode from the parents array of the given SENode. If P was a registeredChild of circles
    C1 and C2, then to unregister it we would call
    C1.unregisterChild(P)
    C2.unregisterChild(P)
    this is never used on its own - it is called as part of a routine for removing an SENode 
    from the object tree entirly, so all SENodes that are descendents (kids, grand kids, etc.)of 
    P must be recursively removed from object tree and this is accomplished with the remove 
    function. 
    */
  public unregisterChild(n: SENode) {
    this.removeKid(n);
    n.removeParent(this);
  }

  /* This removes the current node and all descendents (kids, grand kids, etc.) from the 
    object tree by using the unregister function and remove recursively */
  public removeThisNode() {
    //remove the current node from all of its parent SENodes
    this.parents.forEach(item => {
      item.unregisterChild(this);
    });
    while (this.kids.length > 0) {
      this.kids[0].removeThisNode();
    }
  }

  /* This is called to check and see if any of the parents of the current SENode are outOfDate
    if any of the parents are outOfDate then this function returns false. 
    <SENDode>.updateNow()
    is asking does <SENode> need to be updated? If there is a parent outOfDate, then <SENode> should 
    *not* be updated now. It should wait until *all* parents are not outOfDate.  */
  public updateNow() {
    this.parents.forEach(item => {
      if (item.getOutOfDate()) {
        return false;
      }
    });
    return true;
  }

  /* Marks all descendents (kids, grand kids, etc.) of the current SENode out of date */
  public markKidsOutOfDate() {
    this.kids.forEach(item => {
      item.setOutOfDate(true);
      item.markKidsOutOfDate();
    });
  }

  /* Kids of the current SENode are updated  */
  public updateKids() {
    this.kids.forEach(item => {
      item.update();
    });
  }

  //Getters and Setters
  public getExists() {
    return this.exists;
  }

  public setExist(b: boolean) {
    this.exists = b;
  }

  public setOutOfDate(b: boolean) {
    this.outOfDate = b;
  }

  public getOutOfDate() {
    return this.outOfDate;
  }

  public getKids() {
    return this.kids;
  }

  public setShowing(b: boolean) {
    this.showing = b;
  }

  public getShowing() {
    return this.showing;
  }
}<|MERGE_RESOLUTION|>--- conflicted
+++ resolved
@@ -1,8 +1,5 @@
-<<<<<<< HEAD
 import { Stylable } from "@/plotables/Styleable";
-=======
 import SETTINGS from "@/global-settings";
->>>>>>> 919f9ba3
 
 let NODE_COUNT = 0;
 export abstract class SENode {
