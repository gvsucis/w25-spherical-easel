import { SEPoint } from "./SEPoint";
import Point from "@/plottables/Point";
import { ObjectState } from "@/types";
import i18n from "@/i18n";
import { SELine } from "./SELine";
import { SESegment } from "./SESegment";
import NonFreePoint from "@/plottables/NonFreePoint";
import { Vector3 } from "three";
import NonFreeLine from "@/plottables/NonFreeLine";
import { SEAngleMarker } from "./SEAngleMarker";
const {t} = i18n.global
export class SENSectLine extends SELine {
  /**
   * The angle parent of this SENSectLine
   */
  private _seAngleParent: SEAngleMarker;
  private _N: number; // the angle is divided into N pieces (so for bisection N=2, for trisection N=3)
  private _index: number; // This is point _index of _N . _index can have the values of 1 <= _index < _N

  private tempVector = new Vector3();
  /**
   *
   * @param line The plottable
   * @param seAngleParent
   * @param index
   * @param N
   */
  constructor(
    line: NonFreeLine,
    startSEPoint: SEPoint,
    normalVector: Vector3,
    endSEPoint: SEPoint,
    seAngleParent: SEAngleMarker,
    index: number,
    N: number
  ) {
    super(line, startSEPoint, normalVector, endSEPoint);
    this._seAngleParent = seAngleParent;
    this._index = index;
    this._N = N;
  }

  public get noduleDescription(): string {
    if (this._N === 2) {
      return String(
<<<<<<< HEAD
        i18n.global.t(`objectTree.aMidLineOf`, {
=======
        t(`objectTree.aMidLineOf`, {
>>>>>>> 211fe64f
          angle: this._seAngleParent.label?.ref.shortUserName
        })
      );
    } else {
      return String(
<<<<<<< HEAD
        i18n.global.t(`objectTree.anNsectLineOf`, {
=======
        t(`objectTree.anNsectLineOf`, {
>>>>>>> 211fe64f
          angle: this._seAngleParent.label?.ref.shortUserName,
          index: this._index,
          N: this._N
        })
      );
    }
  }

  get seAngleParent(): SEAngleMarker {
    return this._seAngleParent;
  }

  get N(): number {
    return this._N;
  }
  get index(): number {
    return this._index;
  }

  public update(
    objectState?: Map<number, ObjectState>,
    orderedSENoduleList?: number[]
  ): void {
    // If any one parent is not up to date, don't do anything
    if (!this.canUpdateNow()) return;

    this.setOutOfDate(false);

    this._exists = this._seAngleParent.exists;

    if (this._exists) {
      // update the startSEPoint
      this.startSEPoint.locationVector = this._seAngleParent.vertexVector;

      // create the orthonormal frame with the z -axis as this.startSEPoint.locationVector
      const fromVector = new Vector3();
      fromVector.copy(this._seAngleParent.startVector);
      fromVector
        .addScaledVector(
          this._seAngleParent.vertexVector,
          -1 *
            this._seAngleParent.vertexVector.dot(
              this._seAngleParent.startVector
            )
        )
        .normalize();

      const toVector = new Vector3();
      toVector.crossVectors(this._seAngleParent.vertexVector, fromVector)
        .normalize;
      const angle = this._seAngleParent.value;

      // The other (end) point on the line is the point at
      // fromVector*cos(angle*(index/N)) + toVector*sin(angle *index/N)
      fromVector.multiplyScalar(Math.cos((angle * this._index) / this._N));
      toVector.multiplyScalar(Math.sin((angle * this._index) / this._N));
      this.tempVector.addVectors(fromVector, toVector).normalize();
      this.endSEPoint.locationVector = this.tempVector;

      //update the normal vector
      this.tempVector
        .crossVectors(
          this.startSEPoint.locationVector,
          this.endSEPoint.locationVector
        )
        .normalize();
      this._normalVector.copy(this.tempVector);

      // Set the normal vector in the plottable object (the setter also calls the updateDisplay() method)
      this.ref.normalVector = this._normalVector;
    }

    // Update visibility
    if (this._showing && this._exists) {
      this.ref.setVisible(true);
    } else {
      this.ref.setVisible(false);
    }

    // These n sect lines are completely determined by their line/segment/point parents and an update on the parents
    // will cause this line to be put into the correct location. So we don't store any additional information
    if (objectState && orderedSENoduleList) {
      if (objectState.has(this.id)) {
        console.log(
          `nSectLine with id ${this.id} has been visited twice proceed no further down this branch of the DAG.`
        );
        return;
      }
      orderedSENoduleList.push(this.id);
      objectState.set(this.id, { kind: "nSectLine", object: this });
    }

    this.updateKids(objectState, orderedSENoduleList);
  }
  public isNonFreeLine(): boolean {
    return true;
  }
}<|MERGE_RESOLUTION|>--- conflicted
+++ resolved
@@ -8,7 +8,7 @@
 import { Vector3 } from "three";
 import NonFreeLine from "@/plottables/NonFreeLine";
 import { SEAngleMarker } from "./SEAngleMarker";
-const {t} = i18n.global
+const { t } = i18n.global;
 export class SENSectLine extends SELine {
   /**
    * The angle parent of this SENSectLine
@@ -43,21 +43,13 @@
   public get noduleDescription(): string {
     if (this._N === 2) {
       return String(
-<<<<<<< HEAD
         i18n.global.t(`objectTree.aMidLineOf`, {
-=======
-        t(`objectTree.aMidLineOf`, {
->>>>>>> 211fe64f
           angle: this._seAngleParent.label?.ref.shortUserName
         })
       );
     } else {
       return String(
-<<<<<<< HEAD
         i18n.global.t(`objectTree.anNsectLineOf`, {
-=======
-        t(`objectTree.anNsectLineOf`, {
->>>>>>> 211fe64f
           angle: this._seAngleParent.label?.ref.shortUserName,
           index: this._index,
           N: this._N
