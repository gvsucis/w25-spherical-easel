import Segment from "@/plottables/Segment";
import { Vector3 } from "three";
import { SEPoint } from "./SEPoint";
import { ObjectState, SEIsometry } from "@/types";
import i18n from "@/i18n";
import { SESegment } from "./SESegment";
import { SETransformation } from "./SETransformation";
import { SETranslation } from "./SETranslation";
import { SERotation } from "./SERotation";
import { SEReflection } from "./SEReflection";
import { SEPointReflection } from "./SEPointReflection";
const {t} = i18n.global

export class SEIsometrySegment extends SESegment {
  /**
   * The parents of this SEIsometryPoint
   */
  private _seParentSegment: SESegment;
  private _seParentIsometry: SEIsometry;
  private transType: string;

  /**
   * Create a model SESegment using:
   * @param seg  The plottable TwoJS Object associated to this object
   * @param segmentStartSEPoint The model SEPoint object that is the start of the segment
   * @param segmentNormalVector The vector3 that is perpendicular to the plane containing the segment
   * @param segmentArcLength The arcLength number of the segment
   * @param segmentEndSEPoint The model SEPoint object that is the end of the segment
   */
  constructor(
    seg: Segment,
    segmentStartSEPoint: SEPoint,
    segmentNormalVector: Vector3,
    segmentArcLength: number,
    segmentEndSEPoint: SEPoint,
    parentSegment: SESegment,
    parentTransformation: SEIsometry
  ) {
    console.debug(
      "Type of the parent isometry segment: ",
      parentTransformation instanceof SEReflection
    );
    // switch end and start because of mirroring for reflections
    if (parentTransformation instanceof SEReflection) {
      // console.debug("here");
      super(
        seg,
        segmentEndSEPoint,
        segmentNormalVector,
        segmentArcLength,
        segmentStartSEPoint
      );
    } else {
      super(
        seg,
        segmentStartSEPoint,
        segmentNormalVector,
        segmentArcLength,
        segmentEndSEPoint
      );
    }
    this._seParentSegment = parentSegment;
    this._seParentIsometry = parentTransformation;
    if (this._seParentIsometry instanceof SETranslation) {
<<<<<<< HEAD
      this.transType = i18n.global.t("objects.translations", 3);
    } else if (this._seParentIsometry instanceof SERotation) {
      this.transType = i18n.global.t("objects.rotations", 3);
    } else if (this._seParentIsometry instanceof SEReflection) {
      this.transType = i18n.global.t("objects.reflections", 3);
    } else if (this._seParentIsometry instanceof SEPointReflection) {
      this.transType = i18n.global.t("objects.pointReflections", 3);
=======
      this.transType = t("objects.translations", 3);
    } else if (this._seParentIsometry instanceof SERotation) {
      this.transType = t("objects.rotations", 3);
    } else if (this._seParentIsometry instanceof SEReflection) {
      this.transType = t("objects.reflections", 3);
    } else if (this._seParentIsometry instanceof SEPointReflection) {
      this.transType = t("objects.pointReflections", 3);
>>>>>>> 211fe64f
    } else {
      this.transType = "";
    }
  }

  get parentSegment(): SESegment {
    return this._seParentSegment;
  }

  get parentIsometry(): SETransformation {
    return this._seParentIsometry;
  }

  public get noduleDescription(): string {
    return String(
<<<<<<< HEAD
      i18n.global.t(`objectTree.transformationObject`, {
        object: i18n.global.t(`objects.segments`, 3),
=======
      t(`objectTree.transformationObject`, {
        object: t(`objects.segments`, 3),
>>>>>>> 211fe64f
        name: this._seParentSegment.label?.ref.shortUserName,
        trans: this._seParentIsometry.name,
        transType: this.transType
      })
    );
  }

  public get noduleItemText(): string {
    return (
      this.label?.ref.shortUserName ??
      "No Label Short Name In SETransformedSegment"
    );
  }

  public shallowUpdate(): void {
    this._exists =
      this._seParentSegment.exists && this._seParentIsometry.exists;

    if (this._exists) {
      // Set the normal vector
      this.normalVector.copy(
        this.parentIsometry.f(this._seParentSegment.normalVector)
      );

      // Set the arc length of the segment
      this.arcLength = this._seParentSegment.arcLength;

      // set the start vector location
      // this.startSEPoint.locationVector.copy(
      //   this.parentIsometry.f(
      //     this._seParentSegment.startSEPoint.locationVector
      //   )
      // );

      ////////////////////////////////////////////////////////////////////////////////////////
      this.ref.startVector = this.startSEPoint.locationVector;
      this.ref.arcLength = this.arcLength;
      this.ref.normalVector = this.normalVector;
      // update the display of the segment now that the start, normal vectors and arcLength are set, but only if showing
      this.ref.updateDisplay();
    }
    if (this.showing && this._exists) {
      this.ref.setVisible(true);
    } else {
      this.ref.setVisible(false);
    }
  }

  public update(
    objectState?: Map<number, ObjectState>,
    orderedSENoduleList?: number[]
  ): void {
    // If any one parent is not up to date, don't do anything
    if (!this.canUpdateNow()) return;

    this.setOutOfDate(false);
    this.shallowUpdate();

    // Segments are determined by more than their point parents so we store additional information
    // If the parent points of the segment are antipodal, the normal vector determines the
    // plane of the segment.  The points also don't determine the arcLength of the segments.
    // Both of these quantities could change during a move therefore store normal vector and arcLength
    if (objectState && orderedSENoduleList) {
      if (objectState.has(this.id)) {
        console.log(
          `Isometry Segment with id ${this.id} has been visited twice proceed no further down this branch of the DAG.`
        );
        return;
      }
      orderedSENoduleList.push(this.id);
      const normal = new Vector3();
      normal.copy(this.normalVector);
      objectState.set(this.id, {
        kind: "isometrySegment",
        object: this,
        normalVector: normal,
        arcLength: this.arcLength
      });
    }

    this.updateKids(objectState, orderedSENoduleList);
  }

  public isNonFreeSegment(): boolean {
    return true;
  }
}<|MERGE_RESOLUTION|>--- conflicted
+++ resolved
@@ -9,7 +9,7 @@
 import { SERotation } from "./SERotation";
 import { SEReflection } from "./SEReflection";
 import { SEPointReflection } from "./SEPointReflection";
-const {t} = i18n.global
+const { t } = i18n.global;
 
 export class SEIsometrySegment extends SESegment {
   /**
@@ -62,7 +62,6 @@
     this._seParentSegment = parentSegment;
     this._seParentIsometry = parentTransformation;
     if (this._seParentIsometry instanceof SETranslation) {
-<<<<<<< HEAD
       this.transType = i18n.global.t("objects.translations", 3);
     } else if (this._seParentIsometry instanceof SERotation) {
       this.transType = i18n.global.t("objects.rotations", 3);
@@ -70,15 +69,6 @@
       this.transType = i18n.global.t("objects.reflections", 3);
     } else if (this._seParentIsometry instanceof SEPointReflection) {
       this.transType = i18n.global.t("objects.pointReflections", 3);
-=======
-      this.transType = t("objects.translations", 3);
-    } else if (this._seParentIsometry instanceof SERotation) {
-      this.transType = t("objects.rotations", 3);
-    } else if (this._seParentIsometry instanceof SEReflection) {
-      this.transType = t("objects.reflections", 3);
-    } else if (this._seParentIsometry instanceof SEPointReflection) {
-      this.transType = t("objects.pointReflections", 3);
->>>>>>> 211fe64f
     } else {
       this.transType = "";
     }
@@ -94,13 +84,8 @@
 
   public get noduleDescription(): string {
     return String(
-<<<<<<< HEAD
       i18n.global.t(`objectTree.transformationObject`, {
         object: i18n.global.t(`objects.segments`, 3),
-=======
-      t(`objectTree.transformationObject`, {
-        object: t(`objects.segments`, 3),
->>>>>>> 211fe64f
         name: this._seParentSegment.label?.ref.shortUserName,
         trans: this._seParentIsometry.name,
         transType: this.transType
