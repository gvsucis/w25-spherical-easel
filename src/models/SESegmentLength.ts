import { SEExpression } from "./SEExpression";
import { SESegment } from "./SESegment";
import { ObjectState, ValueDisplayMode } from "@/types";
import SETTINGS from "@/global-settings";
import i18n from "@/i18n";
const emptySet = new Set<string>();
const {t} = i18n.global

export class SESegmentLength extends SEExpression {
  readonly seSegment: SESegment;

  constructor(parent: SESegment) {
    super(); // this.name is set to a measurement token M### in the super constructor
    this.seSegment = parent;
    this._valueDisplayMode = SETTINGS.segment.initialValueDisplayMode;
  }
  public customStyles = (): Set<string> => emptySet;
  public get value(): number {
    return this.seSegment.arcLength;
  }

  /**Controls if the expression measurement should be displayed in multiples of pi, degrees or a number*/
  get valueDisplayMode(): ValueDisplayMode {
    return this._valueDisplayMode;
  }
  set valueDisplayMode(vdm: ValueDisplayMode) {
    this._valueDisplayMode = vdm;
    // move the vdm to the plottable label
    if (this.seSegment.label) {
      this.seSegment.label.ref.valueDisplayMode = vdm;
    }
  }

  public get noduleDescription(): string {
    // const val = ;
    return String(
<<<<<<< HEAD
      i18n.global.t(`objectTree.segmentLength`, {
=======
      t(`objectTree.segmentLength`, {
>>>>>>> 211fe64f
        seg: this.seSegment.label?.ref.shortUserName,
        val: this.value
      })
    );
  }

  public get noduleItemText(): string {
    return (
      this.name +
      ": " +
      this.seSegment.label?.ref.shortUserName +
      ` ${this.prettyValue}`
    );
  }

  public shallowUpdate(): void {
    this.exists = this.seSegment.exists;

    if (this.exists) {
      // When this updates send its value to the label of the segment
      if (this.seSegment.label) {
        this.seSegment.label.ref.value = [this.value];
      }
    }
  }
  public update(
    objectState?: Map<number, ObjectState>,
    orderedSENoduleList?: number[]
  ): void {
    if (!this.canUpdateNow()) return;
    this.setOutOfDate(false);

    this.shallowUpdate();

    // These segment measurement is completely determined by its parent and an update on the parent
    // will cause this measurement update correctly. So we don't store any additional information
    if (objectState && orderedSENoduleList) {
      if (objectState.has(this.id)) {
        console.log(
          `Segment Length with id ${this.id} has been visited twice proceed no further down this branch of the DAG.`
        );
        return;
      }
      orderedSENoduleList.push(this.id);
      objectState.set(this.id, { kind: "segmentLength", object: this });
    }

    this.updateKids(objectState, orderedSENoduleList);
  }
}<|MERGE_RESOLUTION|>--- conflicted
+++ resolved
@@ -4,7 +4,7 @@
 import SETTINGS from "@/global-settings";
 import i18n from "@/i18n";
 const emptySet = new Set<string>();
-const {t} = i18n.global
+const { t } = i18n.global;
 
 export class SESegmentLength extends SEExpression {
   readonly seSegment: SESegment;
@@ -34,11 +34,7 @@
   public get noduleDescription(): string {
     // const val = ;
     return String(
-<<<<<<< HEAD
       i18n.global.t(`objectTree.segmentLength`, {
-=======
-      t(`objectTree.segmentLength`, {
->>>>>>> 211fe64f
         seg: this.seSegment.label?.ref.shortUserName,
         val: this.value
       })
