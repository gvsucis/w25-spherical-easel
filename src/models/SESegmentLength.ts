--- conflicted
+++ resolved
@@ -1,11 +1,7 @@
 import { SEMeasurement } from "./SEMeasurement";
 import { SESegment } from "./SESegment";
-<<<<<<< HEAD
-// import { UpdateStateType, UpdateMode } from "@/types";
-=======
 import { UpdateStateType, UpdateMode } from "@/types";
 import SETTINGS from "@/global-settings";
->>>>>>> a59a4624
 
 import { Styles } from "@/types/Styles";
 const emptySet = new Set<Styles>();
