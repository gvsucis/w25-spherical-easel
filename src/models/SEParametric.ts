import { SENodule } from "./SENodule";
import { Vector3, Matrix4 } from "three";
import { Visitable } from "@/visitors/Visitable";
import { Visitor } from "@/visitors/Visitor";
import {
  OneDimensional,
  CoordExpression,
  CoordinateSyntaxTrees,
  MinMaxNumber,
  MinMaxExpression,
  MinMaxSyntaxTrees,
  NormalVectorAndTValue,
  ObjectState
} from "@/types";
import SETTINGS from "@/global-settings";
import { Labelable } from "@/types";
import { SELabel } from "@/models/SELabel";
import i18n from "@/i18n";
import Parametric from "@/plottables/Parametric";
import { SEParametricEndPoint } from "./SEParametricEndPoint";
import {
  DEFAULT_PARAMETRIC_BACK_STYLE,
  DEFAULT_PARAMETRIC_FRONT_STYLE
} from "@/types/Styles";
import { ExpressionParser } from "@/expression/ExpressionParser";
import { SEExpression } from "./SEExpression";
import { DisplayStyle } from "@/plottables/Nodule";
import { SEParametricTracePoint } from "./SEParametricTracePoint";
import { SEStoreType, useSEStore } from "@/stores/se";
const styleSet = new Set([
  ...Object.getOwnPropertyNames(DEFAULT_PARAMETRIC_FRONT_STYLE),
  ...Object.getOwnPropertyNames(DEFAULT_PARAMETRIC_BACK_STYLE)
]);
import {
  MaxPriorityQueue,
  IGetCompareValue
} from "@datastructures-js/priority-queue";

// To keep the sample points in t-value order when new sample points
// are appended to the array, keep track of its left and right neighbors
type TSample = {
  t: number; // Floating point
  left: number; // integer index
  right: number; // integer index
  value: Vector3;
};

// Data structure stored in a max heap used for adaptive smoothing
type TCurve = {
  index: number; // index into the TSample array
  curvature: number; // local curvature at the sample point
};

// Get the comparison key for the max heap
const getCurvature: IGetCompareValue<TCurve> = tc => tc.curvature;

export class SEParametric
  extends SENodule
  implements Visitable, OneDimensional, Labelable
{
  /**
   * The corresponding plottable TwoJS object
   */
  public declare ref: Parametric;

  /**
   * Pointer to the label of this SEParametric
   */
  public label?: SELabel;

  /** Use in the rotation matrix during a move event */
  private tmpVector = new Vector3();
  private tmpVector1 = new Vector3();
  private tmpVector2 = new Vector3();
  private tmpMatrix = new Matrix4();

  /**
   * The SE endpoints of this curve, if any
   */
  private _endPoints: SEParametricEndPoint[] = [];
  private _tracePoint!: SEParametricTracePoint;

  /**
   * These are string expressions that once set define the Parametric curve
   */
  private _coordinateExpressions: CoordExpression = { x: "", y: "", z: "" };

  private coordinateSyntaxTrees: CoordinateSyntaxTrees = {
    x: ExpressionParser.NOT_DEFINED,
    y: ExpressionParser.NOT_DEFINED,
    z: ExpressionParser.NOT_DEFINED
  };

  private primeCoordinateSyntaxTrees: CoordinateSyntaxTrees = {
    x: ExpressionParser.NOT_DEFINED,
    y: ExpressionParser.NOT_DEFINED,
    z: ExpressionParser.NOT_DEFINED
  };

  private primeX2CoordinateSyntaxTrees: CoordinateSyntaxTrees = {
    x: ExpressionParser.NOT_DEFINED,
    y: ExpressionParser.NOT_DEFINED,
    z: ExpressionParser.NOT_DEFINED
  };
  /**
   * The expressions that are the parents of this curve
   */

  private _seParentExpressions: SEExpression[] = [];

  /**
   * _tNumbers hold the current min/max of the entire curve. This value
   *   may get updated when tExpressions are updated
   * _tNumbersHardLimit hold the lifetime min/max of the entire curve. This
   *   value is "read-only", i.e. stay constant throughout the curve lifetime.
   *
   * When tExpressions are provided, the active t range may change
   * However, the active tNumbers must always be bound by the hard limits.
   */
  private _tExpressions: MinMaxExpression = { min: "", max: "" };

  /** the current T-value bounds which can be affected by measurement expressions */
  private _tNumbers: MinMaxNumber = { min: NaN, max: NaN };

  /** the current T-value bounds which can be affected by measurement expressions */
  private _tNumbersHardLimit: MinMaxNumber = { min: NaN, max: NaN };

  private _tValues: Array<number> = [];
  private partitionedTValues: Array<Array<number>> = [];
  private _isClosed: boolean;
  private fnValues: Vector3[] = [];
  private fnPrimeValues: Vector3[] = [];
  private fnPPrimeValues: Vector3[] = [];

  private _c1DiscontinuityParameterValues: number[] = [];

  private tSyntaxTrees: MinMaxSyntaxTrees = {
    min: ExpressionParser.NOT_DEFINED,
    max: ExpressionParser.NOT_DEFINED
  };
  /**
   * The map which gets updated with the current value of the measurements
   */
  readonly varMap = new Map<string, number>();

  /**
   * The map which holds the previous value of the measurements.
   * This helps to avoid unnecessary rebuilding of curves.
   */
  readonly prevVarMap = new Map<string, number>();

  private store: SEStoreType;

  /**
   * Create a model SEParametric using:
   * @param parametric The plottable TwoJS Object associated to this object
   */
  constructor(
    // parametric: Parametric,
    coordinateExpressions: { x: string; y: string; z: string },
    tExpressions: { min: string; max: string },
    tNumbers: { min: number; max: number } /* hard limit */,
    c1DiscontinuityParameterValues: number[],
    measurementParents: SEExpression[],
    isClosed = false
  ) {
    super();
    console.debug(`SEParametric constructor ID=${this.id}`);
    this.store = useSEStore();
    this._isClosed = isClosed;
    this._c1DiscontinuityParameterValues.push(
      ...c1DiscontinuityParameterValues
    );
    this.ref = new Parametric(tNumbers.min, tNumbers.max, isClosed); // FIXME
    // Set the expressions for the curve, its derivative, and the tMin & tMax
    this.coordinateExpressions.x = coordinateExpressions.x;
    this.coordinateExpressions.y = coordinateExpressions.y;
    this.coordinateExpressions.z = coordinateExpressions.z;
    // P(t)
    this.coordinateSyntaxTrees.x = ExpressionParser.parse(
      coordinateExpressions.x
    );
    this.coordinateSyntaxTrees.y = ExpressionParser.parse(
      coordinateExpressions.y
    );
    this.coordinateSyntaxTrees.z = ExpressionParser.parse(
      coordinateExpressions.z
    );

    // P'(t)
    this.primeCoordinateSyntaxTrees.x = ExpressionParser.differentiate(
      this.coordinateSyntaxTrees.x,
      "t"
    );
    this.primeCoordinateSyntaxTrees.y = ExpressionParser.differentiate(
      this.coordinateSyntaxTrees.y,
      "t"
    );
    this.primeCoordinateSyntaxTrees.z = ExpressionParser.differentiate(
      this.coordinateSyntaxTrees.z,
      "t"
    );

    // P''(t)
    this.primeX2CoordinateSyntaxTrees.x = ExpressionParser.differentiate(
      this.primeCoordinateSyntaxTrees.x,
      "t"
    );
    this.primeX2CoordinateSyntaxTrees.y = ExpressionParser.differentiate(
      this.primeCoordinateSyntaxTrees.y,
      "t"
    );
    this.primeX2CoordinateSyntaxTrees.z = ExpressionParser.differentiate(
      this.primeCoordinateSyntaxTrees.z,
      "t"
    );
    this._tNumbersHardLimit.min = tNumbers.min;
    this._tNumbersHardLimit.max = tNumbers.max;
    const currentTValues = this.tMinMaxExpressionValues();
    this._tNumbers.min = currentTValues[0];
    this._tNumbers.max = currentTValues[1];

    if (tExpressions.min.trim().length > 0) {
      this._tExpressions.min = tExpressions.min;
      this.tSyntaxTrees.min = ExpressionParser.parse(tExpressions.min);
    }
    if (tExpressions.max.trim().length > 0) {
      this._tExpressions.max = tExpressions.max;
      this.tSyntaxTrees.max = ExpressionParser.parse(tExpressions.max);
    }

    this._seParentExpressions.push(...measurementParents);

    // Sample for max number of perpendiculars from any point on the sphere
    // https://stackoverflow.com/questions/9600801/evenly-distributing-n-points-on-a-sphere
    // const sample: Vector3[] = [];
    // for (let i = 0; i < SETTINGS.parametric.evenSphereSampleSize; i++) {
    //   const y = 1 - (i / (SETTINGS.parametric.evenSphereSampleSize - 1)) * 2; // y goes from 1 to -1
    //   const radius = Math.sqrt(1 - y * y); // radius at y
    //   const theta = ((Math.sqrt(5) + 1) / 2) * i; // golden angle increment
    //   const x = Math.cos(theta) * radius;
    //   const z = Math.sin(theta) * radius;
    //   sample.push(new Vector3(x, y, z));
    // }

    SEParametric.PARAMETRIC_COUNT++;
    this.name = `Pa${SEParametric.PARAMETRIC_COUNT}`;
    const tSamples = this.createSamplingPoints();
    this._tValues.push(...tSamples.map(x => x.t));
    this.fnValues.push(...tSamples.map(x => x.value));
    const numDiscontinuity = c1DiscontinuityParameterValues.length;
    // const tIntervals: Array<MinMaxNumber> = [];

    // Create partitioned T-values from the T-values of the sample points
    if (numDiscontinuity === 0) {
      // Only a single range of T values
      // Partition-0: t0, t1, t2, ..., tN
      // tIntervals.push(tNumbers);
      this.partitionedTValues.push(this._tValues);
    } else {
      // Multiple ranges of (partitioned) T values from Cusp points C1, C2, ..., Ck
      const breakPoints = c1DiscontinuityParameterValues.slice(0);
      // Take the smaller of the two upper bounds
      if (tNumbers.max > c1DiscontinuityParameterValues[numDiscontinuity - 1])
        breakPoints.push(currentTValues[1]);

      // Partition the T-values t0, t1, t2, ..., tN based on the break points b1, b2, b3, ..., bM
      // Partition-1: t0, t1, ..., ti  (all values <= b1)
      // Partition-2: ti+1, ..., tj (all values <= b2)
      // And so on
      // Partition-M: tk, tk+1, ... , tN (all values <= bM)
      let index = 0;
      for (const upperBound of breakPoints) {
        const tVals = [];
        while (this._tValues[index] < upperBound) {
          tVals.push(this._tValues[index]);
          index++;
        }
        this.partitionedTValues.push(tVals.slice(0));
      }
      // this.partitionedTValues.forEach((p, pos) => {
      //   console.debug(`Partition ${pos} has ${p.length} sample points`, p);
      // });
    }
    this.calculateDerivatives(tSamples);
  }

  get tRanges(): Array<Array<number>> {
    return this.partitionedTValues;
  }

  get isClosedCurve(): boolean {
    return this._isClosed;
  }
  /** Generate adaptive sampling points based of "local curvatures" */
  private createSamplingPoints(): Array<TSample> {
    // Area of a triangle formed by three consecutive sample points
    // This also measures the local curvature
    const computeArea = (a: TSample, b: TSample, c: TSample): number => {
      return (
        0.5 *
        Math.abs(
          a.value.x * b.value.y +
            b.value.x * c.value.y +
            c.value.x * a.value.y -
            a.value.x * c.value.y -
            b.value.x * a.value.y -
            c.value.x * b.value.y
        )
      );
    };
    const rotationMat4 = this.tmpMatrix
      .copy(this.store.inverseTotalRotationMatrix)
      .invert();
    const N = 5; // initial number of sample points
    const RANGE = this._tNumbersHardLimit.max - this._tNumbersHardLimit.min;
    let vecValue: Vector3;
    const fnValues: Array<TSample> = [];
    // To initialize, place equally time-spaced sample points on the curve
    for (let i = 0; i < N; i++) {
      const tValue = this._tNumbersHardLimit.min + (i * RANGE) / (N - 1);
      this.varMap.set("t", tValue);
      vecValue = new Vector3(
        ExpressionParser.evaluate(this.coordinateSyntaxTrees.x, this.varMap),
        ExpressionParser.evaluate(this.coordinateSyntaxTrees.y, this.varMap),
        ExpressionParser.evaluate(this.coordinateSyntaxTrees.z, this.varMap)
      );
      vecValue.applyMatrix4(rotationMat4);
      // console.debug(`At t=${tValue.toFixed(4)}`, vecValue.toFixed(4));
      fnValues.push({
        t: tValue,
        left: i > 0 ? i - 1 : 0,
        right: i < N - 1 ? i + 1 : N - 1,
        value: vecValue
      });
    }
    // Calculate the local curvatures of the inner sample points
    const AREA_THRESHOLD = 0.001;
    const curvatureHeap = new MaxPriorityQueue<TCurve>(getCurvature);
    let prev: TSample = fnValues[0];
    let curr: TSample = fnValues[1];
    for (let k = 2; k < N; k++) {
      const next = fnValues[k];
      // Use the area of the triangle made of three consecutive points
      // as the approximation to the local curvature
      const curvature = computeArea(prev, curr, next);
      curvatureHeap.enqueue({ index: k - 1, curvature });
      prev = curr;
      curr = next;
    }
    // Improve the samples by adding sample points around existing points
    // with high curvature.
    // Since we use a max heap, highest curvature will be
    // processed first
    while (curvatureHeap.size() > 0) {
      // In the following loop, 3 equally-spaced points L, M, R are expanded
      // into 4 equally-spaced points L, M1, M2, R
      const { index } = curvatureHeap.dequeue();
      // console.debug(`Curvature ${curvature} at ${index} t=${tValue}`);
      const leftIndex = fnValues[index].left;
      const tLeft = fnValues[leftIndex].t;
      const rightIndex = fnValues[index].right;
      const tRight = fnValues[rightIndex].t;
      // Recalculate the point on the left third
      const t1 = (2 * tLeft + tRight) / 3; // T-value for M1
      this.varMap.set("t", t1);
      const xLeft = ExpressionParser.evaluate(
        this.coordinateSyntaxTrees.x,
        this.varMap
      );
      const yLeft = ExpressionParser.evaluate(
        this.coordinateSyntaxTrees.y,
        this.varMap
      );
      const zLeft = ExpressionParser.evaluate(
        this.coordinateSyntaxTrees.z,
        this.varMap
      );
      // Recalculate the point on the right third
      const t2 = (tLeft + 2 * tRight) / 3; // T-value for M2
      this.varMap.set("t", t2);
      const xRight = ExpressionParser.evaluate(
        this.coordinateSyntaxTrees.x,
        this.varMap
      );
      const yRight = ExpressionParser.evaluate(
        this.coordinateSyntaxTrees.y,
        this.varMap
      );
      const zRight = ExpressionParser.evaluate(
        this.coordinateSyntaxTrees.z,
        this.varMap
      );
      const newIndex = fnValues.length; // Must be the length BEFORE push
      // Reuse the space previously occupied by M for M1
      fnValues[index].t = t1;
      // left neighbor of M (now becomes M1) remains the same (L)
      fnValues[index].right = newIndex;
      fnValues[index].value.set(xLeft, yLeft, zLeft);
      // The new sample point M2 is between current (or M1) and old right (R)
      fnValues.push({
        t: t2,
        left: index, // previously point M, now M1
        right: rightIndex, // point R
        value: new Vector3(xRight, yRight, zRight)
      });

      // Left neighbor of R changes to M2
      fnValues[rightIndex].left = newIndex;
      const area1 = computeArea(
        fnValues[leftIndex], // L
        fnValues[index], // M (or now M1)
        fnValues[newIndex] // the new M2
      );
      if (area1 > AREA_THRESHOLD)
        curvatureHeap.enqueue({
          index,
          curvature: area1
        });
      const area2 = computeArea(
        fnValues[index], // M (or now M1)
        fnValues[newIndex], // the new M2
        fnValues[rightIndex] // R
      );
      if (area2 > AREA_THRESHOLD)
        curvatureHeap.enqueue({ index: newIndex, curvature: area2 });
    }
    // Now sort the sample points by their T-value
    fnValues.sort((a: TSample, b: TSample) => a.t - b.t);
    const tValues = fnValues.map((z: TSample) => z.t);
    // console.debug(`SEParametric ${this.id} values`, tValues);
    return fnValues;
  }

  private calculateDerivatives(samples: TSample[], firstBuild = false): void {
    this._seParentExpressions.forEach((m: SEExpression) => {
      this.varMap.set(m.name, m.value);
    });
    let updatedCount = 0;
    for (const [key, val] of this.varMap) {
      const prevValue = this.prevVarMap.get(key);
      if (!prevValue || Math.abs(val - prevValue) > 1e-6) {
        updatedCount++;
        this.prevVarMap.set(key, val);
      }
    }
    if (!firstBuild && updatedCount === 0) {
      // console.debug("No rebuilding function and its derivatives required");
      return;
    }
    // We have to rebuild when either this call is the FIRST build
    // OR some variables have changed their value
    // console.debug("(Re)building function and its derivatives");
    // const fnValues: Vector3[] = [];
    const tSamples = samples.map(z => z.t);
    if (this.tSyntaxTrees.min !== ExpressionParser.NOT_DEFINED) {
      const minValue = ExpressionParser.evaluate(
        this.tSyntaxTrees.min,
        this.varMap
      );

      this._tNumbers.min = Math.max(this._tNumbersHardLimit.min, minValue);
    } else this._tNumbers.min = this._tNumbersHardLimit.min;
    if (this.tSyntaxTrees.max !== ExpressionParser.NOT_DEFINED) {
      const maxValue = ExpressionParser.evaluate(
        this.tSyntaxTrees.max,
        this.varMap
      );
      this._tNumbers.max = Math.min(this._tNumbersHardLimit.max, maxValue);
    } else this._tNumbers.max = this._tNumbersHardLimit.max;
    // this.evaluateFunctionAndCache(this.coordinateSyntaxTrees);
    this.evaluateFunctionAndCache(
      tSamples,
      this.primeCoordinateSyntaxTrees,
      this.fnPrimeValues
    );
    this.evaluateFunctionAndCache(
      tSamples,
      this.primeX2CoordinateSyntaxTrees,
      this.fnPPrimeValues
    );
    this.ref.setRangeAndFunctions(
      this._tValues,
      this.fnValues,
      // this.fnPrimeValues,
      // this.fnPPrimeValues,
      Math.max(this._tNumbersHardLimit.min, this.tNumbers.min),
      Math.min(this._tNumbersHardLimit.max, this.tNumbers.max)
    );
    this.ref.stylize(DisplayStyle.ApplyCurrentVariables);
    this.ref.adjustSize();
  }

  private evaluateFunctionAndCache(
    tSamples: Array<number>,
    fn: CoordinateSyntaxTrees,
    cache: Array<Vector3>
  ): void {
    // console.debug(
    //   `Evaluate function in range, [${this._tNumbersHardLimit.min}, ${this._tNumbersHardLimit.max}]`
    // );
    cache.splice(0);

    let vecValue: Vector3;
    for (let i = 0; i < tSamples.length; i++) {
      const tValue = tSamples[i];
      this.varMap.set("t", tValue);
      vecValue = new Vector3(
        ExpressionParser.evaluate(fn.x, this.varMap),
        ExpressionParser.evaluate(fn.y, this.varMap),
        ExpressionParser.evaluate(fn.z, this.varMap)
      );
      cache.push(vecValue);
    }
  }

  private lookupFunctionValueAt(t: number, arr: Array<Vector3>): Vector3 {
    if (arr === undefined)
      console.debug("I am called by", this.lookupFunctionValueAt.caller.name);
    const N = arr.length;
    if (N >= 2) {
      let sIndex = 0;
      while (sIndex < N && t > this._tValues[sIndex]) sIndex++;
      if (sIndex < N - 1) {
        // the amount of deviation from the ideal location
        const fraction =
          (t - this._tValues[sIndex]) /
          (this._tValues[sIndex + 1] - this._tValues[sIndex]);
        /* Use linear interpolation of two neighboring values in the array */

        // compute weighted average (1-f)*arr[k] + f*arr[k+1]
        this.tmpVector.set(0, 0, 0);
        this.tmpVector.addScaledVector(arr[sIndex], 1 - fraction);
        this.tmpVector.addScaledVector(arr[sIndex + 1], fraction);
      } else this.tmpVector.copy(arr[N - 1]);
    } else {
      console.error(
        `Attempt to evaluate function value at t=${t} for SEParametric ${this.id} with ${N} fn samples`
      );
      // throw new Error(`Attempt to evaluate function value at t=${t}`);
      this.tmpVector.set(0, 0, 0);
    }
    return this.tmpVector;
  }
  /**
   * The parameterization of the curve.
   * @param t the parameter
   * @returns vector containing the location
   */
  public P(t: number): Vector3 {
    return this.lookupFunctionValueAt(t, this.fnValues);
  }

  /**
   * The parameterization of the derivative of the curve
   * Note: This is *not* a unit parameterization
   * @param t the parameter
   */
  public PPrime(t: number): Vector3 {
    return this.lookupFunctionValueAt(t, this.fnPrimeValues);
  }

  /**
   * The parameterization of the derivative of the curve
   * Note: This is *not* a unit parameterization
   * @param t the parameter
   */
  public PPPrime(t: number): Vector3 {
    return this.lookupFunctionValueAt(t, this.fnPPrimeValues);
  }

  /**
   * The tMin & tMax starting *tracing* parameter of the curve.
   */
  public tMinMaxExpressionValues(): number[] {
    if (
      this.tSyntaxTrees.min === ExpressionParser.NOT_DEFINED ||
      this.tSyntaxTrees.max === ExpressionParser.NOT_DEFINED
    )
      return [this._tNumbersHardLimit.min, this._tNumbersHardLimit.max];
    // first update the map with the current values of the measurements
    this._seParentExpressions.forEach((m: SEExpression) => {
      const measurementName = m.name;
      // console.debug("Measurement", m, measurementName);
      this.varMap.set(measurementName, m.value);
    });
    let tMin = ExpressionParser.evaluate(this.tSyntaxTrees.min, this.varMap);
    let tMax = ExpressionParser.evaluate(this.tSyntaxTrees.max, this.varMap);
    // restrict to the parameter interval of tNumber.min to tNumber.max
    if (tMin < this._tNumbersHardLimit.min) tMin = this._tNumbersHardLimit.min;
    if (tMax > this._tNumbersHardLimit.max) tMax = this._tNumbersHardLimit.max;

    return [tMin, tMax];
  }

  customStyles(): Set<string> {
    return styleSet;
  }

  public get noduleDescription(): string {
    return String(
      i18n.t(`objectTree.parametricDescription`, {
        xExpression: this.coordinateExpressions.x,
        yExpression: this.coordinateExpressions.y,
        zExpression: this.coordinateExpressions.z,
        tMinNumber: this.tNumbers.min,
        tMaxNumber: this.tNumbers.max
      })
    );
  }

  public get noduleItemText(): string {
    return (
      this.label?.ref.shortUserName ?? "No Label Short Name In SEParametric"
    );
  }

  get endPoints(): SEParametricEndPoint[] {
    return this._endPoints;
  }
  set endPoints(points: SEParametricEndPoint[]) {
    this._endPoints.slice(0);
    this._endPoints.push(...points);
  }

  set tracePoint(pt: SEParametricTracePoint) {
    this._tracePoint = pt;
  }
  get tracePoint(): SEParametricTracePoint {
    return this._tracePoint;
  }

  public isHitAt(
    unitIdealVector: Vector3,
    currentMagnificationFactor: number
  ): boolean {
    const distance = this.tmpVector
      .subVectors(unitIdealVector, this.closestVector(unitIdealVector))
      .length();
    const isHit =
      distance <
      SETTINGS.parametric.hitIdealDistance / currentMagnificationFactor;
    // console.debug(
    //   "Distance from",
    //   unitIdealVector.toFixed(3),
    //   "and",
    //   this.tmpVector.toFixed(3),
    //   "is",
    //   distance,
    //   isHit ? "HIT" : "MISS"
    // );
    return isHit;
  }

  public shallowUpdate(): void {
    // The measurement expressions parents must exist
    this._exists = this._seParentExpressions.every(exp => exp.exists);

    // find the tracing tMin and tMax
    const [tMin, tMax] = this.tMinMaxExpressionValues();
    // if the tMin/tMax values are out of order then parametric curve doesn't exist
    console.debug("SEParametric shallow update", tMin, tMax);
    if (tMax <= tMin) {
      this._exists = false;
    }

    if (this._exists) {
      // display the updated parametric
      // TODO: FIXME
      // this.calculateDerivatives(this.tValues.map(z => z.t));
      console.debug("SEParametric calling Parametric::updateDisplay()");
      this.ref?.updateDisplay();
    }

    if (this.showing && this._exists) {
      this.ref?.setVisible(true);
    } else {
      this.ref?.setVisible(false);
    }
  }
  public update(
    objectState?: Map<number, ObjectState>,
    orderedSENoduleList?: number[]
  ): void {
    // If any one parent is not up to date, don't do anything
    if (!this.canUpdateNow()) return;

    this.setOutOfDate(false);
    this.shallowUpdate();

    // These parametric are completely determined by their measurement parents and an update on the parents
    // will cause this parametric to be put into the correct location. So we don't store any additional information
    if (objectState && orderedSENoduleList) {
      if (objectState.has(this.id)) {
        console.log(
          `Parametric with id ${this.id} has been visited twice proceed no further down this branch of the DAG.`
        );
        return;
      }
      orderedSENoduleList.push(this.id);
      objectState.set(this.id, { kind: "parametric", object: this });
    }

    this.updateKids(objectState, orderedSENoduleList);
  }

  /**
   * Return the vector on the SEParametric that is closest to the idealUnitSphereVector
   * @param idealUnitSphereVector A vector on the unit sphere
   */
  public closestVector(idealUnitSphereVector: Vector3): Vector3 {
<<<<<<< HEAD
    //first transform the idealUnitSphereVector from the target unit sphere to the unit sphere with the parametric (P(t)) in standard position
    const transformedToStandard = new Vector3();
    transformedToStandard.copy(idealUnitSphereVector);
    transformedToStandard.applyMatrix4(this.store.inverseTotalRotationMatrix);

    // find the tracing tMin and tMax
    const [tMin, tMax] = this.tMinMaxExpressionValues();
    // It must be the case that tMax> tMin because in update we check to make sure -- if it is not true then this parametric doesn't exist

    const closestStandardVector = new Vector3();
    closestStandardVector.copy(
      SENodule.closestVectorParametrically(
        this.ref.P.bind(this.ref), // bind the this.ref so that this in the this.ref.P method is this.ref
        this.ref.PPrime.bind(this.ref), // bind the this.ref so that this in the this.ref.PPrime method is this.ref
        transformedToStandard,
        tMin,
        tMax,
        this.ref.PPPrime.bind(this.ref) // bind the this.ref so that this in the this.ref.PPPrime method is this.ref
      ).vector
    );
    // Finally transform the closest vector on the ellipse in standard position to the target unit sphere
    return closestStandardVector.applyMatrix4(
      this.tmpMatrix.copy(this.store.inverseTotalRotationMatrix).invert()
    );
=======
    // console.debug(
    //   "Looking for closest point to parametric",
    //   this.id,
    //   "with",
    //   this.tValues.length,
    //   "sample points from",
    //   idealUnitSphereVector.toFixed(3)
    // );
    if (this._tValues.length > 0) {
      //first transform the idealUnitSphereVector from the target unit sphere to the unit sphere with the parametric (P(t)) in standard position
      const transformedToStandard = new Vector3();
      transformedToStandard.copy(idealUnitSphereVector);
      transformedToStandard.applyMatrix4(this.store.inverseTotalRotationMatrix);

      // find the tracing tMin and tMax
      const [tMin, tMax] = this.tMinMaxExpressionValues();
      // It must be the case that tMax> tMin because in update we check to make sure -- if it is not true then this parametric doesn't exist

      const closestStandardVector = new Vector3();
      closestStandardVector.copy(
        SENodule.closestVectorParametrically(
          this.P.bind(this), // bind the this so that this in the this.P method is this.ref
          this.PPrime.bind(this), // bind the this so that this in the this.PPrime method is this
          transformedToStandard,
          this._tValues,
          this.PPPrime.bind(this) // bind the this so that this in the this.PPPrime method is this
        ).vector
      );
      // Finally transform the closest vector on the ellipse in standard position to the target unit sphere
      // console.debug(
      //   "Closest point to parametric",
      //   this.id,
      //   "at",
      //   closestStandardVector.toFixed(3)
      // );
      return closestStandardVector.applyMatrix4(
        this.tmpMatrix.copy(this.store.inverseTotalRotationMatrix).invert()
      );
    } else return idealUnitSphereVector;
>>>>>>> d53a8079
  }
  /**
   * Return the vector near the SEParameteric (within SETTINGS.parametric.maxLabelDistance) that is closest to the idealUnitSphereVector
   * @param idealUnitSphereVector A vector on the unit sphere
   */
  public closestLabelLocationVector(idealUnitSphereVector: Vector3): Vector3 {
    // First find the closest point on the parametric to the idealUnitSphereVector
    const closest = new Vector3();
    closest.copy(this.closestVector(idealUnitSphereVector));
    // The current magnification level

    const mag = this.store.zoomMagnificationFactor;

    // If the idealUnitSphereVector is within the tolerance of the closest point, do nothing, otherwise return the vector in the plane of the ideanUnitSphereVector and the closest point that is at the tolerance distance away.
    if (
      closest.angleTo(idealUnitSphereVector) <
      SETTINGS.parametric.maxLabelDistance / mag
    ) {
      return idealUnitSphereVector;
    } else {
      // tmpVector1 is the normal to the plane of the closest point vector and the idealUnitVector
      // This can't be zero because tmpVector can be the closest on the segment to idealUnitSphereVector and parallel with ideanUnitSphereVector
      this.tmpVector1.crossVectors(idealUnitSphereVector, closest).normalize();
      // compute the toVector (so that tmpVector2= toVector, tmpVector= fromVector, tmpVector1 form an orthonormal frame)
      this.tmpVector2.crossVectors(closest, this.tmpVector1).normalize;
      // return cos(SETTINGS.segment.maxLabelDistance)*fromVector/tmpVec + sin(SETTINGS.segment.maxLabelDistance)*toVector/tmpVec2
      this.tmpVector2.multiplyScalar(
        Math.sin(SETTINGS.parametric.maxLabelDistance / mag)
      );
      return this.tmpVector2
        .addScaledVector(
          closest,
          Math.cos(SETTINGS.parametric.maxLabelDistance / mag)
        )
        .normalize();
    }
  }
  accept(v: Visitor): boolean {
    return v.actionOnParametric(this);
  }

  private removeDuplicateVectors(arr: Array<NormalVectorAndTValue>): void {
    let N = arr.length;
    const duplicatePos: Array<number> = [];
    for (let k = 0; k < N; k++) {
      for (let m = k + 1; m < N; m++) {
        const dotProd = Math.abs(arr[k].normal.dot(arr[m].normal));
        if (Math.abs(dotProd - 1) < 1e-6) duplicatePos.push(m);
      }
      // Remove duplicate items from the highest index first
      // so the positions of the other items are not affected
      for (let n = duplicatePos.length - 1; n >= 0; n--) {
        arr.splice(duplicatePos[n], 1);
        N--;
      }
      duplicatePos.splice(0);
    }
  }
  /**
   * Return the normal vector(s) to the plane containing a line that is perpendicular to this parametric through the
   * sePoint, in the case that the usual way of defining this line is not well defined  (something is parallel),
   * use the oldNormal to help compute a new normal (which is returned)
   * @param sePoint A point on the line normal to this parametric
   */
  public getNormalsToPerpendicularLinesThru(
    sePointVector: Vector3,
    oldNormal: Vector3 // ignored for Ellipse and Circle and Parametric, but not other one-dimensional objects
    // useFullTInterval?: boolean // only used in the constructor when figuring out the maximum number of perpendiculars to a SEParametric
  ): Array<NormalVectorAndTValue> {
    const transformedToStandard = new Vector3();
    transformedToStandard.copy(sePointVector);
    transformedToStandard
      .applyMatrix4(this.store.inverseTotalRotationMatrix)
      .normalize();

    // find the tracing tMin and tMax
    // const [tMin, tMax] = useFullTInterval
    //   ? [this._tNumbersHardLimit.min, this._tNumbersHardLimit.max]
    //   : this.tMinMaxExpressionValues();

    // It must be the case that tMax> tMin because in update we check to make sure -- if it is not true then this parametric doesn't exist
    // console.log("normal search");
    let normalList: Array<NormalVectorAndTValue> = [];

    // TODO: Replace with a loop here
    normalList = this.partitionedTValues.flatMap(tVals =>
      SENodule.getNormalsToPerpendicularLinesThruParametrically(
        // this.ref.P.bind(this), // bind the this so that this in the this.P method is this
        this.PPrime.bind(this), // bind the this.ref so that this in the this.ref.PPrime method is this.ref
        transformedToStandard,
        tVals,
        [], // this._c1DiscontinuityParameterValues,
        this.PPPrime.bind(this) // bind the this.ref so that this in the this.ref.PPPrime method is this.ref
      )
    );

    // console.log("# normals before", normalList.length);
    // normalList.forEach((n: Vector3, k: number) => {
    //   console.debug(`Normal-${k}`, n.toFixed(3));
    // });

    // remove duplicates from the list
    this.removeDuplicateVectors(normalList);
    // console.log("Unique normals", normalList.length);
    // normalList.forEach((n: NormalVectorAndTValue, k: number) => {
    //   console.debug(`Normal-${k}`, n.normal.toFixed(3));
    // });
    this.tmpMatrix.copy(this.store.inverseTotalRotationMatrix).invert();
    normalList.forEach((pair: NormalVectorAndTValue) => {
<<<<<<< HEAD
      pair.normal
        .applyMatrix4(
          this.tmpMatrix.copy(this.store.inverseTotalRotationMatrix).invert()
        )
        .normalize();
      this.tmpVector1.copy(this.ref.P(pair.tVal));
      this.tmpVector1
        .applyMatrix4(
          this.tmpMatrix.copy(this.store.inverseTotalRotationMatrix).invert()
        )
        .normalize();
=======
      pair.normal.applyMatrix4(this.tmpMatrix).normalize();
      this.tmpVector1.copy(this.P(pair.tVal));
      this.tmpVector1.applyMatrix4(this.tmpMatrix).normalize();
>>>>>>> d53a8079
    });
    return normalList;
  }

  /**
   * Return the normal vector(s) to the plane containing a line that is tangent to this parametric through the
   * sePoint, in the case that the usual way of defining this line is not well defined  (something is parallel),
   * use the oldNormal to help compute a new normal (which is returned)
   * @param sePoint A point on the line tangent to this parametric
   */
  public getNormalsToTangentLinesThru(
    sePointVector: Vector3,
    zoomMagnificationFactor: number,
    useFullTInterval?: boolean // only used in the constructor when figuring out the maximum number of Tangents to a SEParametric
  ): Vector3[] {
    const transformedToStandard = new Vector3();
    transformedToStandard.copy(sePointVector);
    transformedToStandard
      .applyMatrix4(this.store.inverseTotalRotationMatrix)
      .normalize();
    // It must be the case that tMax> tMin because in update we check to make sure -- if it is not true then this parametric doesn't exist

    // find the tracing tMin and tMax
    // const [tMin, tMax] = useFullTInterval
    //   ? [this._tNumbersHardLimit.min, this._tNumbersHardLimit.max]
    //   : this.tMinMaxExpressionValues();
    const avoidTValues: number[] = [];
    // avoidTValues.push(...this._c1DiscontinuityParameterValues);
    const normalList: Vector3[] = [];
    //If the vector is on the Parametric then there is at at least one tangent
    if (
      this.closestVector(sePointVector).angleTo(sePointVector) <
      0.01 / this.store.zoomMagnificationFactor
    ) {
      const coorespondingTVal = SENodule.closestVectorParametrically(
        this.P.bind(this), // bind the this so that this in the this.E method is this
        this.PPrime.bind(this), // bind the this so that this in the this.E method is this
        transformedToStandard,
        this._tValues,
        this.PPPrime.bind(this) // bind the this so that this in the this.E method is this
      ).tVal;
      const tangentVector = new Vector3();
      tangentVector.copy(this.PPrime(coorespondingTVal));
      tangentVector.applyMatrix4(this.store.inverseTotalRotationMatrix);
      tangentVector.cross(this.P(coorespondingTVal));
      avoidTValues.push(coorespondingTVal);
      normalList.push(tangentVector.normalize());
    }

    // console.log("normal search");

    const out = this.partitionedTValues.flatMap(tVals =>
      SENodule.getNormalsToTangentLinesThruParametrically(
        this.P.bind(this), // bind the this.ref so that this in the this.ref.P method is this.ref
        this.PPrime.bind(this), // bind the this.ref so that this in the this.ref.PPrime method is this.ref
        transformedToStandard,
        tVals,
        avoidTValues,
        this.PPPrime.bind(this) // bind the this.ref so that this in the this.ref.PPPrime method is this.ref
      )
    );
    normalList.push(...out);

    const taggedList: Array<NormalVectorAndTValue> = normalList.map(
      (vec: Vector3) => {
        return {
          normal: vec,
          tVal: NaN
        };
      }
    );

    // normalList.forEach((vec, ind) => {
    //   if (
    //     Math.abs(vec.dot(transformedToStandard)) >
    //     SETTINGS.tolerance / 1000
    //   ) {
    //     console.log(ind, "NOT through point");
    //   }
    //   if (vec.isZero(SETTINGS.tolerance / 1000)) {
    //     console.log(ind, " Vector is ZERO");
    //   }
    // });

    // remove duplicates from the list
    // console.log("perpendiculars", normalList);
    this.removeDuplicateVectors(taggedList);

    // console.log("unique perpendicular", normalList);

    // if (uniqueNormals.length > this._maxNumberOfTangents) {
    //   console.debug(
    //     "The number of normal vectors is bigger than the number of normals counted in the constructor. (Ignore this if issued by constructor.)"
    //   );
    // }
    this.tmpMatrix.copy(this.store.inverseTotalRotationMatrix).invert();
    return taggedList.map((z: NormalVectorAndTValue) => {
      z.normal.applyMatrix4(this.tmpMatrix).normalize();
      return z.normal;
    });
  }

  get coordinateExpressions(): CoordExpression {
    return this._coordinateExpressions;
  }
  // get c1DiscontinuityParameterValues(): number[] {
  //   return this._c1DiscontinuityParameterValues;
  // }
  get tExpressions(): MinMaxExpression {
    return this._tExpressions;
  }
  get tNumbers(): MinMaxNumber {
    return this._tNumbers;
  }
  get seParentExpressions(): SEExpression[] {
    return this._seParentExpressions;
  }

  public isOneDimensional(): boolean {
    return true;
  }

  public isLabelable(): boolean {
    return true;
  }

  // Factor out specialized glowing setter from SENodule
  // to SEParametric to remove dependency from SENodule to Parametric
  set glowing(b: boolean) {
    // let ptr: Parametric | null = this.ref;
    if (b) this.ref?.glowingDisplay();
    // while (ptr !== null) {
    //   ptr.glowingDisplay();
    //   ptr = ptr.next;
    // }
    else this.ref?.normalDisplay();
    // while (ptr !== null) {
    //   ptr.normalDisplay();
    //   ptr = ptr.next;
    // }
  }
}<|MERGE_RESOLUTION|>--- conflicted
+++ resolved
@@ -709,32 +709,6 @@
    * @param idealUnitSphereVector A vector on the unit sphere
    */
   public closestVector(idealUnitSphereVector: Vector3): Vector3 {
-<<<<<<< HEAD
-    //first transform the idealUnitSphereVector from the target unit sphere to the unit sphere with the parametric (P(t)) in standard position
-    const transformedToStandard = new Vector3();
-    transformedToStandard.copy(idealUnitSphereVector);
-    transformedToStandard.applyMatrix4(this.store.inverseTotalRotationMatrix);
-
-    // find the tracing tMin and tMax
-    const [tMin, tMax] = this.tMinMaxExpressionValues();
-    // It must be the case that tMax> tMin because in update we check to make sure -- if it is not true then this parametric doesn't exist
-
-    const closestStandardVector = new Vector3();
-    closestStandardVector.copy(
-      SENodule.closestVectorParametrically(
-        this.ref.P.bind(this.ref), // bind the this.ref so that this in the this.ref.P method is this.ref
-        this.ref.PPrime.bind(this.ref), // bind the this.ref so that this in the this.ref.PPrime method is this.ref
-        transformedToStandard,
-        tMin,
-        tMax,
-        this.ref.PPPrime.bind(this.ref) // bind the this.ref so that this in the this.ref.PPPrime method is this.ref
-      ).vector
-    );
-    // Finally transform the closest vector on the ellipse in standard position to the target unit sphere
-    return closestStandardVector.applyMatrix4(
-      this.tmpMatrix.copy(this.store.inverseTotalRotationMatrix).invert()
-    );
-=======
     // console.debug(
     //   "Looking for closest point to parametric",
     //   this.id,
@@ -774,7 +748,6 @@
         this.tmpMatrix.copy(this.store.inverseTotalRotationMatrix).invert()
       );
     } else return idealUnitSphereVector;
->>>>>>> d53a8079
   }
   /**
    * Return the vector near the SEParameteric (within SETTINGS.parametric.maxLabelDistance) that is closest to the idealUnitSphereVector
@@ -884,23 +857,9 @@
     // });
     this.tmpMatrix.copy(this.store.inverseTotalRotationMatrix).invert();
     normalList.forEach((pair: NormalVectorAndTValue) => {
-<<<<<<< HEAD
-      pair.normal
-        .applyMatrix4(
-          this.tmpMatrix.copy(this.store.inverseTotalRotationMatrix).invert()
-        )
-        .normalize();
-      this.tmpVector1.copy(this.ref.P(pair.tVal));
-      this.tmpVector1
-        .applyMatrix4(
-          this.tmpMatrix.copy(this.store.inverseTotalRotationMatrix).invert()
-        )
-        .normalize();
-=======
       pair.normal.applyMatrix4(this.tmpMatrix).normalize();
       this.tmpVector1.copy(this.P(pair.tVal));
       this.tmpVector1.applyMatrix4(this.tmpMatrix).normalize();
->>>>>>> d53a8079
     });
     return normalList;
   }
