--- conflicted
+++ resolved
@@ -49,8 +49,7 @@
   index: number; // index into the TSample array
   curvature: number; // local curvature at the sample point
 };
-const {t} = i18n.global
-
+const { t } = i18n.global;
 
 export class SEParametric
   extends SENodule
@@ -676,11 +675,7 @@
 
   public get noduleDescription(): string {
     return String(
-<<<<<<< HEAD
       i18n.global.t(`objectTree.parametricDescription`, {
-=======
-      t(`objectTree.parametricDescription`, {
->>>>>>> 211fe64f
         xExpression: this.coordinateExpressions.x,
         yExpression: this.coordinateExpressions.y,
         zExpression: this.coordinateExpressions.z,
