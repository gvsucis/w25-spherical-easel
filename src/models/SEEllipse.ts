--- conflicted
+++ resolved
@@ -13,7 +13,7 @@
 import { Labelable } from "@/types";
 import { SELabel } from "@/models/SELabel";
 import i18n from "@/i18n";
-const {t} = i18n.global
+const { t } = i18n.global;
 const styleSet = new Set([
   ...Object.getOwnPropertyNames(DEFAULT_ELLIPSE_FRONT_STYLE),
   ...Object.getOwnPropertyNames(DEFAULT_ELLIPSE_BACK_STYLE)
@@ -144,11 +144,7 @@
   }
   public get noduleDescription(): string {
     return String(
-<<<<<<< HEAD
       i18n.global.t(`objectTree.ellipseThrough`, {
-=======
-      t(`objectTree.ellipseThrough`, {
->>>>>>> 211fe64f
         focus1: this._focus1SEPoint.label?.ref.shortUserName,
         focus2: this._focus2SEPoint.label?.ref.shortUserName,
         through: this._ellipseSEPoint.label?.ref.shortUserName
