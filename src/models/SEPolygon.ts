import { SENodule } from "./SENodule";
import { Vector3, Matrix4, UniformsLib } from "three";
import { Visitable } from "@/visitors/Visitable";
import { Visitor } from "@/visitors/Visitor";
import SETTINGS from "@/global-settings";
import {
  DEFAULT_POLYGON_BACK_STYLE,
  DEFAULT_POLYGON_FRONT_STYLE
} from "@/types/Styles";
import { ObjectState, ValueDisplayMode } from "@/types";
import { Labelable } from "@/types";
import { SELabel } from "@/models/SELabel";
import i18n from "@/i18n";
import { SESegment } from "./SESegment";
import { SEAngleMarker } from "./SEAngleMarker";
import Polygon from "@/plottables/Polygon";
import { SEExpression } from "./SEExpression";
import { SEStoreType, useSEStore } from "@/stores/se";
const {t} = i18n.global

const styleSet = new Set([
  ...Object.getOwnPropertyNames(DEFAULT_POLYGON_FRONT_STYLE),
  ...Object.getOwnPropertyNames(DEFAULT_POLYGON_BACK_STYLE)
]);
export class SEPolygon extends SEExpression implements Visitable, Labelable {
  /**
   * The plottable (TwoJS) segment associated with this model segment
   */
  public declare ref: Polygon;
  /**
   * Pointer to the label of this SEPolygon
   */
  public label?: SELabel;
  /**
   * The model SESegments that are the boundary of this polygon are stored in _SEEdgeSegments
   * These are listed so that tracing out the segment boundary in order
   *
   *  _SEEdgeSegments[0] to _SEEdgeSegments[1] to ... to _SEEdgeSegments[length-1] to _SEEdgeSegments[0]
   *
   * is positive (where positive means that the interior of the polygon is on the right when traced this way).
   *
   * The _segmentIsFlipped are chosen so that
   * if _segmentIsFlipped[i]===true
   * then
   * _SEEdgeSegments[i].endSEPoint to _SEEdgeSegments[i].startSEPoint is the positive direction in edge _SEEdgeSegments[i]
   * else
   *  _SEEdgeSegments[i].startSEPoint to _SEEdgeSegments[i].endSEPoint is the positive direction in edge _SEEdgeSegments[i]
   *
   */
  private _seEdgeSegments: SESegment[] = [];
  private _segmentIsFlipped: boolean[] = [];

  /**
   * _angleMarkers[i] is the angle between _SESegments[i-1] and _SESegments[i]
   */
  private _angleMarkers: SEAngleMarker[] = [];

  /**
   * The number of this polygon when it was created (i.e. this is the number polygons have created so far)
   */
  private _polygonNumber = 0;

  /** Temporary vectors */
  private tmpVector = new Vector3();
  private tmpVector1 = new Vector3();
  private tmpVector2 = new Vector3();

  //** The number of edges in this polygon */
  private _n: number;
  private store: SEStoreType;

  /** The area of the polygon */
  private _area = 0;
  /**
   * Create a model SEPolygon using:
   * @param poly The plottable TwoJS Object associated to this object
   * @param edges
   * @param orderBooleans
   * @param interiorDirectionMultipliers
   * @param angleMarkers
   */
  constructor(
    poly: Polygon,
    edges: SESegment[],
    flippedBooleans: boolean[],
    angleMarkers: SEAngleMarker[]
  ) {
    super();
    this.ref = poly;
    this._seEdgeSegments.push(...edges);
    this._segmentIsFlipped.push(...flippedBooleans);
    this._angleMarkers.push(...angleMarkers);
    this._n = this._seEdgeSegments.length;

    this._valueDisplayMode = SETTINGS.polygon.initialValueDisplayMode;
    // SEPolygon is both an expression and a plottable (not the only one)
    // As an expression to be used in the calculation this.name must be "M###" so that it
    // can be referenced by the user and found by the parser
    // however we don't want the initial shortName of the angle marker's label to be displayed with a "M###"
    //  so we record the angleMarkerNumber and then in SELabel, we set the short name of the Label using this field.
    // The M### name is defined in the SEExpression constructor
    SENodule.POLYGON_COUNT++;
    this._polygonNumber = SENodule.POLYGON_COUNT;
    this.store = useSEStore();
  }

  public customStyles(): Set<string> {
    return styleSet;
  }

  get seEdgeSegments(): SESegment[] {
    return this._seEdgeSegments;
  }

  get segmentFlippedList(): boolean[] {
    return this._segmentIsFlipped;
  }

  public get noduleDescription(): string {
    let edgeNames = "";
    this._seEdgeSegments.forEach(seg => {
      edgeNames = edgeNames + seg.label?.ref.shortUserName + ", ";
    });
    edgeNames = edgeNames.substring(0, edgeNames.length - 2);
    if (this._seEdgeSegments.length === 2) {
      return String(
<<<<<<< HEAD
        i18n.global.t(`objectTree.bigonWithEdges`, {
=======
        t(`objectTree.bigonWithEdges`, {
>>>>>>> 211fe64f
          edges: edgeNames,
          val: this._area
        })
      );
    } else if (this._seEdgeSegments.length === 3) {
      return String(
<<<<<<< HEAD
        i18n.global.t(`objectTree.triangleWithEdges`, {
=======
        t(`objectTree.triangleWithEdges`, {
>>>>>>> 211fe64f
          edges: edgeNames,
          val: this._area
        })
      );
    } else {
      return String(
<<<<<<< HEAD
        i18n.global.t(`objectTree.polygonWithEdges`, {
=======
        t(`objectTree.polygonWithEdges`, {
>>>>>>> 211fe64f
          edges: edgeNames,
          val: this._area
        })
      );
    }
  }

  public get noduleItemText(): string {
    return (
      this.name +
      " - " +
      this.label?.ref.shortUserName +
      `: ${this.prettyValue}`
    );
  }

  /**Controls if the expression measurement should be displayed in multiples of pi, degrees or a number*/
  get valueDisplayMode(): ValueDisplayMode {
    return this._valueDisplayMode;
  }
  set valueDisplayMode(vdm: ValueDisplayMode) {
    this._valueDisplayMode = vdm;
    // move the vdm to the plottable label
    if (this.label) {
      this.label.ref.valueDisplayMode = vdm;
    }
  }

  /**
   * the area of the polygon
   */
  get value(): number {
    return this._area;
  }

  get polygonNumber(): number {
    return this._polygonNumber;
  }

  public isHitAt(
    unitIdealVector: Vector3,
    currentMagnificationFactor: number
  ): boolean {
    //first make sure the unitIdeal is not a point on any of the line segments
    // use the tight bounds on the isHitAt method for segments, because with out this,
    // the user can put a point a polygon, and then move it *just* outside of the polygon (the 1000 prevents this)
    if (
      this._seEdgeSegments.some(seg =>
        seg.isHitAt(unitIdealVector, currentMagnificationFactor, 1000)
      )
    ) {
      // console.log("Here inside hit a segment");
      return true;
    }
    // find the closest vertex of the polygon (to each edge, the vertex is the *last* one on the edge in the direction the edge is traced)
    const center = new Vector3();
    let closestSegmentIndex = -1;
    let closestDistance = 2 * Math.PI; // set to a number bigger than all possible distances
    this._seEdgeSegments.forEach((seg, ind) => {
      let distance: number;
      if (this.segmentFlippedList[ind]) {
        distance = seg.startSEPoint.locationVector.angleTo(unitIdealVector);
        if (distance < closestDistance) {
          closestDistance = distance;
          closestSegmentIndex = ind;
          center.copy(seg.endSEPoint.locationVector);
        }
      } else {
        distance = seg.endSEPoint.locationVector.angleTo(unitIdealVector);
        if (distance < closestDistance) {
          closestDistance = distance;
          closestSegmentIndex = ind;
          center.copy(seg.endSEPoint.locationVector);
        }
      }
    });

    // create a point, P, inside the polygon and near the closest point, then connect unitIdealVector with P and count the intersection (intersections with vertices are not allowed!)
    // with the line segment edges. If the number of intersections is even, unitIdealVector is inside, if odd, outside.

    // first create P near angleMarkers[index+1] which measures the angle from SEEdgeSegments[index] to SEEdgeSegments[index+1]
    // set up a coordinate frame with
    //   center being the common point of SEEdgeSegments[index] and SEEdgeSegments[index+1]
    //   from being a vector in the plane of SEEdgeSegments[index]. Traveling from Q along SEEdgeSegments[index] for Pi/2 angle you arrive at from
    const from = new Vector3();
    const to = new Vector3();
    if (this.segmentFlippedList[closestSegmentIndex]) {
      center.copy(
        this._seEdgeSegments[closestSegmentIndex].startSEPoint.locationVector
      );
    } else {
      center.copy(
        this._seEdgeSegments[closestSegmentIndex].endSEPoint.locationVector
      );
    }
    to.crossVectors(
      center,
      this._seEdgeSegments[closestSegmentIndex].getMidPointVector()
    ).normalize();
    from.crossVectors(to, center).normalize();

    // compute the next index
    const nextIndex =
      (((closestSegmentIndex + 1) % this._n) + this._n) % this._n;
    // read the angle at the closest vector
    const angle = this._angleMarkers[nextIndex].value;
    // P is   sin(SETTINGS.minimumVertexToEdgeThickness/2)*cos(angle/2)*from +
    //        sin(SETTINGS.minimumVertexToEdgeThickness/2)*sin(angle/2)*to +
    //                     cos(SETTINGS.minimumVertexToEdgeThickness/2)*center
    // angle = SETTINGS.polygon.minimumVertexToEdgeThickness / 2 so the point is guaranteed to be inside the polygon
    const P = new Vector3(0, 0, 0);
    P.addScaledVector(
      from,
      Math.sin(SETTINGS.polygon.minimumVertexToEdgeThickness / 2) *
        Math.cos(angle / 2)
    );
    P.addScaledVector(
      to,
      Math.sin(SETTINGS.polygon.minimumVertexToEdgeThickness / 2) *
        Math.sin(angle / 2)
    );
    P.addScaledVector(
      center,
      Math.cos(SETTINGS.polygon.minimumVertexToEdgeThickness / 2)
    );
    P.normalize();

    closestDistance = P.angleTo(unitIdealVector);

    // compute the perpendicular to the line through P and unitIdealVector
    const perpToLineThroughPAndUnitIdealVector = new Vector3();
    perpToLineThroughPAndUnitIdealVector.crossVectors(P, unitIdealVector);
    if (perpToLineThroughPAndUnitIdealVector.isZero(SETTINGS.tolerance)) {
      // P and unitIdealVector are the same or antipodal and any vector perpendicular to P will do
      perpToLineThroughPAndUnitIdealVector.crossVectors(
        P,
        new Vector3(-P.y, P.x, 0).normalize()
      );
      if (perpToLineThroughPAndUnitIdealVector.isZero(SETTINGS.tolerance)) {
        // P is the vector (0,0,+/- 1)
        perpToLineThroughPAndUnitIdealVector.crossVectors(
          P,
          new Vector3(-P.z, 0, P.x).normalize()
        );
      }
    }
    perpToLineThroughPAndUnitIdealVector.normalize();

    // now decide which edges of the polygon can possibly intersect the line segment from the interior point near the closest
    // There are two types of segments to exclude
    //  1) If the end points of the segment are on the same side of the plane containing the segment from P to unitIdealVector and the length of the segment is less than Pi
    //  2) If the angle between the plane containing the segment and P is bigger than closestDistance
    const segmentsToCheck: SESegment[] = [];
    this._seEdgeSegments.forEach((seg, ind) => {
      // check condition 1
      if (
        perpToLineThroughPAndUnitIdealVector.dot(
          seg.endSEPoint.locationVector
        ) *
          perpToLineThroughPAndUnitIdealVector.dot(
            seg.startSEPoint.locationVector
          ) >
          0 &&
        seg.arcLength < Math.PI
      ) {
        return;
      }
      // check condition 2
      // make sure that P and the normal vector to the segment are pointing in the same direction
      if (P.dot(seg.normalVector) > 0) {
        this.tmpVector.copy(seg.normalVector);
      } else {
        this.tmpVector.copy(seg.normalVector).multiplyScalar(-1);
      }

      if (Math.PI / 2 - P.angleTo(this.tmpVector) > closestDistance) {
        return;
      }
      segmentsToCheck.push(seg);
    });

    // console.log("number of excluded segments", this._n - segmentsToCheck.length);
    // how many times does the segment (of length less than or equal to pi) from P to unitIdealVector, called S
    //  cross on the edges of the polygon? if even  unitIdealVector is inside the polygon, if not unitIdealVector is outside

    let totalNumberOfCrossings = 0;
    segmentsToCheck.forEach(seg => {
      // compute the number of intersections between S and seg, the intersections possibly occur at +/- normalToSeg cross perpToLineThroughPAndUnitIdealVector
      const possibleIntersectionLocation = new Vector3();
      possibleIntersectionLocation
        .crossVectors(seg.normalVector, perpToLineThroughPAndUnitIdealVector)
        .normalize();
      let sumOfDistancesFromPAndUnitIdeal =
        P.angleTo(possibleIntersectionLocation) +
        unitIdealVector.angleTo(possibleIntersectionLocation);

      // check to see if the possibleIntersection is on *both* the segment and the P to unitIdeal segment
      if (
        seg.onSegment(possibleIntersectionLocation) &&
        Math.abs(sumOfDistancesFromPAndUnitIdeal - closestDistance) <
          SETTINGS.tolerance
      ) {
        // check to make sure the intersection isn't either endpoint
        if (
          this.tmpVector
            .subVectors(
              seg.startSEPoint.locationVector,
              possibleIntersectionLocation
            )
            .isZero(SETTINGS.tolerance) ||
          this.tmpVector
            .subVectors(
              seg.endSEPoint.locationVector,
              possibleIntersectionLocation
            )
            .isZero(SETTINGS.tolerance)
        ) {
          console.warn(
            "Polygon: The line from a point interior to unitIdealVector passes through a vertex!"
          );
        } else {
          totalNumberOfCrossings += 1;
        }
      }
      possibleIntersectionLocation.multiplyScalar(-1);
      sumOfDistancesFromPAndUnitIdeal =
        P.angleTo(possibleIntersectionLocation) +
        unitIdealVector.angleTo(possibleIntersectionLocation);

      // check to see if the possibleIntersection is on *both* the segment and the P to unitIdeal segment
      if (
        seg.onSegment(possibleIntersectionLocation) &&
        Math.abs(sumOfDistancesFromPAndUnitIdeal - closestDistance) <
          SETTINGS.tolerance
      ) {
        // check to make sure the intersection isn't either endpoint
        if (
          this.tmpVector
            .subVectors(
              seg.startSEPoint.locationVector,
              possibleIntersectionLocation
            )
            .isZero(SETTINGS.tolerance) ||
          this.tmpVector
            .subVectors(
              seg.endSEPoint.locationVector,
              possibleIntersectionLocation
            )
            .isZero(SETTINGS.tolerance)
        ) {
          console.warn(
            "Polygon: The line from a point interior to unitIdealVector passes through a vertex!"
          );
        } else {
          totalNumberOfCrossings += 1;
        }
      }
    });

    return totalNumberOfCrossings % 2 === 0;
  }

  public shallowUpdate(): void {
    // All parent segments must exist (This is equivalent to checking that all the angle markers exist)
    this._exists = this._seEdgeSegments.every(seg => seg.exists === true);

    if (this._exists) {
      // All vertices must be far enough away from any nonadjacent edge to exist
      for (let i = 0; i < this._n; i++) {
        let nextVertex: Vector3; // the next vertex is common to segment i and i+1
        if (this._segmentIsFlipped[i]) {
          nextVertex = this._seEdgeSegments[i].startSEPoint.locationVector;
        } else {
          nextVertex = this._seEdgeSegments[i].endSEPoint.locationVector;
        }

        for (let j = 0; j < this._n; j++) {
          // don't check the segments that are adjacent to the vertex
          if (j !== i && j !== (((i + 1) % this._n) + this._n) % this._n) {
            if (
              this._seEdgeSegments[j]
                .closestVector(nextVertex)
                .angleTo(nextVertex) <
              SETTINGS.polygon.minimumVertexToEdgeThickness
            ) {
              console.log(
                "too close",
                this._seEdgeSegments[i].name,
                this._seEdgeSegments[j].name
              );
              // break out of the inner loop if we hit a false value (i.e. a vertex is too close to an edge)
              this._exists = false;
              break;
            }
          }
        }
        // break out of the first loop if we hit a false value on the inner loop
        if (!this._exists) {
          break;
        }
      }
    }
    // All segments must only intersect at endpoints
    if (this._exists) {
      for (let i = 0; i < this._n; i++) {
        for (let j = 0; j < this._n; j++) {
          // don't check the segments that are adjacent to segment[i] (or the ith segment)
          if (
            j !== (((i + 1) % this._n) + this._n) % this._n &&
            j !== i &&
            j !== (((i - 1) % this._n) + this._n) % this._n
          ) {
            if (
              this.store
                .findIntersectionPointsByParent(
                  this._seEdgeSegments[i].name,
                  this._seEdgeSegments[j].name
                )
                .some(pt => pt.exists)
            ) {
              // console.log(
              //   "intersection",
              //   i,
              //   this._seEdgeSegments[i].name,
              //   j,
              //   this._seEdgeSegments[j].name
              // );
              // SEStore.findIntersectionPointsByParent(
              //   this._seEdgeSegments[i].name,
              //   this._seEdgeSegments[j].name
              // ).forEach(pt => console.log(pt));

              // the ith segment intersects the j th segment
              this._exists = false;
              break;
            }
          }
        }
        // break out of the first loop if we hit a false value on the inner loop
        if (!this._exists) {
          break;
        }
      }
    }

    // all the angle markers must exist too
    if (this._exists && this._angleMarkers.every(angMark => angMark.exists)) {
      // update the area
      let sumOfAngles = 0;
      this._angleMarkers.forEach(ang => {
        sumOfAngles += ang.value;
      });
      this._area = sumOfAngles - (this._n - 2) * Math.PI;

      //update the display
      this.ref.area = this._area;
      this.ref.updateDisplay();
    }

    if (this.showing && this._exists) {
      // When this updates send its value to the label of the polygon
      if (this.label) {
        this.label.ref.value = [this.value];
      }
      this.ref.setVisible(true);
    } else {
      this.ref.setVisible(false);
    }
  }

  public update(
    objectState?: Map<number, ObjectState>,
    orderedSENoduleList?: number[]
  ): void {
    // If any one parent is not up to date, don't do anything
    if (!this.canUpdateNow()) return;

    this.setOutOfDate(false);
    this.shallowUpdate();

    // These polygons are completely determined by their line/segment/point parents and an update on the parents
    // will cause this polygon to be put into the correct location. So we don't store any additional information
    if (objectState && orderedSENoduleList) {
      if (objectState.has(this.id)) {
        console.log(
          `Polygon with id ${this.id} has been visited twice proceed no further down this branch of the DAG.`
        );
        return;
      }
      orderedSENoduleList.push(this.id);
      objectState.set(this.id, { kind: "polygon", object: this });
    }

    this.updateKids(objectState, orderedSENoduleList);
  }

  /**
   * Return the vector on the SEPolygon that is closest to the idealUnitSphereVector
   * @param idealUnitSphereVector A vector on the unit sphere
   */
  public closestVector(idealUnitSphereVector: Vector3): Vector3 {
    // check to see if the idealUnitSphereVector is inside of the polygon
    if (
      this.isHitAt(idealUnitSphereVector, this.store.zoomMagnificationFactor)
    ) {
      // console.log("heree");
      return idealUnitSphereVector;
    }
    // the ideal unit vector is NOT inside the polygon
    let minimumDistance = 2 * Math.PI; // something larger that the maximum distance from any point to a line segment
    const minimumDistanceVector = new Vector3();
    this._seEdgeSegments.forEach(seg => {
      this.tmpVector.copy(seg.closestVector(idealUnitSphereVector));
      const distanceToSeg = this.tmpVector.angleTo(idealUnitSphereVector);
      if (distanceToSeg < minimumDistance) {
        minimumDistance = distanceToSeg;
        minimumDistanceVector.copy(this.tmpVector);
      }
    });

    return minimumDistanceVector.normalize();
  }

  public getNormalsToLineThru(
    sePointVector: Vector3,
    oldNormal: Vector3,
    useFullTInterval?: boolean
  ): Vector3[] {
    throw new Error("Method not implemented.");
  }

  /**
   * Return the vector near the SECircle (within SETTINGS.polygon.maxLabelDistance) that is closest to the idealUnitSphereVector
   * @param idealUnitSphereVector A vector on the unit sphere
   */
  public closestLabelLocationVector(idealUnitSphereVector: Vector3): Vector3 {
    // First find the closest point on the polygon to the idealUnitSphereVector
    this.tmpVector.copy(this.closestVector(idealUnitSphereVector));

    // The current magnification level
    const mag = this.store.zoomMagnificationFactor;

    // If the idealUnitSphereVector is within the tolerance of the closest point, do nothing, otherwise return the vector in the plane of the ideanUnitSphereVector and the closest point that is at the tolerance distance away.
    if (
      this.tmpVector.angleTo(idealUnitSphereVector) <
      SETTINGS.polygon.maxLabelDistance / mag
    ) {
      return idealUnitSphereVector;
    } else {
      // tmpVector1 is the normal to the plane of the closest point vector and the idealUnitVector
      // This can't be zero because tmpVector can be the closest on the segment to idealUnitSphereVector and parallel with ideanUnitSphereVector
      this.tmpVector1
        .crossVectors(idealUnitSphereVector, this.tmpVector)
        .normalize();
      // compute the toVector (so that tmpVector2= toVector, tmpVector= fromVector, tmpVector1 form an orthonormal frame)
      this.tmpVector2.crossVectors(this.tmpVector, this.tmpVector1).normalize;
      // return cos(SETTINGS.segment.maxLabelDistance)*fromVector/tmpVec + sin(SETTINGS.segment.maxLabelDistance)*toVector/tmpVec2
      this.tmpVector2.multiplyScalar(
        Math.sin(SETTINGS.polygon.maxLabelDistance / mag)
      );
      return this.tmpVector2
        .addScaledVector(
          this.tmpVector,
          Math.cos(SETTINGS.polygon.maxLabelDistance / mag)
        )
        .normalize();
    }
  }
  accept(v: Visitor): boolean {
    return v.actionOnPolygon(this);
  }

  public isLabelable(): boolean {
    return true;
  }
}<|MERGE_RESOLUTION|>--- conflicted
+++ resolved
@@ -16,7 +16,7 @@
 import Polygon from "@/plottables/Polygon";
 import { SEExpression } from "./SEExpression";
 import { SEStoreType, useSEStore } from "@/stores/se";
-const {t} = i18n.global
+const { t } = i18n.global;
 
 const styleSet = new Set([
   ...Object.getOwnPropertyNames(DEFAULT_POLYGON_FRONT_STYLE),
@@ -124,33 +124,21 @@
     edgeNames = edgeNames.substring(0, edgeNames.length - 2);
     if (this._seEdgeSegments.length === 2) {
       return String(
-<<<<<<< HEAD
         i18n.global.t(`objectTree.bigonWithEdges`, {
-=======
-        t(`objectTree.bigonWithEdges`, {
->>>>>>> 211fe64f
           edges: edgeNames,
           val: this._area
         })
       );
     } else if (this._seEdgeSegments.length === 3) {
       return String(
-<<<<<<< HEAD
         i18n.global.t(`objectTree.triangleWithEdges`, {
-=======
-        t(`objectTree.triangleWithEdges`, {
->>>>>>> 211fe64f
           edges: edgeNames,
           val: this._area
         })
       );
     } else {
       return String(
-<<<<<<< HEAD
         i18n.global.t(`objectTree.polygonWithEdges`, {
-=======
-        t(`objectTree.polygonWithEdges`, {
->>>>>>> 211fe64f
           edges: edgeNames,
           val: this._area
         })
