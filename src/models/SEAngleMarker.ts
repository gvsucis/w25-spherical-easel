import { SEMeasurement } from "./SEMeasurement";
import { SEPoint } from "./SEPoint";
import { SELine } from "./SELine";
import { SESegment } from "./SESegment";
import AngleMarker from "@/plottables/AngleMarker";
import { Vector3, Matrix4 } from "three";
import { Visitable } from "@/visitors/Visitable";
import { Visitor } from "@/visitors/Visitor";
import { AngleMarkerState } from "@/types";
import SETTINGS from "@/global-settings";
import { Styles } from "@/types/Styles";
import { UpdateMode, UpdateStateType } from "@/types";
import { Labelable } from "@/types";
import { SELabel } from "@/models/SELabel";
import AppStore from "@/store";

let ANGLEMARKER_COUNT = 0;

enum AngleMode {
  NONE,
  LINES,
  POINTS,
  SEGMENTS,
  LINEANDSEGMENT,
  SEGMENTSORLINEANDSEGMENT
}

const styleSet = new Set([
  Styles.strokeColor,
  Styles.strokeWidthPercent,
  Styles.dashArray,
  Styles.fillColor,
  Styles.dynamicBackStyle,
  Styles.angleMarkerRadiusPercent
]);

export class SEAngleMarker extends SEMeasurement
  implements Visitable, Labelable {
  /**
   * The plottable (TwoJS) AngleMarker associated with this model AngleMarker
   */
  public ref!: AngleMarker;
  /**
   * Pointer to the label of this SEAngleMarker
   */
  public label?: SELabel;
  /**
   * The model SE object that is the first parent of this angle marker (line, line segment, point). This is never undefined.
   */
  private _firstSEParent: SELine | SESegment | SEPoint;

  /**
   * The model SE object that is the second parent of this angle marker (line, line segment, point). This is never undefined.
   */
  private _secondSEParent: SELine | SESegment | SEPoint;

  /**
   * The model SE object that is the third parent of this angle marker (point or undefined). This is undefined when the two other
   * parents are both lines or both line segments.
   */
  private _thirdSEParent: SEPoint | undefined = undefined;

  // The type of SENodules that make up the angle
  private mode = AngleMode.NONE;

  /**
   * Used during this.move(): A matrix that is used to indicate the *change* in position of the
   * angleMarker on the sphere.
   */
  private changeInPositionRotationMatrix: Matrix4 = new Matrix4();
  /** Use in the rotation matrix during a move event */
  private desiredZAxis = new Vector3();

  /**
   * Used in the isHitAt method
   */
  private projectionVector = new Vector3();
  private originOfPlaneP = new Vector3();
  private originOfPlanePToUnitIdealVector = new Vector3();
  private unitPositiveXAxis = new Vector3();
  private unitPositiveYAxis = new Vector3();

  /**
   * The angle marker is a segment of a circle of radius SETTINGS.angleMarker.defaultRadius and center _vertexVector from _startVector to _endVector
   * This is always drawn counterclockwise when seen from outside of the sphere. The angle from vertexVector to start/end Vector should
   * always be SETTINGS.angleMarker.defaultRadius (note that the AngleMarker can scale this to create angleMarkers of different sizes,
   * but the SEAngleMarker is always the default radius)
   */
  private _vertexVector = new Vector3(0, 0, 0); // Set this vector to the origin so that the I can tell during the update method if this is the first time through the update routine
  private _startVector = new Vector3();
  private _endVector = new Vector3();

  /**
   * When first creating the angle marker from two lines, if we have to multiply the cross of first parent normal and
   * second parent normal (in that order always) by -1 to get the intersection on the front of the sphere
   * initially, then we *always* have to multiply by -1 to get the correct location.
   */
  private _vertexDirectionScalar = 1;

  /**
   * Used in the update method to compute the orthonormal frame for setting _start/_end Vector
   */
  private tmpVector1 = new Vector3();
  private tmpVector2 = new Vector3();
  private tmpVector3 = new Vector3();
  private tmpVector4 = new Vector3();
  private tmpVector5 = new Vector3();

  /**
   * Temporary vectors used in the measureAngle function
   */
  private measureTmpVector1 = new Vector3();
  private measureTmpVector2 = new Vector3();
  private measureTmpVector3 = new Vector3();

  /**
   * Vuex global state
   */
  protected store = AppStore; //

  /**
   * The number of this angle marker when it was created (i.e. this number of angle markers have been created so far)
   */
  private _angleMarkerNumber = 0;

  /**
   * Create a model SEAngleMarker using:
   * @param angMar The plottable TwoJS Object associated to this object
   * @param firstParent The model SE object that is the first parent of the angle marker
   * @param secondParent The model SE object that is the second parent of the angle marker
   * @param thirdParent The model SE object that is the third parent of the angle marker (defined only if the other two parents are SEPoints)
   */
  constructor(
    angMar: AngleMarker,
    mode: AngleMode,
    firstSEParent: SELine | SESegment | SEPoint,
    secondSEParent: SELine | SESegment | SEPoint,
    thirdSEParent?: SEPoint | undefined
  ) {
    super();
    this.ref = angMar;
    this._firstSEParent = firstSEParent;
    this._secondSEParent = secondSEParent;
    this._thirdSEParent = thirdSEParent;
    this.mode = mode;
<<<<<<< HEAD
    SEAngleMarker.ANGLEMARKER_COUNT++;
    this.name = `Am-${SEAngleMarker.ANGLEMARKER_COUNT}`;
    if (thirdSEParent !== undefined) {
      this.name =
        this.name +
        `-Angle(${firstSEParent.name},${secondSEParent.name},${thirdSEParent.name}):${this.prettyValue}`;
    } else {
      this.name =
        this.name +
        `-Angle(${firstSEParent.name},${secondSEParent.name}):${this.prettyValue}`;
    }
=======

    this._displayInMultiplesOfPi =
      SETTINGS.angleMarker.displayInMultiplesOfPiInitially;
    ANGLEMARKER_COUNT++;
    // SEAngleMarker is both an expression and a plottable (the only one?)
    // As an expression to be used in the calculation it must begin with "M###" so that it
    // can be referenced by the user and found by the parser
    // however we don't want the initial name and initial shortName of the angle marker to be displayed with a "M###" at the start
    //  so this is how we get around this
    this._angleMarkerNumber = ANGLEMARKER_COUNT;
>>>>>>> a59a4624
  }

  customStyles(): Set<Styles> {
    return styleSet;
  }

  get angleMarkerNumber(): number {
    return this._angleMarkerNumber;
  }

  get angleMode(): AngleMode {
    return this.mode;
  }

  public get value(): number {
    return this.measureAngle(
      this._startVector,
      this._vertexVector,
      this._endVector
    );
  }

  public get prettyValue(): string {
    if (this._displayInMultiplesOfPi) {
      return (
        (this.value / Math.PI).toFixed(SETTINGS.decimalPrecision) + "\u{1D7B9}"
      );
    } else {
      return this.value.toFixed(SETTINGS.decimalPrecision);
    }
  }

  public get longName(): string {
    if (this._thirdSEParent !== undefined) {
      return (
        this.label!.ref.shortName +
        `-Angle(${this._firstSEParent.label!.ref.shortName},${
          this._secondSEParent.label!.ref.shortName
        },${this._thirdSEParent.label!.ref.shortName}):${this.prettyValue}`
      );
    } else {
      return (
        this.label!.ref.shortName +
        `-Angle(${this._firstSEParent.label!.ref.shortName},${
          this._secondSEParent.label!.ref.shortName
        }):${this.prettyValue}`
      );
    }
  }

  public get shortName(): string {
    return (
      this.name +
      ` - Ang(` +
      this.label!.ref.shortName +
      `):${this.prettyValue}`
    );
  }
  public isHitAt(
    unitIdealVector: Vector3,
    currentMagnificationFactor: number
  ): boolean {
    const angleToVertex = unitIdealVector.angleTo(this._vertexVector);

    // if the unitIdealVector is very close to the vertex vector return true
    if (
      angleToVertex <
      SETTINGS.angleMarker.hitIdealDistance / currentMagnificationFactor
    ) {
      return true;
    } else if (
      angleToVertex >
      SETTINGS.angleMarker.defaultRadius +
        SETTINGS.angleMarker.hitIdealDistance / currentMagnificationFactor
    ) {
      // The unitIdealVector is not in the circle with center vertexVector (plus a little tolerance)
      return false;
    } else {
      // The unitIdealVector is in the circle, now figure out if it is in the segment of the circle
      // That is, figure out if the angle from the startVector to the idealUnit is less than the angle
      // to the endVector (with some tolerance)
      const ang1 = this.measureAngle(
        this._startVector,
        this._vertexVector,
        unitIdealVector
      );
      const ang2 = this.measureAngle(
        this._startVector,
        this._vertexVector,
        this._endVector
      );

      // if ang1 is very close to 2Pi, or
      //    ang1 is less or equal to ang2  or
      //    ang1 is a bit bigger than ang2
      // declare a hit

      // use right triangle trig to make sure that the distance to the nearest point on the angleMarker is small
      //
      // tan(a)=tan(A)sin(b)
      //
      // b is the angleToVertex (distance from vertex to unitIdeal), a is the side we
      // want to be less than SETTINGS.angleMarker.hitIdealDistance / currentMagnificationFactor, A is the
      // angle 2Pi-ang1 or ang1-ang2

      return (
        ang1 <= ang2 ||
        Math.atan(Math.tan(2 * Math.PI - ang1) * Math.sin(angleToVertex)) <
          SETTINGS.angleMarker.hitIdealDistance / currentMagnificationFactor ||
        (ang1 > ang2 &&
          Math.atan(Math.tan(ang1 - ang2) * Math.sin(angleToVertex)) <
            SETTINGS.angleMarker.hitIdealDistance / currentMagnificationFactor)
      );
    }
  }

  public update(state: UpdateStateType): void {
    // If any one parent is not up to date, don't do anything
    if (!this.canUpdateNow()) {
      return;
    }
    this.setOutOfDate(false);
    this._exists = this._firstSEParent.exists && this._secondSEParent.exists;

    // If the third parent is not null it should exist in order for the angle marker to exist
    // I could use this.mode === AngleMode, but then I would have to cast all the parents to SEPoints
    // each time I used them
    if (
      this._secondSEParent instanceof SEPoint &&
      this._firstSEParent instanceof SEPoint &&
      this._thirdSEParent instanceof SEPoint
    ) {
      this._exists = this._exists && this._thirdSEParent.exists;
      // If either (1st and 2nd) or (2nd and 3rd)  pair are the same or nearly antipodal points then this angle marker doesn't exist
      this._exists =
        this._exists &&
        !this.tmpVector1
          .crossVectors(
            this._firstSEParent.locationVector,
            this._secondSEParent.locationVector
          )
          .isZero(SETTINGS.nearlyAntipodalIdeal) &&
        !this.tmpVector1
          .crossVectors(
            this._thirdSEParent.locationVector,
            this._secondSEParent.locationVector
          )
          .isZero(SETTINGS.nearlyAntipodalIdeal);
    }

    //update _vertexVector , _startVector , _endVector using _angleMarkerRadius (which is set in the )
    if (this._exists) {
      // cases depending on the type of parents
      //  1) three points,
      //  2) two lines,
      //  3) two line segments with a common endpoint,
      //  4) a line and an line segment with an endpoint on the line
      if (
        this._secondSEParent instanceof SEPoint &&
        this._firstSEParent instanceof SEPoint &&
        this._thirdSEParent instanceof SEPoint
      ) {
        // This uses a method in the AngleMarker plottable object (setAngleMarkerFromThreeVectors) because this is the only case in which a
        // temporary angleMarker is displayed.  This method is used both here and in the AngleHandler.
        // This avoids having duplicate code. setAngleMarkerFromThreeVectors is in AngleMarker instead of SEAngleMarker because
        // it needs to be used by the temporary angle marker before SEAngleMarker exists
        // This returns the _start,_vertex,_end vectors and sets those same vectors in AngleMarker
        const vectorList = this.ref.setAngleMarkerFromThreeVectors(
          this._firstSEParent.locationVector,
          this._secondSEParent.locationVector,
          this._thirdSEParent.locationVector,
          SETTINGS.angleMarker.defaultRadius
        );
        this._startVector.copy(vectorList[0]);
        this._vertexVector.copy(vectorList[1]);
        this._endVector.copy(vectorList[2]);
      } else if (
        this._secondSEParent instanceof SELine &&
        this._firstSEParent instanceof SELine
      ) {
        // In this case both parents are SELines
        // First set the vertexVector
        // the common point defining the line is *always* the _vertex vector
        if (
          this._firstSEParent.startSEPoint ===
            this._secondSEParent.startSEPoint ||
          this._firstSEParent.startSEPoint === this._secondSEParent.endSEPoint
        ) {
          // the common point defining the line is *always* the _vertex vector
          this._vertexVector.copy(
            this._firstSEParent.startSEPoint.locationVector
          );
        } else if (
          this._firstSEParent.endSEPoint ===
            this._secondSEParent.startSEPoint ||
          this._firstSEParent.endSEPoint === this._secondSEParent.endSEPoint
        ) {
          // the common point defining the line is *always* the _vertex vector
          this._vertexVector.copy(
            this._firstSEParent.endSEPoint.locationVector
          );
        } else if (
          // Check to see if this is the first time through this update method (if the vertexVector is zero)
          // and the lines do not have a defining point in common
          this._vertexVector.x === 0 &&
          this._vertexVector.y === 0 &&
          this._vertexVector.z === 0
        ) {
          // the vertex of the angle marker is one of the intersection points of the lines
          this._vertexVector
            .crossVectors(
              this._firstSEParent.normalVector,
              this._secondSEParent.normalVector
            )
            .normalize();
          if (this._vertexVector.z < 0) {
            //choose the intersection point that is on the front of the sphere
            this._vertexVector.multiplyScalar(-1);
            // remember this choice and multiply the _vertex vector by it *every* time we recompute it
            this._vertexDirectionScalar = -1;
          } else {
            this._vertexDirectionScalar = 1;
          }
        } else {
          this._vertexVector
            .crossVectors(
              this._firstSEParent.normalVector,
              this._secondSEParent.normalVector
            )
            .multiplyScalar(this._vertexDirectionScalar)
            .normalize();
        }

        //Second set the start vector
        this.tmpVector1
          .crossVectors(this._vertexVector, this._firstSEParent.normalVector)
          .normalize(); // tmpVector1 is perpendicular to vertexVector in the plane of the first parent line
        this._startVector.set(0, 0, 0);
        this._startVector.addScaledVector(
          this._vertexVector,
          Math.cos(SETTINGS.angleMarker.defaultRadius)
        );
        this._startVector
          .addScaledVector(
            this.tmpVector1,
            Math.sin(SETTINGS.angleMarker.defaultRadius)
          )
          .normalize();

        // Third set the end vector
        this.tmpVector1
          .crossVectors(this._vertexVector, this._secondSEParent.normalVector)
          .normalize(); // tmpVector1 is perpendicular to vertexVector in the plane of the second parent line

        // If the angle from the half-plane containing the _startVector ( i.e. the bounded by the line containing the _vertexVector in the plane contain the _vertex, _start vectors)
        // to the half-plane containing this.tmpVector1 is bigger than Pi then tmpVector1 needs to be multiplied by -1 because the
        // angle between two lines is never bigger than pi
        if (
          this.measureAngle(
            this._startVector,
            this._vertexVector,
            this.tmpVector1
          ) > Math.PI
        ) {
          this.tmpVector1.multiplyScalar(-1);
        }
        // now compute the _end vector
        this._endVector.set(0, 0, 0);
        this._endVector.addScaledVector(
          this._vertexVector,
          Math.cos(SETTINGS.angleMarker.defaultRadius)
        );
        this._endVector
          .addScaledVector(
            this.tmpVector1,
            Math.sin(SETTINGS.angleMarker.defaultRadius)
          )
          .normalize();

        // Record the new vertex/start/end vectors in the plottable element
        this.ref.vertexVector = this._vertexVector;
        this.ref.startVector = this._startVector;
        this.ref.endVector = this._endVector;
      } else if (
        this._secondSEParent instanceof SESegment &&
        this._firstSEParent instanceof SESegment
      ) {
        // In this case both parents are SESegments
        // first figure out which endpoint in in common, for that is the vertexVector
        // Also this tells which endpoint of _firstSEParent (either start/endSEPoint) is not the
        // _vertexVector. so set _startVector and _endVector TEMPORARILY
        // Make sure that _startVector and _endVector determine the correct half-plane.  When either
        // the first or second parent are longer than pi, you have to reverse these temporary settings.
        if (
          this._firstSEParent.startSEPoint.locationVector.equals(
            this._secondSEParent.startSEPoint.locationVector
          )
        ) {
          this._vertexVector.copy(
            this._firstSEParent.startSEPoint.locationVector
          );
          //temporarily set the _startVector and _endVector
          this._startVector
            .copy(this._firstSEParent.endSEPoint.locationVector)
            .multiplyScalar(this._firstSEParent.arcLength > Math.PI ? -1 : 1);
          this._endVector
            .copy(this._secondSEParent.endSEPoint.locationVector)
            .multiplyScalar(this._secondSEParent.arcLength > Math.PI ? -1 : 1);
        } else if (
          this._firstSEParent.startSEPoint.locationVector.equals(
            this._secondSEParent.endSEPoint.locationVector
          )
        ) {
          this._vertexVector.copy(
            this._firstSEParent.startSEPoint.locationVector
          );
          //temporarily set the _startVector and _endVector
          this._startVector
            .copy(this._firstSEParent.endSEPoint.locationVector)
            .multiplyScalar(this._firstSEParent.arcLength > Math.PI ? -1 : 1);
          this._endVector
            .copy(this._secondSEParent.startSEPoint.locationVector)
            .multiplyScalar(this._secondSEParent.arcLength > Math.PI ? -1 : 1);
        } else if (
          this._firstSEParent.endSEPoint.locationVector.equals(
            this._secondSEParent.startSEPoint.locationVector
          )
        ) {
          this._vertexVector.copy(
            this._firstSEParent.endSEPoint.locationVector
          );
          //temporarily set the _startVector and _endVector
          this._startVector
            .copy(this._firstSEParent.startSEPoint.locationVector)
            .multiplyScalar(this._firstSEParent.arcLength > Math.PI ? -1 : 1);
          this._endVector
            .copy(this._secondSEParent.endSEPoint.locationVector)
            .multiplyScalar(this._secondSEParent.arcLength > Math.PI ? -1 : 1);
        } else if (
          this._firstSEParent.endSEPoint.locationVector.equals(
            this._secondSEParent.endSEPoint.locationVector
          )
        ) {
          this._vertexVector.copy(
            this._firstSEParent.endSEPoint.locationVector
          );
          //temporarily set the _startVector and _endVector
          this._startVector
            .copy(this._firstSEParent.startSEPoint.locationVector)
            .multiplyScalar(this._firstSEParent.arcLength > Math.PI ? -1 : 1);
          this._endVector
            .copy(this._secondSEParent.startSEPoint.locationVector)
            .multiplyScalar(this._secondSEParent.arcLength > Math.PI ? -1 : 1);
        }
        //Second set the start vector
        this.tmpVector1
          .crossVectors(this._vertexVector, this._firstSEParent.normalVector)
          .normalize(); // tmpVector1 is perpendicular to vertexVector in the plane of the first parent line
        // we need to be sure that this.tmpVector1 is in the correct half-plane (i.e the plane spanned by
        // this._vertexVector and (the temporarily set) this._startVector, divided by the line containing the this._vertexVector)
        // this.tmpVector1 must be in same half plane (the temporarily set) this._startVector. As tmpVector
        // is perpendicular to
        // _vertexVector, to be in the same half-plane as (the temporarily set) this._startVector, dot(_start,tmpVector1) must be positive
        //
        const dotProd = this.tmpVector1.dot(this._startVector);
        if (Math.abs(dotProd) < SETTINGS.tolerance) {
          // in this case _firstSEParent is a line segment of length Pi
          // make sure that tmpVector1 is on this segment by checking the distance to the closestVector
          if (
            this._firstSEParent
              .closestVector(this.tmpVector1)
              .angleTo(this.tmpVector1) > SETTINGS.tolerance
          ) {
            this.tmpVector1.multiplyScalar(-1);
          }
        } else if (dotProd < 0) {
          this.tmpVector1.multiplyScalar(-1);
        }
        // if longer than pi reverse the _start
        // if (this._firstSEParent.arcLength > Math.PI) {
        //   this._startVector.multiplyScalar(-1);
        // }

        // Now that tmpVector1 is set correctly use it to properly set the _startVector
        this._startVector.set(0, 0, 0);
        this._startVector.addScaledVector(
          this._vertexVector,
          Math.cos(SETTINGS.angleMarker.defaultRadius)
        );
        this._startVector
          .addScaledVector(
            this.tmpVector1,
            Math.sin(SETTINGS.angleMarker.defaultRadius)
          )
          .normalize();

        // Third set the end vector
        this.tmpVector1
          .crossVectors(this._vertexVector, this._secondSEParent.normalVector)
          .normalize(); // tmpVector1 is perpendicular to vertexVector in the plane of the second parent line
        // we need to be sure that this.tmpVector1 is in the correct half-plane (i.e the plane spanned by
        // this._vertexVector and (the temporarily set) this._endVector, divided by the line containing the this._vertexVector)
        // this.tmpVector1 must be in same half plane (the temporarily set) this._endVector. As tmpVector
        // is perpendicular to
        // _vertexVector, to be in the same half-plane as (the temporarily set) this._endVector, dot(_end,tmpVector1) must be positive
        //
        const dotProd1 = this.tmpVector1.dot(this._endVector);
        if (Math.abs(dotProd1) < SETTINGS.tolerance) {
          // in this case _secondSEParent is a line segment of length Pi
          // make sure that tmpVector1 is on this segment by checking the distance to the closestVector
          if (
            this._secondSEParent
              .closestVector(this.tmpVector1)
              .angleTo(this.tmpVector1) > SETTINGS.tolerance
          ) {
            this.tmpVector1.multiplyScalar(-1);
          }
        } else if (dotProd1 < 0) {
          this.tmpVector1.multiplyScalar(-1);
        }
        // Now that tmpVector1 is set correctly use it to properly set the _endVector
        this._endVector.set(0, 0, 0);
        this._endVector.addScaledVector(
          this._vertexVector,
          Math.cos(SETTINGS.angleMarker.defaultRadius)
        );
        this._endVector
          .addScaledVector(
            this.tmpVector1,
            Math.sin(SETTINGS.angleMarker.defaultRadius)
          )
          .normalize();

        // if longer than pi reverse the _start
        // if (this._secondSEParent.arcLength > Math.PI) {
        //   this._endVector.multiplyScalar(-1);
        // }
        // Record the new vertex/start/end vectors in the plottable element
        this.ref.vertexVector = this._vertexVector;
        this.ref.startVector = this._startVector;
        this.ref.endVector = this._endVector;
      } else if (
        (this._secondSEParent instanceof SESegment &&
          this._firstSEParent instanceof SELine) ||
        (this._secondSEParent instanceof SELine &&
          this._firstSEParent instanceof SESegment)
      ) {
        // In this case one parent is SESegment and the other is SELine
        // first figure out which endpoint of the line segment is on the SELine
        // We already know that one of the endpoints of SESegment is on SELine
        // because the angle handler checked this so we don't care if the
        // endpoint of the segment is a point on the line or a point defining the line
        if (this._secondSEParent instanceof SESegment) {
          if (
            Math.abs(
              this._secondSEParent.startSEPoint.locationVector.dot(
                this._firstSEParent.normalVector
              )
            ) < SETTINGS.tolerance
          ) {
            this._vertexVector.copy(
              this._secondSEParent.startSEPoint.locationVector
            );
            // set the _endVector *direction* to pointing in the same direction as the segment is drawn
            // To this see is correct check out the updateDisplay method in Segment.ts and the desiredYAxis vector
            this.tmpVector1
              .crossVectors(
                this._secondSEParent.normalVector,
                this._vertexVector
              )
              .multiplyScalar(this._secondSEParent.arcLength > Math.PI ? -1 : 1)
              .normalize(); // tmpVector1 is perpendicular to vertexVector in the plane of the segment
          } else if (
            Math.abs(
              this._secondSEParent.endSEPoint.locationVector.dot(
                this._firstSEParent.normalVector
              )
            ) < SETTINGS.tolerance
          ) {
            this._vertexVector.copy(
              this._secondSEParent.endSEPoint.locationVector
            );
            // set the _endVector *direction* to pointing in the same direction as the segment is drawn
            // To this see is correct check out the updateDisplay method in Segment.ts and the desiredYAxis vector
            this.tmpVector1
              .crossVectors(
                this._vertexVector,
                this._secondSEParent.normalVector
              )
              .multiplyScalar(this._secondSEParent.arcLength > Math.PI ? -1 : 1)
              .normalize(); // tmpVector1 is perpendicular to vertexVector in the plane of the segment
          }

          this._endVector.set(0, 0, 0);
          this._endVector.addScaledVector(
            this._vertexVector,
            Math.cos(SETTINGS.angleMarker.defaultRadius)
          );
          this._endVector
            .addScaledVector(
              this.tmpVector1,
              Math.sin(SETTINGS.angleMarker.defaultRadius)
            )
            .normalize();

          // Now set the _startVector
          this.tmpVector2
            .crossVectors(this._vertexVector, this._firstSEParent.normalVector)
            .normalize(); // tmpVector2 is perpendicular to vertexVector in the plane of the second parent line

          // If the angle from the half-plane containing the _startVector ( i.e. the bounded by the line containing the _vertexVector in the plane contain the _vertex, _start vectors)
          // to the half-plane containing this.tmpVector2 is bigger than Pi then tmpVector2 needs to be multiplied by -1 because the
          // angle between two lines is never bigger than pi
          if (
            this.measureAngle(
              this.tmpVector2,
              this._vertexVector,
              this._endVector
            ) > Math.PI
          ) {
            this.tmpVector2.multiplyScalar(-1);
          }

          this._startVector.set(0, 0, 0);
          this._startVector.addScaledVector(
            this._vertexVector,
            Math.cos(SETTINGS.angleMarker.defaultRadius)
          );
          this._startVector
            .addScaledVector(
              this.tmpVector2,
              Math.sin(SETTINGS.angleMarker.defaultRadius)
            )
            .normalize();
        } else if (this._firstSEParent instanceof SESegment) {
          if (
            Math.abs(
              this._firstSEParent.startSEPoint.locationVector.dot(
                this._secondSEParent.normalVector
              )
            ) < SETTINGS.nearlyAntipodalIdeal
          ) {
            // set the vertex vector
            this._vertexVector.copy(
              this._firstSEParent.startSEPoint.locationVector
            );
            // set the _startVector *direction* to pointing in the same direction as the segment is drawn
            // To this see is correct check out the updateDisplay method in Segment.ts and the desiredYAxis vector
            this.tmpVector1
              .crossVectors(
                this._firstSEParent.normalVector,
                this._vertexVector
              )
              .multiplyScalar(this._firstSEParent.arcLength > Math.PI ? -1 : 1)
              .normalize(); // tmpVector1 is perpendicular to vertexVector in the plane of the segment
          } else if (
            Math.abs(
              this._firstSEParent.endSEPoint.locationVector.dot(
                this._secondSEParent.normalVector
              )
            ) < SETTINGS.nearlyAntipodalIdeal
          ) {
            this._vertexVector.copy(
              this._firstSEParent.endSEPoint.locationVector
            );
            // set the _startVector *direction* to pointing in the same direction as the segment is drawn
            // To this see is correct check out the updateDisplay method in Segment.ts and the desiredYAxis vector
            this.tmpVector1
              .crossVectors(
                this._vertexVector,
                this._firstSEParent.normalVector
              )
              .multiplyScalar(this._firstSEParent.arcLength > Math.PI ? -1 : 1)
              .normalize(); // tmpVector1 is perpendicular to vertexVector in the plane of the segment
          }

          this._startVector.set(0, 0, 0);
          this._startVector.addScaledVector(
            this._vertexVector,
            Math.cos(SETTINGS.angleMarker.defaultRadius)
          );
          this._startVector
            .addScaledVector(
              this.tmpVector1,
              Math.sin(SETTINGS.angleMarker.defaultRadius)
            )
            .normalize();

          // Now set the _endVector
          this.tmpVector2
            .crossVectors(this._vertexVector, this._secondSEParent.normalVector)
            .normalize(); // tmpVector2 is perpendicular to vertexVector in the plane of the second parent line

          // If the angle from the half-plane containing the _startVector ( i.e. the bounded by the line containing the _vertexVector in the plane contain the _vertex, _start vectors)
          // to the half-plane containing this.tmpVector2 is bigger than Pi then tmpVector2 needs to be multiplied by -1 because the
          // angle between two lines is never bigger than pi
          if (
            this.measureAngle(
              this._startVector,
              this._vertexVector,
              this.tmpVector2
            ) > Math.PI
          ) {
            this.tmpVector2.multiplyScalar(-1);
          }
          this._endVector.set(0, 0, 0);
          this._endVector.addScaledVector(
            this._vertexVector,
            Math.cos(SETTINGS.angleMarker.defaultRadius)
          );
          this._endVector
            .addScaledVector(
              this.tmpVector2,
              Math.sin(SETTINGS.angleMarker.defaultRadius)
            )
            .normalize();
        }

        // Record the new vertex/start/end vectors in the plottable element
        this.ref.vertexVector = this._vertexVector;
        this.ref.startVector = this._startVector;
        this.ref.endVector = this._endVector;
      }

      // display the new angleMarker with the updated values
      this.ref.updateDisplay();
    }

    if (this.showing && this._exists) {
      this.ref.setVisible(true);
    } else {
      this.ref.setVisible(false);
    }
    // These angle markers are completely determined by their line/segment/point parents and an update on the parents
    // will cause this circle to be put into the correct location. Therefore there is no need to
    // store it in the stateArray for undo move. Only store for delete

    if (state.mode == UpdateMode.RecordStateForDelete) {
      const angleMarkerState: AngleMarkerState = {
        kind: "angleMarker",
        object: this
        // vertexVectorX: this._vertexVector.x,
        // vertexVectorY: this._vertexVector.y,
        // vertexVectorZ: this._vertexVector.z,
        // startVectorX: this._startVector.x,
        // startVectorY: this._startVector.y,
        // startVectorZ: this._startVector.z,
        // endVectorX: this._endVector.x,
        // endVectorY: this._endVector.y,
        // endVectorZ: this._endVector.z
      };
      state.stateArray.push(angleMarkerState);
    }
    //update the name to include the new value
    //const pos = this.name.lastIndexOf("):");
    //this.name = this.name.substring(0, pos + 2) + this.prettyValue;

    // When this updates send its value to the label of the angleMarker
    this.label!.ref.value = [this.value];

    this.setOutOfDate(false);
    this.updateKids(state);
  }

  /**
   * Return the vector on the SEAngleMarker that is closest to the unitIdealVector
   * @param unitIdealVector A vector on the unit sphere
   */
  public closestVector(unitIdealVector: Vector3): Vector3 {
    //First check if the unitIdealVector is the vertexVector or its antipodal
    // if (
    //   this.tmpVector1.subVectors(this._vertexVector, unitIdealVector).length() <
    //   SETTINGS.nearlyAntipodalIdeal
    // ) {
    //   return this._vertexVector;
    // }
    // if (
    //   this.tmpVector1.addVectors(this._vertexVector, unitIdealVector).length() <
    //   SETTINGS.nearlyAntipodalIdeal
    // ) {
    //   return this._endVector; // arbitrary choice, unitIdealVector is essentially equidistant from all the circular parts of the angle marker
    // }

    // if the unitIdealVector lead to a hit then return the unitIdealVector
    if (
      this.isHitAt(unitIdealVector, this.store.state.zoomMagnificationFactor)
    ) {
      return unitIdealVector;
    }
    return this._vertexVector;
    // WHAT IS BELOW MIGHT BE USEFUL FOR A FUTURE SESEGMENTOFCIRCLE object, but is to precise because the
    // angle marker is so small
    //
    //
    // // the angle measure FROM the half-plane (startHalfPlane) with edge the line containing vertexVector and containing origin of sphere, startVector, vertexVector
    // // TO the half-plane (endHalfPlane) with edge the line containing vertexVector and containing origin of sphere, endVector, vertexVector
    // // Result is between 0 and 2 Pi
    // const angleMarkerAngle = this.measureAngle(
    //   this._startVector,
    //   this._vertexVector,
    //   this._endVector
    // );

    // // the angle measure FROM startHalfPlane TO the half-plane (unitIdealHalfPlane) with edge the line containing vertexVector and
    // // containing origin of sphere, unitIdealVector, vertexVector.  Result is between 0 and 2 Pi
    // const unitIdealAngle = this.measureAngle(
    //   this._startVector,
    //   this._vertexVector,
    //   unitIdealVector
    // );

    // // Divide into two cases: non-convex angle markers versus convex ones. See the picture in
    // // the Google Drive folder for a break down of the closest point regions
    // //console.log("angle", unitIdealAngle, angleMarkerAngle);
    // // In both cases if unitIdealAngle is less than angleMarkerAngle, project onto the circular
    // // part of the angleMarker
    // if (unitIdealAngle <= angleMarkerAngle) {
    //   //console.log("project on circular part");

    //   // project onto the circular part of the angle marker
    //   this.tmpVector1
    //     .crossVectors(this._vertexVector, unitIdealVector)
    //     .normalize(); // perpendicular to both vertexVector and unitIdealVector
    //   this.tmpVector1
    //     .crossVectors(this.tmpVector1, this._vertexVector)
    //     .normalize(); // perpendicular to vertexVector and in the unitIdealHalfPlane
    //   this.tmpVector2.set(0, 0, 0);
    //   this.tmpVector2.addScaledVector(
    //     this._vertexVector,
    //     Math.cos(
    //       SETTINGS.angleMarker.defaultRadius /
    //         this.store.state.zoomMagnificationFactor
    //     )
    //   );
    //   this.tmpVector2.addScaledVector(
    //     this.tmpVector1,
    //     Math.sin(
    //       SETTINGS.angleMarker.defaultRadius /
    //         this.store.state.zoomMagnificationFactor
    //     )
    //   );
    //   return this.tmpVector2;
    // } else if (angleMarkerAngle <= Math.PI) {
    //   // the angleMarker is convex

    //   // In order to determine the region where vertexVector is the closest point I need to compute the location where the perpendicular bisector of the segment
    //   // from vertex to end vector and the perpendicular bisector of the segment from vertex to start, intersect (the intersection *not* in the angle marker)

    //   this.tmpVector1
    //     .addVectors(this._vertexVector, this._endVector)
    //     .normalize(); // the midpoint of the segment from vertex to end vector
    //   this.tmpVector2.crossVectors(this._vertexVector, this._endVector); // a point on the perpendicular bisector of the segment from vertex to end vector
    //   this.tmpVector3
    //     .crossVectors(this.tmpVector1, this.tmpVector2)
    //     .normalize(); // a vector perpendicular to the plane of the perpendicular bisector of the segment from vertex to end vector

    //   this.tmpVector1
    //     .addVectors(this._vertexVector, this._startVector)
    //     .normalize(); // the midpoint of the segment from vertex to start vector
    //   this.tmpVector2.crossVectors(this._startVector, this._vertexVector); // a point on the perpendicular bisector of the segment from vertex to start vector
    //   this.tmpVector4
    //     .crossVectors(this.tmpVector2, this.tmpVector1)
    //     .normalize(); // a vector perpendicular to the plane of the perpendicular bisector of the segment from vertex to start vector

    //   this.tmpVector5
    //     .crossVectors(this.tmpVector3, this.tmpVector4)
    //     .normalize(); // the intersection point we are looking for
    //   // make sure that the intersection is *not* in the angleMarker
    //   if (this._vertexVector.dot(this.tmpVector5) > 0) {
    //     this.tmpVector5.multiplyScalar(-1);
    //   }

    //   // If the unitIdealVector is in the triangular region project onto the segment from vertexVector to endVector
    //   if (
    //     this.inRegion(
    //       this._vertexVector,
    //       this._endVector,
    //       this.tmpVector1.crossVectors(this._vertexVector, this._endVector),
    //       unitIdealVector
    //     )
    //   ) {
    //     return this.projectToSegment(
    //       this._vertexVector,
    //       this._endVector,
    //       unitIdealVector
    //     );
    //   } else if (
    //     this.inRegion(
    //       this._startVector,
    //       this._vertexVector,
    //       this.tmpVector1.crossVectors(this._startVector, this._vertexVector),
    //       unitIdealVector
    //     )
    //   ) {
    //     return this.projectToSegment(
    //       this._vertexVector,
    //       this._startVector,
    //       unitIdealVector
    //     );
    //   } else if (
    //     this.inRegion(
    //       this._vertexVector,
    //       this.tmpVector1.crossVectors(this._vertexVector, this._endVector),
    //       this.tmpVector2.crossVectors(this._startVector, this._vertexVector),
    //       unitIdealVector
    //     ) ||
    //     this.inRegion(
    //       this.tmpVector1.crossVectors(this._vertexVector, this._endVector),
    //       this.tmpVector5, // the intersection of the perpendicular bisectors of segments vertex/start and vertex/end that is not in the angleMarker
    //       this.tmpVector2.crossVectors(this._startVector, this._vertexVector),
    //       unitIdealVector
    //     )
    //   ) {
    //     return this._vertexVector;
    //   } else if (
    //     this.inRegion(
    //       this._endVector,
    //       this.tmpVector2.set(0, 0, 0).addScaledVector(this._vertexVector, -1), //antipode of the vertex vector
    //       this.tmpVector1.crossVectors(this._vertexVector, this._endVector),
    //       unitIdealVector
    //     ) ||
    //     this.inRegion(
    //       this.tmpVector1.crossVectors(this._vertexVector, this._endVector),
    //       this.tmpVector2.set(0, 0, 0).addScaledVector(this._vertexVector, -1), //antipode of the vertex vector
    //       this.tmpVector5, // the intersection of the perpendicular bisectors of segments vertex/start and vertex/end that is not in the angleMarker
    //       unitIdealVector
    //     )
    //   ) {
    //     return this._endVector;
    //   } else {
    //     return this._startVector;
    //   }
    // } else {
    //   // the angleMarker is non-convex

    //   // In order to determine the region where vertexVector is the closest point I need to compute the location where the perpendicular (through
    //   // end vector) to the segment
    //   // from vertex to end vector and the perpendicular (through the start vector) to the segment from vertex to start, intersect
    //   // (the intersection closest to the angle marker)

    //   this.tmpVector1.crossVectors(this._vertexVector, this._endVector); // a vector on the perpendicular (through endVector) of the segment from vertex to end vector (this is on ALL perpendiculars to the segment)
    //   this.tmpVector2
    //     .crossVectors(this._endVector, this.tmpVector1)
    //     .normalize(); // a vector perpendicular to the plane of the perpendicular (through the endVector) to the segment from vertex to end vector

    //   this.tmpVector1.crossVectors(this._startVector, this._vertexVector); // a vector on the perpendicular (through startVector) of the segment from vertex to start vector (this is on ALL perpendiculars to the segment)
    //   this.tmpVector3
    //     .crossVectors(this.tmpVector1, this._startVector)
    //     .normalize(); // a vector perpendicular to the plane of the perpendicular (through the endVector) to the segment from vertex to end vector

    //   this.tmpVector5
    //     .crossVectors(this.tmpVector2, this.tmpVector3)
    //     .normalize(); // the intersection point we are looking for
    //   // make sure that the intersection is pointing away from the vertex vector (THIS BREAKS DOWN IF angleMarkerRadius is bigger than Pi/2)
    //   if (this._vertexVector.dot(this.tmpVector5) > 0) {
    //     this.tmpVector5.multiplyScalar(-1);
    //   }

    //   // If the unitIdealVector is in the triangular region project onto the segment from vertexVector to endVector
    //   if (
    //     this.inRegion(
    //       this._vertexVector,
    //       this._endVector,
    //       this.tmpVector5,
    //       unitIdealVector
    //     )
    //   ) {
    //     return this.projectToSegment(
    //       this._vertexVector,
    //       this._endVector,
    //       unitIdealVector
    //     );
    //   } else if (
    //     this.inRegion(
    //       this._startVector,
    //       this._vertexVector,
    //       this.tmpVector5,
    //       unitIdealVector
    //     )
    //   ) {
    //     return this.projectToSegment(
    //       this._vertexVector,
    //       this._startVector,
    //       unitIdealVector
    //     );
    //   } else if (unitIdealAngle <= angleMarkerAngle / 2 + Math.PI) {
    //     return this._endVector;
    //   } else {
    //     return this._startVector;
    //   }
    // }
  }

  /**
   * Return the vector near the SEAngleMarkers (within SETTINGS.angleMarker.maxLabelDistance) that is closest to the idealUnitSphereVector
   * @param idealUnitSphereVector A vector on the unit sphere
   */
  public closestLabelLocationVector(idealUnitSphereVector: Vector3): Vector3 {
    // First find the closest point on the segment to the idealUnitSphereVector
    this.tmpVector1.copy(this.closestVector(idealUnitSphereVector));

    // If the idealUnitSphereVector is within the tolerance of the closest point, do nothing, otherwise return the vector in the plane
    //  of the idealUnitSphereVector and the closest point that is at the tolerance distance away.
    if (
      this.tmpVector1.angleTo(idealUnitSphereVector) <
      SETTINGS.angleMarker.maxLabelDistance
    ) {
      return idealUnitSphereVector;
    } else {
      // tmpVector2 is the normal to the plane of the closest point vector and the idealUnitVector
      // This can't be zero because tmpVector1 can be the closest on the circle to idealUnitSphereVector and parallel with ideanUnitSphereVector
      this.tmpVector2
        .crossVectors(idealUnitSphereVector, this.tmpVector1)
        .normalize();
      // compute the toVector (so that tmpVector2= toVector, tmpVector1= fromVector, tmpVector2 form an orthonormal frame)
      this.tmpVector3.crossVectors(this.tmpVector1, this.tmpVector2).normalize;
      // return cos(SETTINGS.segment.maxLabelDistance)*fromVector/tmpVec + sin(SETTINGS.segment.maxLabelDistance)*toVector/tmpVec2
      this.tmpVector3.multiplyScalar(
        Math.sin(SETTINGS.angleMarker.maxLabelDistance)
      );
      return this.tmpVector3
        .addScaledVector(
          this.tmpVector1,
          Math.cos(SETTINGS.angleMarker.maxLabelDistance)
        )
        .normalize();
    }
  }

  accept(v: Visitor): void {
    // v.actionOnAngleMarker(this);
  }

  /**
   * Return the normal vector to the plane containing the line that is perpendicular to this circle through the
   * sePoint, in the case that the usual way of defining this line is not well defined  (something is parallel),
   * use the oldNormal to help compute a new normal (which is returned). This is only used if we can use the perpendicular through point tool
   * on this object. For AngleMarker we don't ever need to compute the perpendicular.
   *
   * @param sePointVector A point on the line normal to this circle
   */
  // public getNormalToLineThru(
  //   sePointVector: Vector3,
  //   oldNormal: Vector3
  // ): Vector3 {
  //   this.projectionVector.crossVectors(
  //     sePointVector,
  //     this._centerSEPoint.locationVector
  //   );
  //   // Check to see if the projectionVector is zero (i.e the center point and given point are parallel -- ether
  //   // nearly antipodal or in the same direction)
  //   if (this.projectionVector.isZero()) {
  //     // In this case any line containing the sePoint will be perpendicular to the circle, but
  //     //  we want to choose one line whose normal is near the oldNormal which was choosen to be normal
  //     //  to the plane of the center and circle points, so choose that again.
  //     this.projectionVector.crossVectors(
  //       this._centerSEPoint.locationVector,
  //       this._circleSEPoint.locationVector
  //     );
  //   }
  //   return this.projectionVector.normalize();
  // }

  /**
   * Move the the circle by moving the free points it depends on
   * Simply forming a rotation matrix mapping the previous to current sphere and applying
   * that rotation to the center and circle points of defining the circle.
   * Only needed if the object is a free object, but angleMarkers are not free
   * @param previousSphereVector Vector3 previous location on the unit ideal sphere of the mouse
   * @param currentSphereVector Vector3 current location on the unit ideal sphere of the mouse
   */
  // public move(
  //   previousSphereVector: Vector3,
  //   currentSphereVector: Vector3
  // ): void {
  //   const rotationAngle = previousSphereVector.angleTo(currentSphereVector);

  //   // If the rotation is big enough preform the rotation
  //   if (Math.abs(rotationAngle) > SETTINGS.rotate.minAngle) {
  //     // The axis of rotation
  //     this.desiredZAxis
  //       .crossVectors(previousSphereVector, currentSphereVector)
  //       .normalize();
  //     // Form the matrix that performs the rotation
  //     this.changeInPositionRotationMatrix.makeRotationAxis(
  //       this.desiredZAxis,
  //       rotationAngle
  //     );
  //     this.originOfPlaneP
  //       .copy(this.centerSEPoint.locationVector)
  //       .applyMatrix4(this.changeInPositionRotationMatrix);
  //     this.centerSEPoint.locationVector = this.originOfPlaneP;
  //     this.projectionVector
  //       .copy(this.circleSEPoint.locationVector)
  //       .applyMatrix4(this.changeInPositionRotationMatrix);
  //     this.circleSEPoint.locationVector = this.projectionVector;
  //     // Update both points, because we might need to update their kids!
  //     // First mark the kids out of date so that the update method does a topological sort
  //     this.circleSEPoint.markKidsOutOfDate();
  //     this.centerSEPoint.markKidsOutOfDate();
  //     this.circleSEPoint.update({
  //       mode: UpdateMode.DisplayOnly,
  //       stateArray: []
  //     });
  //     this.centerSEPoint.update({
  //       mode: UpdateMode.DisplayOnly,
  //       stateArray: []
  //     });
  //   }
  // }

  /**
   * Given (distinct) unit startVector, unitIdealVector and vertexVector, where angle between vertexVector and startVector and
   * the angle from the vertexVector to the unitIdealVector is not pi, this method returns the angle between
   * the half-plane P1 (the plane containing origin of sphere, startVector, vertexVector with edge the line
   * containing vertexVector and the half that contains the startVector) and half-plane P2 (the plane containing origin of sphere,
   * unitIdealVector, vertexVector with edge the line containing vertexVector and the half that contains the unitIdealVector). The
   * angle is measured starting at the startVector half-plane measured to the unitIdealVector half-plane using the right-hand rule. That is
   * put your right at the vertexVector with your thumb pointing away from the origin of the sphere, align your fingers with the
   * start half-plane and then curl your finger to the unitIdealVector half-plane. The angle swept out by your fingers is the returned angle. This
   * will return an angle from 0 to 2Pi.
   * @param startVector distinct unit vector and not the anitpode of vertexVector
   * @param vertexVector distinct unit vector
   * @param unitIdealVector distinct unit vector and not the anitpode of vertexVector
   * @returns an angle in [0,2pi)
   */
  private measureAngle(
    startVector: Vector3,
    vertexVector: Vector3,
    unitIdealVector: Vector3
  ): number {
    //  Project the idealUnitVector and the startVector onto the plane perpendicular to the vertexVector
    // through the origin of sphere then use the atan2 function (with the projections of start and unitIdeal vector)
    // to figure out the angle
    //
    // Project the unitIdealVector and the startVector onto the plane, Q, perpendicular to the vertexVector
    //  Proj_Q(vec) = vec - (vec.vertexVector)vertexVector (vertexVector is unit)

    this.measureTmpVector1.copy(unitIdealVector);
    this.measureTmpVector1.addScaledVector(
      vertexVector,
      -1 * vertexVector.dot(unitIdealVector)
    );

    this.measureTmpVector2.copy(startVector);
    this.measureTmpVector2.addScaledVector(
      vertexVector,
      -1 * vertexVector.dot(startVector)
    );

    // The vector measureTmpVector2.normalize is the vector that is positive unit x-axis that determine the coordinates on the plane Q
    // so that the projection of the start vector is on the positive x-axis
    this.measureTmpVector2.normalize();

    // the positive unit y-axis vector is the cross product of the unit positive z axis (vertexVector) and the unit
    // positive x-axis (measureTmpVector2)
    this.measureTmpVector3
      .crossVectors(vertexVector, this.measureTmpVector2)
      .normalize();

    //NOTE: the syntax for atan2 is atan2(y,x) and the return is in (-pi,pi]!!!!!
    return Math.atan2(
      this.measureTmpVector3.dot(this.measureTmpVector1),
      this.measureTmpVector2.dot(this.measureTmpVector1)
    ).modTwoPi();
  }

  // WHAT IS BELOW MIGHT BE USEFUL FOR A FUTURE SESEGMENTOFCIRCLE object, but is to precise because the
  // angle marker is so small
  //
  /**
   * Is testVec in the triangle with the given vertices. The interior of the triangle is determined by a person walking with their head away from the
   * origin of the sphere walking counterclockwise around the triangle (seen from outside the sphere). Their left hand is the inside of the triangle. None of the vertices of the triangle
   * are antipodal and all segments of the triangle have length less than Pi
   * @param vec1 First vertex of the triangle (unit vector)
   * @param vec2 Second vertex of the triangle (unit vector)
   * @param vec3 Third vertex of the triangle (unit vector)
   * @param testVec The vector in question (unit vector)
   */
  private inRegion(
    vec1: Vector3,
    vec2: Vector3,
    vec3: Vector3,
    testVec: Vector3
  ): boolean {
    const perpVec1 = new Vector3(0, 0, 0); // vector perpendicular to the segment from vec1 to vec2
    const perpVec2 = new Vector3(0, 0, 0); // vector perpendicular to the segment from vec2 to vec3
    const perpVec3 = new Vector3(0, 0, 0); // vector perpendicular to the segment from vec3 to vec1

    perpVec1.crossVectors(vec1, vec2);
    perpVec2.crossVectors(vec2, vec3);
    perpVec3.crossVectors(vec3, vec1);

    return (
      perpVec1.dot(testVec) >= 0 &&
      perpVec2.dot(testVec) >= 0 &&
      perpVec3.dot(testVec) >= 0
    );
  }

  // WHAT IS BELOW MIGHT BE USEFUL FOR A FUTURE SESEGMENTOFCIRCLE object, but is to precise because the
  // angle marker is so small
  //
  /**
   * Project the vec to the segment (with length less than Pi) from start to end vectors.
   *  If this method is called we KNOW that the closest point on the segment to vec is on the segment
   * @param start // The start of the segment (unit vector & not antipodal to end)
   * @param end  // The end of the segment (unit vector & not antipodal to start)
   * @param vec  // The vector to project onto the segment (unit vector) --
   * @returns a vector on the line segment from start to end
   */
  private projectToSegment(
    start: Vector3,
    end: Vector3,
    vec: Vector3
  ): Vector3 {
    const perp = new Vector3(); // a vector perpendicular to the segment from start to end
    perp.crossVectors(start, end).normalize();

    // make sure that perp and vec are on the same side of the line containing the segment
    if (perp.dot(vec) < 0) {
      perp.multiplyScalar(-1);
    }

    const tmpVector = new Vector3();
    tmpVector.crossVectors(perp, vec); // a vector perpendicular to both perp and vec

    // check the case when vec and perp are parallel
    if (tmpVector.length() < SETTINGS.nearlyAntipodalIdeal) {
      return start.add(end).normalize(); // all vectors on the segment are equidistant from vec so arbitrarily choose the midpoint of the segment
    }

    return tmpVector.normalize().cross(perp);
  }

  // Override the isLabelable method in SEExpression
  public isLabelable(): boolean {
    return true;
  }
}<|MERGE_RESOLUTION|>--- conflicted
+++ resolved
@@ -14,8 +14,6 @@
 import { SELabel } from "@/models/SELabel";
 import AppStore from "@/store";
 
-let ANGLEMARKER_COUNT = 0;
-
 enum AngleMode {
   NONE,
   LINES,
@@ -143,7 +141,6 @@
     this._secondSEParent = secondSEParent;
     this._thirdSEParent = thirdSEParent;
     this.mode = mode;
-<<<<<<< HEAD
     SEAngleMarker.ANGLEMARKER_COUNT++;
     this.name = `Am-${SEAngleMarker.ANGLEMARKER_COUNT}`;
     if (thirdSEParent !== undefined) {
@@ -155,18 +152,15 @@
         this.name +
         `-Angle(${firstSEParent.name},${secondSEParent.name}):${this.prettyValue}`;
     }
-=======
 
     this._displayInMultiplesOfPi =
       SETTINGS.angleMarker.displayInMultiplesOfPiInitially;
-    ANGLEMARKER_COUNT++;
     // SEAngleMarker is both an expression and a plottable (the only one?)
     // As an expression to be used in the calculation it must begin with "M###" so that it
     // can be referenced by the user and found by the parser
     // however we don't want the initial name and initial shortName of the angle marker to be displayed with a "M###" at the start
     //  so this is how we get around this
-    this._angleMarkerNumber = ANGLEMARKER_COUNT;
->>>>>>> a59a4624
+    this._angleMarkerNumber = SEAngleMarker.ANGLEMARKER_COUNT;
   }
 
   customStyles(): Set<Styles> {
