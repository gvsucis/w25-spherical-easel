--- conflicted
+++ resolved
@@ -137,10 +137,8 @@
     this._secondSEParent = secondSEParent;
     this._thirdSEParent = thirdSEParent;
     this.mode = mode;
-<<<<<<< HEAD
     SEAngleMarker.ANGLEMARKER_COUNT++;
     this.name = `Am-${SEAngleMarker.ANGLEMARKER_COUNT}`;
-=======
     if (thirdSEParent !== undefined) {
       this.name =
         this.name +
@@ -150,7 +148,6 @@
         this.name +
         `-Angle(${firstSEParent.name},${secondSEParent.name}):${this.prettyValue}`;
     }
->>>>>>> 71ddd804
   }
 
   customStyles(): Set<Styles> {
