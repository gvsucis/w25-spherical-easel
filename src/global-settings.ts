export default {
  viewportAspectRatio: {
    /* Use aspect ratio, and allow the canvas to fit available space.
     * This is only the aspect ration of the containing viewport, aspect ratio
     * of the sphere canvas is always 1:1
     */
    width: 4,
    height: 3
  },
  /* A variable that determines the front/back contrast of the objects. */
  contrast: 0.5,
  sphere: {
    /* We always assume a UNIT sphere */
<<<<<<< HEAD
    boundaryCircleRadius: 250, /* in pixels. Why store this in global constants? It should change depending on the availble space in the window */,
    boundaryCircleLineWidth: 3,
    color: 0xffff00,
    opacity: 0.5
=======
    radius: 250 /* in pixels */,
    color: "black",
    opacity: 1,
    linewidth: 2,
    numPoints: 36
>>>>>>> a0d2e81c
  },
  line: {
    thickness: 3
  },
  point: {
    // The number of vertices that are used to render the point circles front/back/glowing/temp on the sphereCanvas
    numPoints: { front: 4, back: 4 },
    //dynamicRadius is a flag that means the radius of the point will be linked to the size of the sphere
    dynamicRadii: true,
    //dynamicBackFillColor is a flag that means the fill color,stroke, and opacity of the points drawn on the back are automatically calculated based on the value of SETTINGS.contrast
    dynamicBackColor: true,
    //The properties of the point when it is drawn on the sphereCanvas and is not glowing
    drawn: {
      radius: { front: 3, back: 2, rmin: 4, rmax: 7, fbDifference: 1 }, // The radius of the point drawn on the front/back, rmin, rmax, and fbDifferencer are used only if the dynamic is true, then the drawn radius is between rmin and rmax (depending on the size of the sphere) and fbDifference (front-back difference) is the value of the front radius minus back radius.
      fillColor: {
        front: "#FF8080", // { r: 255, g: 128, b: 128 },
        back: "#FFBFBF" // The fill color on the back defaults to a contrast value of 0.5
      },
      strokeColor: {
        front: "#4C4CCD", // { r: 76, g: 76, b: 205 },
        back: "#A5A5E6" // the back stroke color is calulated using the contrast of 0.5
      },
      lineWidth: { front: 2.5, back: 2 }, // The thickness of the edge of the point when drawn
      opacity: { front: 1, back: 1 }
    },
    //The properties of the annular region around a point when it is glowing
    glowing: {
      width: 2, // width is the width of the annular region around the point that shows the glow it is always bigger than the drawn radius
      fillColor: {
        front: "#ff0000", //"#404040", //{ r: 64, g: 64, b: 64 }, //gray
        back: "#FF7F7F" // the back fill color is calulated using the contrast of 0.5
      },
      opacity: { front: 1, back: 1 }
      //no stroke or linewidth - this is highlighting the object
    },
    //The properties of the point when it is temporarily shown by the point tool while drawing
    temp: {
      radius: { front: 3, back: 3, difference: 2 }, //The front/back radius of the temp point, difference is only used if dynamic is true and difference is how much smaller the temp radius is than the drawn one.
      fillColor: {
        front: "#808080", // { r: 128, g: 128, b: 128 },
        back: "#BFBFBF" // the back fill color is calulated using the contrast of 0.5
      },
      strokeColor: {
        front: "#000000", // black { r: 0, g: 0, b: 0 },
        back: "#808080" // the back stroke color is calulated using the contrast of 0.5
      },
      lineWidth: { front: 1, back: 1 }, // The thickness of the edge of the point when drawn
      opacity: { front: 1, back: 1 }
    },
    hitPixelDistance: 8 //When a pixel distance between a mouse event and the pixel coords of a point is less than this number, it is hit
  },
  rotate: {
    minPixelDistance: 5 // the minimumpixel distance before a new rotation is computed as we click and drag in rotate mode
  },
  /* Seperate the sphereCanvas into layers so that the background(one dimensional), 
  background points, background text, midground, foreground (one dimensinal), foreground points, 
  and foreground text are rendered in the right order. You can access these layers with
      //First get the scene
      const scene = this.sphereCanvas.scene;
      //Then get the midground
      const midground = scene.children[SETTINGS.layers.foreground] as Two.Group;
  */
  layers: {
    backgroundAngleMarkersGlowing: 0,
    backgroundAngleMarkers: 1,
    backgroundGlowing: 2,
    background: 3,
    backgroundPoints: 4,
    backgroundTextGlowing: 5,
    backgroundText: 6,
    midground: 7,
    foregroundAngleMarkersGlowing: 8,
    foregroundAngleMarkers: 9,
    foregroundGlowing: 10,
    foreground: 11,
    foregroundPointsGlowing: 12,
    foregroundPoints: 13,
    foregroundText: 14
  },

  /* Controls the length of time (in ms) the tool tip are displayed */
  toolTip: {
    openDelay: 500,
    closeDelay: 250,
    disableDisplay: false // controls if all tooltips should be displayed
  },
  /* Sets the length of time (in ms) that the tool use display message is displayed in a snackbar */
  toolUse: {
    delay: 2000,
    display: true // controls if they should be displayed
  },
  /*A list of which buttons to display - adjusted by the users settings.
  This does NOT belong here but I don't know where else to put it at the moment*/
  userButtonDisplayList: [
    "rotate",
    "point",
    "circle",
    "move",
    "line",
    "segment"
    //"select"
  ],
  supportedLanguages: [
    { locale: "en", name: "English" },
    { locale: "id", name: "Bahasa Indonesia" }
  ]
};<|MERGE_RESOLUTION|>--- conflicted
+++ resolved
@@ -11,18 +11,10 @@
   contrast: 0.5,
   sphere: {
     /* We always assume a UNIT sphere */
-<<<<<<< HEAD
     boundaryCircleRadius: 250, /* in pixels. Why store this in global constants? It should change depending on the availble space in the window */,
     boundaryCircleLineWidth: 3,
     color: 0xffff00,
     opacity: 0.5
-=======
-    radius: 250 /* in pixels */,
-    color: "black",
-    opacity: 1,
-    linewidth: 2,
-    numPoints: 36
->>>>>>> a0d2e81c
   },
   line: {
     thickness: 3
