export default {
<<<<<<< HEAD
=======
  viewportAspectRatio: {
    /* Use aspect ratio, and allow the canvas to fit available space.
     * This is only the aspect ration of the containing viewport, aspect ratio
     * of the sphere canvas is always 1:1
     */
    width: 4,
    height: 3
  },
  /* A variable that determines the front/back contrast of the objects. */
  contrast: 0.5,
>>>>>>> 919f9ba3
  sphere: {
    /* We always assume a UNIT sphere */
    /* in pixels. Why store this in global constants? It should change depending on the available space in the window */
    boundaryCircleRadius: 250,
    boundaryCircleLineWidth: 3,
    color: 0xffff00,
    opacity: 0.5
  },
  line: {
    thickness: 3
  },
  point: {
    // The number of vertices that are used to render the point circles front/back/glowing/temp on the sphereCanvas
    numPoints: { front: 4, back: 4 },
    //dynamicRadius is a flag that means the radius of the point will be linked to the size of the sphere
    dynamicRadii: true,
    //dynamicBackFillColor is a flag that means the fill color,stroke, and opacity of the points drawn on the back are automatically calculated based on the value of SETTINGS.contrast
    dynamicBackColor: true,
    //The properties of the point when it is drawn on the sphereCanvas and is not glowing
    drawn: {
      radius: { front: 3, back: 2, rmin: 4, rmax: 7, fbDifference: 1 }, // The radius of the point drawn on the front/back, rmin, rmax, and fbDifferencer are used only if the dynamic is true, then the drawn radius is between rmin and rmax (depending on the size of the sphere) and fbDifference (front-back difference) is the value of the front radius minus back radius.
      fillColor: {
        front: "#FF8080", // { r: 255, g: 128, b: 128 },
        back: "#FFBFBF" // The fill color on the back defaults to a contrast value of 0.5
      },
      strokeColor: {
        front: "#4C4CCD", // { r: 76, g: 76, b: 205 },
        back: "#A5A5E6" // the back stroke color is calulated using the contrast of 0.5
      },
      lineWidth: { front: 2.5, back: 2 }, // The thickness of the edge of the point when drawn
      opacity: { front: 1, back: 1 }
    },
    //The properties of the annular region around a point when it is glowing
    glowing: {
      width: 2, // width is the width of the annular region around the point that shows the glow it is always bigger than the drawn radius
      fillColor: {
        front: "#ff0000", //"#404040", //{ r: 64, g: 64, b: 64 }, //gray
        back: "#FF7F7F" // the back fill color is calulated using the contrast of 0.5
      },
      opacity: { front: 1, back: 1 }
      //no stroke or linewidth - this is highlighting the object
    },
    //The properties of the point when it is temporarily shown by the point tool while drawing
    temp: {
      radius: { front: 3, back: 3, difference: 2 }, //The front/back radius of the temp point, difference is only used if dynamic is true and difference is how much smaller the temp radius is than the drawn one.
      fillColor: {
        front: "#808080", // { r: 128, g: 128, b: 128 },
        back: "#BFBFBF" // the back fill color is calulated using the contrast of 0.5
      },
      strokeColor: {
        front: "#000000", // black { r: 0, g: 0, b: 0 },
        back: "#808080" // the back stroke color is calulated using the contrast of 0.5
      },
      lineWidth: { front: 1, back: 1 }, // The thickness of the edge of the point when drawn
      opacity: { front: 1, back: 1 }
    },
    hitPixelDistance: 8 //When a pixel distance between a mouse event and the pixel coords of a point is less than this number, it is hit
  },
  rotate: {
    minPixelDistance: 5 // the minimumpixel distance before a new rotation is computed as we click and drag in rotate mode
  },
  /* Seperate the sphereCanvas into layers so that the background(one dimensional), 
  background points, background text, midground, foreground (one dimensinal), foreground points, 
  and foreground text are rendered in the right order. You can access these layers with
      //First get the scene
      const scene = this.sphereCanvas.scene;
      //Then get the midground
      const midground = scene.children[SETTINGS.layers.foreground] as Two.Group;
  */
  layers: {
    backgroundAngleMarkersGlowing: 0,
    backgroundAngleMarkers: 1,
    backgroundGlowing: 2,
    background: 3,
    backgroundPoints: 4,
    backgroundTextGlowing: 5,
    backgroundText: 6,
    midground: 7,
    foregroundAngleMarkersGlowing: 8,
    foregroundAngleMarkers: 9,
    foregroundGlowing: 10,
    foreground: 11,
    foregroundPointsGlowing: 12,
    foregroundPoints: 13,
    foregroundText: 14
  },

  /* Controls the length of time (in ms) the tool tip are displayed */
  toolTip: {
    openDelay: 500,
    closeDelay: 250,
    disableDisplay: false // controls if all tooltips should be displayed
  },
  /* Sets the length of time (in ms) that the tool use display message is displayed in a snackbar */
  toolUse: {
    delay: 2000,
    display: true // controls if they should be displayed
  },
  /*A list of which buttons to display - adjusted by the users settings.
  This does NOT belong here but I don't know where else to put it at the moment*/
  userButtonDisplayList: [
    "rotate",
    "point",
    "circle",
    "move",
    "line",
    "segment"
    //"select"
  ],
  supportedLanguages: [
    { locale: "en", name: "English" },
    { locale: "id", name: "Bahasa Indonesia" }
  ]
};<|MERGE_RESOLUTION|>--- conflicted
+++ resolved
@@ -1,24 +1,19 @@
 export default {
-<<<<<<< HEAD
-=======
-  viewportAspectRatio: {
-    /* Use aspect ratio, and allow the canvas to fit available space.
-     * This is only the aspect ration of the containing viewport, aspect ratio
-     * of the sphere canvas is always 1:1
-     */
-    width: 4,
-    height: 3
-  },
-  /* A variable that determines the front/back contrast of the objects. */
-  contrast: 0.5,
->>>>>>> 919f9ba3
   sphere: {
     /* We always assume a UNIT sphere */
     /* in pixels. Why store this in global constants? It should change depending on the available space in the window */
+    // TODO merge the following two lines
+    radius: 250,
     boundaryCircleRadius: 250,
     boundaryCircleLineWidth: 3,
     color: 0xffff00,
     opacity: 0.5
+  },
+  boundaryCircle: {
+    numPoints: 50,
+    opacity: 0.5,
+    color: "black",
+    linewidth: 3
   },
   line: {
     thickness: 3
