import { LabelDisplayMode } from "./types/Styles";

export default {
<<<<<<< HEAD
  nearlyAntipodalIdeal: 0.005, // Two unit vectors, U and V, are nearly antipodal or nearly parallel (the) if crossVectors(U,V).isZero(nearlyAntipodalIdeal) is true
=======
  nearlyAntipodalIdeal: 0.01, // Two unit vectors, U and V, are nearly antipodal if |U+V| < nearlyAntipodalIdeal or cross(U,V).length() < nearlyAntipodalIdeal
  nearlyAntipodalPixel: 3, // Two vectors on the default sphere, U and V, are nearly antipodal if |U+V| < nearlyAntipodalPixel
>>>>>>> b4f53e50
  tolerance: 0.0000001, // Any number less that this tolerance is considered zero
  hideObjectHidesLabel: true, // hiding an object hide the label of that object automatically if this is true
  showObjectShowsLabel: false, // showing an object (via the object tree) automatically shows the label if this is true
  style: {
    backStyleContrast: 0.5, //The number that controls the automatic setting of the back styling for objects that have dynamicBackStyle set to true.
    maxStrokeWidthPercent: 500, // The maximum percent stroke width different from the scaled for zoom size
    minStrokeWidthPercent: 20, // The minimum percent stroke width different from the scaled for zoom size
    maxPointRadiusPercent: 500, // The maximum percent point radius different from the scaled for zoom size
    minPointRadiusPercent: 20, // The minimum percent point radius different from the scaled for zoom size
    maxGapLengthPlusDashLength: 20, // the maximum of the sum of the gap and dash and the endpoint (max value) of the dash range slider
    maxLabelTextScalePercent: 500, // The maximum percent text scale different from the scaled for zoom size
    minLabelTextScalePercent: 20 // The minimum percent text scale different from the scaled for zoom size
  },
  zoom: {
    maxMagnification: 10, // The greatest zoom in magnification factor
    minMagnification: 0.8, // The least zoom out magnification factor
    percentChange: 10 // The percent that a zoom in or out out click will change the view
  },
  rotate: {
    minAngle: Math.PI / 1000, // the minimum angular distance before a new rotation is computed as we click and drag in rotate mode
    momentum: {
      enabled: true, // If momentum is enabled then the sphere keeps rotating depending after the user has stopped intentionally rotating it.
      decayTime: 0.5, // Time in seconds for the rotation to stop, max value of 300 seconds (5 minutes).
      framesPerSecond: 30, // The momentum rotation will be updated this many times per second
      pauseTimeToTemporarilyDisableMomentum: 0.25 // if you hold the mousepress this long (in seconds) while dragging the momentum doesn't activate
    }
  },
  fill: {
    //The location of the light source when shading
    lightSource: {
      x: -250 / 3,
      y: 250 / 3
    },
    frontWhite: "hsla(0, 0%, 90%, 0.2)", // The light source location on the front is this shade of gray (white)
    backGray: "hsla(0, 0%, 85%, 0.2)" // The antipode of the light source on the back is this shade of gray
  },
  // #region boundarycircle
  boundaryCircle: {
    radius: 250 /* default radius */,
    numPoints: 50,
    opacity: 0.5,
    color: "hsla(0, 0%, 0%, 1)",
    lineWidth: 3
  },
  // #endregion boundarycircle
  point: {
    showLabelsOfFreePointsInitially: true, // Should the labels of free points be shown upon creating the point
    showLabelsOfNonFreePointsInitially: false, // Should the labels of non-free points be shown upon creating the point
    showLabelsOfPointOnObjectInitially: false, // Should the labels of points on objects be shown upon creating the point
    maxLabelDistance: 0.08, // The maximum distance that a label is allowed to get away from the point
    initialLabelOffset: 0.02, // When making point labels this is initially how far (roughly) they are from the location of the point
    hitIdealDistance: 0.04, // The user has to be within this distance on the ideal unit sphere to select the point. (must be smaller than line/segment/circle.minArcLength.minimumLength.minRadius)
    //dynamicBackStyle is a flag that means the fill color,stroke, and opacity of the points drawn on the back are automatically calculated based on the value of SETTINGS.contrast and their front counterparts
    dynamicBackStyle: true,
    //The scaling of the points relative to the scaled for zoom default size
    radiusPercent: { front: 100, back: 90 },
    //The properties of the point when it is drawn on the sphereCanvas and is not glowing
    drawn: {
      radius: {
        front: 3.5, // The default radius of the point drawn on the front,
        back: 3 // The default radius of the point drawn on the back,
      },
      fillColor: {
        front: "hsla(0, 100%, 75%, 1)",
        back: "hsla(0, 100%, 75%, 1)"
      },
      strokeColor: {
        front: "hsla(240, 55%, 55%, 1)",
        back: "hsla(240, 55%, 75%, 1)"
      },
      pointStrokeWidth: { front: 2, back: 2 }, // The thickness of the edge of the point when drawn
      opacity: { front: 1, back: 1 }
      // No dashing for points
    },
    // The properties of the annular region around a point when it is glowing
    glowing: {
      annularWidth: 3, // width is the width of the annular region around the point that shows the glow it is always bigger than the drawn radius
      fillColor: {
        front: "hsla(0, 100%, 50%, 1)",
        back: "hsla(0, 100%, 75%, 0.7)"
      },
      strokeColor: {
        front: "hsla(0, 100%, 35%, 1)",
        back: "hsla(0, 100%, 45%, 0.7)"
      },
      opacity: { front: 1, back: 1 }
      // No dashing - this is highlighting the object
    },
    //The properties of the point when it is temporarily shown by the point tool while drawing
    temp: {
      // The radius is the same as the default for drawn points
      fillColor: {
        front: "hsla(0, 0%, 50%, 1)",
        back: "hsla(0, 0%, 75%, 1)"
      },
      strokeColor: {
        front: "hsla(0, 0%, 0%, 1)",
        back: "hsla(0, 0%, 50%, 1)"
      },
      // The temp stroke width is the same as the default drawn stroke width
      opacity: { front: 1, back: 1 }
      // No dashing for points
    },
    nonFree: {
      scalePercent: 85, // The percent that the size of the (free) points are scaled by to get the size of the nonFreePoint
      fillColor: {
        front: "hsla(0, 50%, 75%, 1)",
        back: "hsla(0, 25%, 75%, 1)"
      },
      strokeColor: {
        front: "hsla(240, 30%, 55%, 1)",
        back: "hsla(240, 35%, 75%, 1)"
      },
      pointStrokeWidth: { front: 2, back: 2 }, // The thickness of the edge of the point when drawn
      opacity: { front: 1, back: 1 }
      // No dashing for points
    }
  },
  segment: {
    showLabelsInitially: false, // Should the labels be show upon creating the segment
    maxLabelDistance: 0.08, // The maximum distance that a label is allowed to get away from the segment
    minimumArcLength: 0.045, // Don't create segments with a length less than this (must be larger than point.hitIdealDistance because if not it is possible to create a line segment of length zero )
    numPoints: 20, // The number of vertices used to render the segment. These are spread over the front and back parts. MAKE THIS EVEN!
    hitIdealDistance: 0.03, // The user has to be within this distance on the ideal unit sphere to select the line.
    //dynamicBackStyle is a flag that means the fill color,stroke, and opacity of the segments drawn on the back are automatically calculated based on the value of SETTINGS.contrast and their front counterparts
    closeEnoughToPi: 0.005, //If the arcLength of a segment is within this distance of pi, consider it length pi, so that it is not defined by its endpoints and can be moved
    dynamicBackStyle: true,
    drawn: {
      // No fill for line segments
      strokeColor: {
        front: "hsla(217, 90%, 61%, 1)",
        back: "hsla(217, 90%, 80%, 1)"
      },
      strokeWidth: {
        front: 2.5,
        back: 2
      }, // The thickness of the segment when drawn
      opacity: { front: 1, back: 1 },
      dashArray: {
        offset: { front: 0, back: 0 },
        front: [] as number[], // An empty array means no dashing.
        back: [10, 5] // An empty array means no dashing.
      } // An empty array means no dashing.
    },
    //The properties of the region around a segment when it is glowing
    glowing: {
      // No fill for line segments
      strokeColor: {
        front: "hsla(0, 100%, 50%, 1)",
        back: "hsla(0, 100%, 75%, 0.7)"
      },
      edgeWidth: 4, // edgeWidth/2 is the width of the region around the segment that shows the glow
      opacity: { front: 1, back: 1 }
      // the dashing pattern is copied from the drawn version
    },
    //The properties of the circle when it is temporarily shown by the segment tool while drawing
    temp: {
      // No fill for line segments
      strokeColor: {
        front: "hsla(0, 0%, 42%, 1)",
        back: "hsla(0, 0%, 71%, 1)"
      },
      // The width is the same as the default drawn version
      opacity: { front: 1, back: 1 }
      // The dashing pattern is copied from the default drawn version
    }
  },
  line: {
    showLabelsInitially: false, // Should the labels be show upon creating the line
    maxLabelDistance: 0.08, // The maximum distance that a label is allowed to get away from the line
    initialLabelOffset: 0.02, // When making point labels this is initially how far (roughly) they are from the line
    minimumLength: 0.045, // Don't create lines distance between the two defining point with arc length between them smaller than this (must be larger than point.hitIdealDistance because if not it is possible to create a line segment of length zero )
    numPoints: 50, // The number of vertices used to render the line. These are spread over the front and back parts. MAKE THIS EVEN!
    hitIdealDistance: 0.03, // The user has to be within this distance on the ideal unit sphere to select the line.
    //dynamicBackStyle is a flag that means the fill color,stroke, and opacity of the lines drawn on the back are automatically calculated based on the value of SETTINGS.contrast and their front counterparts
    dynamicBackStyle: true,
    drawn: {
      // No fill for lines
      strokeColor: {
        front: "hsla(217, 90%, 61%, 1)",
        back: "hsla(217, 90%, 80%, 1)"
      },
      // The thickness of the line when drawn
      strokeWidth: {
        front: 2.5,
        back: 2
      },
      opacity: { front: 1, back: 1 },
      dashArray: {
        offset: { front: 0, back: 0 },
        front: [] as number[], // An empty array means no dashing.
        back: [10, 5] // An empty array means no dashing.
      }
    },
    //The properties of the region around a line when it is glowing
    glowing: {
      // No fill for lines
      strokeColor: {
        front: "hsla(0, 100%, 50%, 1)",
        back: "hsla(0, 100%, 75%, 0.7)"
      },
      edgeWidth: 4, // edgeWidth/2 is the width of the region around the line that shows the glow
      opacity: { front: 1, back: 1 }
      // Dashing is the same as the drawn version
    },
    //The properties of the line when it is temporarily shown by the line tool while drawing
    temp: {
      // No fill for lines
      strokeColor: {
        front: "hsla(0, 0%, 42%, 1)",
        back: "hsla(0, 0%, 71%, 1)"
      },
      // The width is the same as the default drawn version
      opacity: { front: 1, back: 1 }
      // Dashing is the same as the default drawn version
    }
  },
  circle: {
    showLabelsInitially: true, // Should the labels be show upon creating the circle
    maxLabelDistance: 0.08, // The maximum distance that a label is allowed to get away from the circle
    initialLabelOffset: 0.02, // When making point labels this is initially how far (roughly) they are from the circle
<<<<<<< HEAD
    minimumRadius: 0.045, // Don't create circles with a radius smaller than this or bigger than Pi-this (must be bigger than point.hitIdealDistance to prevent almost zero radius circles at intersection points)
    numPoints: 100, // The number of vertices used to render the circle. These are spread over the front and back parts. MAKE THIS EVEN!
    hitIdealDistance: 0.03, // The user has to be within this distance on the ideal unit sphere to select the circle.
=======
    minimumRadius: 0.02, // Don't create circles with a radius smaller than this
    numPoints: 100, // The number of vertices used to render the circle. These are spread over the front and back parts. MUST BE EVEN!
    hitIdealDistance: 0.01, // The user has to be within this distance on the ideal unit sphere to select the circle.
>>>>>>> b4f53e50
    //dynamicBackStyle is a flag that means the fill, linewidth, strokeColor, and opacity of the circles drawn on the back are automatically calculated based on the value of SETTINGS.contrast and their front counterparts
    dynamicBackStyle: true,
    //The properties of the circle when it is drawn on the sphereCanvas and is not glowing
    drawn: {
      fillColor: {
        front: "hsla(217, 100%, 80%, 0.0005)", //"noFill",
        back: "hsla(217, 100%, 80%, 0.0002)" //"noFill"
      },
      strokeColor: {
        front: "hsla(217, 90%, 61%, 1)",
        back: "hsla(217, 90%, 80%, 1)"
      },
      strokeWidth: {
        // The thickness of the circle when drawn front/back
        front: 2.5,
        back: 2
      }, // The thickness of the circle when drawn front/back
      opacity: { front: 1, back: 1 },
      dashArray: {
        offset: { front: 0, back: 0 },
        front: [] as number[], // An empty array means no dashing.
        back: [10, 5] // An empty array means no dashing.
      } // An empty array means no dashing.
    },
    //The properties of the region around a circle when it is glowing
    glowing: {
      // There is no fill for highlighting objects
      strokeColor: {
        front: "hsla(0, 100%, 50%, 1)",
        back: "hsla(0, 100%, 75%, 0.7)"
      },
      edgeWidth: 4, // edgeWidth/2 is the width of the region around the circle (on each side) that shows the glow
      opacity: { front: 1, back: 1 }
      // The dash pattern will always be the same as the drawn version
    },
    //The properties of the circle when it is temporarily shown by the circle tool while drawing
    temp: {
      fillColor: {
        front: "hsla(0, 0%, 90%, 0.3)", //"noFill",
        back: "hsla(0, 0%, 50%, 0.3)" //"noFill"
      },
      strokeColor: {
        front: "hsla(0, 0%, 0%, 1.0)",
        back: "hsla(0, 0%, 0%, 0.1)"
      },
      // The width is the same as the default drawn version
      opacity: { front: 1, back: 1 }
      // The dash pattern will always be the same as the default drawn version
    }
  },
  label: {
    maxLabelDisplayCaptionLength: 30, // The maximum number of characters in the displayed label caption
    maxLabelDisplayTextLength: 15, // The maximum number of characters in the displayed label name
    labelMode: LabelDisplayMode.NameOnly,
    //The scaling of the points relative to the scaled for zoom default size
    textScalePercent: 100,
    dynamicBackStyle: true,
    fontSize: 15,
    fillColor: {
      front: "hsla(0, 0%, 0%, 1.0)", //"noFill",
      back: "hsla(0, 0%, 0%, 0.1)" //"noFill"
    },
    opacity: { front: 1, back: 0.8 },
    style: "normal",
    family: "sans/-serif",
    decoration: "none",
    rotation: 0,
    glowingStrokeWidth: { front: 3, back: 3 },
    glowingStrokeColor: {
      front: "hsla(0, 0%, 70%, 1)",
      back: "hsla(0, 0%, 85%, 1)"
    }
  },
  angleMarker: {
    showLabelsInitially: false, // Should the labels be show upon creating the angleMarker
    maxLabelDistance: 0.08, // The maximum distance that a label is allowed to get away from the angleMarker
    initialLabelOffset: 0.02, // When making point labels this is initially how far (roughly) they are from the angleMarker
    minimumRadius: 0.02, // Don't scale angleMarkers to have a radius smaller than this
    defaultRadius: 0.04, // The default radius for angleMarkers
    maximumRadius: 0.1, // Don't scale angleMarkers to have a radius larger than this (This can't be bigger than Pi/2 or else some of the algortihms break down)
    numCirclePoints: 100, // The number of vertices used to render the circle part of the angleMarker. These are spread over the front and back parts. MAKE THIS EVEN!
    numEdgePoints: 50, // The number of vertices used to render each of the start and end vector edge of the angleMarker. These are spread over the front and back parts. MAKE THIS EVEN!
    hitIdealDistance: 0.03, // The user has to be within this distance on the ideal unit sphere to select the angleMarker.
    //dynamicBackStyle is a flag that means the fill, linewidth, strokeColor, and opacity of the angleMarkers drawn on the back are automatically calculated based on the value of SETTINGS.contrast and their front counterparts
    dynamicBackStyle: true,
    //The properties of the angleMarker when it is drawn on the sphereCanvas and is not glowing
    drawn: {
      fillColor: {
        front: "hsla(0, 0%, 0%, 0.001)", //"noFill",
        back: "hsla(0, 0%, 0%, 0.0001)" //"noFill"
      },
      strokeColor: {
        front: "hsla(0, 0%, 0%, 0.5)",
        back: "hsla(0, 0%, 0%, 0.3)"
      },
      strokeWidth: {
        front: 4,
        back: 3
      }, // The thickness of the edge of the angleMarker when drawn front/back
      opacity: { front: 1, back: 1 },
      dashArray: {
        offset: { front: 0, back: 0 },
        front: [] as number[], // An empty array means no dashing.
        back: [] // An empty array means no dashing.
      } // An empty array means no dashing.
    },
    //The properties of the region around an angle when it is glowing
    glowing: {
      // There is no fill for highlighting objects
      strokeColor: {
        front: "hsla(0, 100%, 50%, 1)",
        back: "hsla(0, 100%, 75%, 0.7)"
      },
      edgeWidth: 3, // edgeWidth/2 is the width of the region around the angle (on all sides) that shows the glow
      opacity: { front: 1, back: 1 }
      // The dash pattern will always be the same as the drawn version
    },
    //The properties of the angle marker when it is temporarily shown by the angle measuring tool while drawing
    temp: {
      fillColor: {
        front: "hsla(0, 0%, 90%, 0.3)", //"noFill",
        back: "hsla(0, 0%, 50%, 0.3)" //"noFill"
      },
      strokeColor: {
        front: "hsla(0, 0%, 0%, 0.6)",
        back: "hsla(0, 0%, 0%, 0.4)"
      },
      // The width is the same as the default drawn version
      opacity: { front: 1, back: 1 }
      // The dash pattern will always be the same as the default drawn version
    }
  },

  /* Controls the length of time (in ms) the tool tip are displayed */
  toolTip: {
    openDelay: 500,
    closeDelay: 250,
    disableDisplay: false // controls if all tooltips should be displayed
  },
  /* Sets the length of time (in ms) that the tool use display message is displayed in a snackbar */
  toolUse: {
    delay: 2000,
    display: true // controls if they should be displayed
  },
  /*A list of which buttons to display - adjusted by the users settings.
  This does NOT belong here but I don't know where else to put it at the moment*/
  userButtonDisplayList: [
    "rotate",
    "point",
    "circle",
    "move",
    "line",
    "segment",
    "select",
    "zoomIn",
    "zoomOut",
    "intersect"
  ],
  supportedLanguages: [
    { locale: "en", name: "English" },
    { locale: "id", name: "Bahasa Indonesia" }
  ]
};

//#region layers
export enum LAYER {
  backgroundAngleMarkersGlowing,
  backgroundAngleMarkers,
  backgroundGlowing,
  background,
  backgroundPointsGlowing,
  backgroundPoints,
  backgroundTextGlowing,
  backgroundText,
  midground,
  foregroundAngleMarkersGlowing,
  foregroundAngleMarkers,
  foregroundGlowing,
  foreground,
  foregroundPointsGlowing,
  foregroundPoints,
  foregroundTextGlowing,
  foregroundText
}
//#endregion layers<|MERGE_RESOLUTION|>--- conflicted
+++ resolved
@@ -1,12 +1,7 @@
 import { LabelDisplayMode } from "./types/Styles";
 
 export default {
-<<<<<<< HEAD
   nearlyAntipodalIdeal: 0.005, // Two unit vectors, U and V, are nearly antipodal or nearly parallel (the) if crossVectors(U,V).isZero(nearlyAntipodalIdeal) is true
-=======
-  nearlyAntipodalIdeal: 0.01, // Two unit vectors, U and V, are nearly antipodal if |U+V| < nearlyAntipodalIdeal or cross(U,V).length() < nearlyAntipodalIdeal
-  nearlyAntipodalPixel: 3, // Two vectors on the default sphere, U and V, are nearly antipodal if |U+V| < nearlyAntipodalPixel
->>>>>>> b4f53e50
   tolerance: 0.0000001, // Any number less that this tolerance is considered zero
   hideObjectHidesLabel: true, // hiding an object hide the label of that object automatically if this is true
   showObjectShowsLabel: false, // showing an object (via the object tree) automatically shows the label if this is true
@@ -228,15 +223,9 @@
     showLabelsInitially: true, // Should the labels be show upon creating the circle
     maxLabelDistance: 0.08, // The maximum distance that a label is allowed to get away from the circle
     initialLabelOffset: 0.02, // When making point labels this is initially how far (roughly) they are from the circle
-<<<<<<< HEAD
     minimumRadius: 0.045, // Don't create circles with a radius smaller than this or bigger than Pi-this (must be bigger than point.hitIdealDistance to prevent almost zero radius circles at intersection points)
     numPoints: 100, // The number of vertices used to render the circle. These are spread over the front and back parts. MAKE THIS EVEN!
     hitIdealDistance: 0.03, // The user has to be within this distance on the ideal unit sphere to select the circle.
-=======
-    minimumRadius: 0.02, // Don't create circles with a radius smaller than this
-    numPoints: 100, // The number of vertices used to render the circle. These are spread over the front and back parts. MUST BE EVEN!
-    hitIdealDistance: 0.01, // The user has to be within this distance on the ideal unit sphere to select the circle.
->>>>>>> b4f53e50
     //dynamicBackStyle is a flag that means the fill, linewidth, strokeColor, and opacity of the circles drawn on the back are automatically calculated based on the value of SETTINGS.contrast and their front counterparts
     dynamicBackStyle: true,
     //The properties of the circle when it is drawn on the sphereCanvas and is not glowing
