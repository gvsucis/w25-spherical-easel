--- conflicted
+++ resolved
@@ -1,10 +1,7 @@
 export default {
   contrast: 0.5, //The number that controls the automatic setting of the back styling for objects that have dynamicBackStyle set to true.
   fill: {
-<<<<<<< HEAD
-=======
     //The location of the light source when shading
->>>>>>> c9ebf344
     lightSource: {
       x: -250 / 3,
       y: 250 / 3
@@ -202,10 +199,7 @@
     minPixelDistance: 5 // the minimum pixel distance before a new rotation is computed as we click and drag in rotate mode
   },
   circle: {
-<<<<<<< HEAD
-=======
     minimumRadius: 0.02, // Don't create circles with a radius smaller than this
->>>>>>> c9ebf344
     numPoints: 100, // The number of vertices used to render the circle. These are spread over the front and back parts. MAKE THIS EVEN!
     hitIdealDistance: 0.01, // The user has to be within this distance on the ideal unit sphere to select the circle.
     //dynamicWidth is a flag that means the width of the circle will be linked to zoom level
@@ -215,13 +209,8 @@
     //The properties of the circle when it is drawn on the sphereCanvas and is not glowing
     drawn: {
       fillColor: {
-<<<<<<< HEAD
-        front: "hsla(0, 0%, 90%, 0.3)", //"#FF0000", //"noFill",
-        back: "hsla(0, 0%, 80%, 0.3)" //"noFill"
-=======
         front: "hsla(217, 100%, 80%, 0)", //"noFill",
         back: "hsla(217, 100%, 80%, 0)" //"noFill"
->>>>>>> c9ebf344
       },
       strokeColor: {
         front: "#4287f5", // { r: 66, g: 135, b: 245 },
@@ -259,13 +248,8 @@
     //The properties of the circle when it is temporarily shown by the circle tool while drawing
     temp: {
       fillColor: {
-<<<<<<< HEAD
-        front: "hsla(0, 0%, 64%, 0.3)", //"#FF0000", //"noFill",
-        back: "hsla(0, 0%, 100%, 0.3)" //"noFill"
-=======
         front: "hsla(0, 0%, 90%, 0.3)", //"noFill",
         back: "hsla(0, 0%, 50%, 0.3)" //"noFill"
->>>>>>> c9ebf344
       },
       strokeColor: {
         front: "hsla(0, 0%, 0%, 1.0)",
