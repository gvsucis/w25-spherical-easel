export default {
  nearlyAntipodal: 0.01, // Two unit vectors, U and V, are nearly antipodal if |U+V| < nearlyAntipodal
  contrast: 0.5, //The number that controls the automatic setting of the back styling for objects that have dynamicBackStyle set to true.
  zoom: {
    maxMagnification: 10, // The greatest zoom in magnification factor
    minMagnification: 0.8, // The least zoom out magnification factor
    percentChange: 10 // The percent that a zoom in or out out click will change the view
  },
  rotate: {
    minAngle: Math.PI / 1000, // the minimum angular distance before a new rotation is computed as we click and drag in rotate mode
    momentum: {
      enabled: true, // If momentum is enabled then the sphere keeps rotating depending after the user has stopped intentionally rotating it.
      decayTime: 0.5, // Time in seconds for the rotation to stop, max value of 300 seconds (5 minutes).
      framesPerSecond: 30, // The momentum rotation will be updated this many times per second
      pauseTimeToTemporarilyDisableMomentum: 0.25 // if you hold the mousepress this long (in seconds) while dragging the momentum doesn't activate
    }
  },
  fill: {
    //The location of the light source when shading
    lightSource: {
      x: -250 / 3,
      y: 250 / 3
    },
    frontWhite: "hsla(0, 0%, 90%, 0.2)", // The light source location on the front is this shade of gray (white)
    backGray: "hsla(0, 0%, 85%, 0.2)" // The antipode of the light source on the back is this shade of gray
  },
  boundaryCircle: {
    radius: 250 /* default radius in pixels */,
    numPoints: 50,
    opacity: 0.5,
    color: "black",
    linewidth: 3
  },
  point: {
    hitPixelDistance: 8, //When a pixel distance between a mouse event and the pixel coords of a point is less than this number, it is hit
    hitIdealDistance: 0.01, // The user has to be within this distance on the ideal unit sphere to select the point.
    //dynamicRadius is a flag that means the radius of the point will be linked to zoom level
    dynamicRadii: true,
    //dynamicBackStyle is a flag that means the fill color,stroke, and opacity of the points drawn on the back are automatically calculated based on the value of SETTINGS.contrast and their front counterparts
    dynamicBackStyle: true,
    //The properties of the point when it is drawn on the sphereCanvas and is not glowing
    drawn: {
      radius: { front: 2, back: 1.5, rmin: 1, rmax: 3, fbDifference: 1 }, // The radius of the point drawn on the front/back, rmin, rmax, and fbDifferencer are used only if the dynamic is true, then the drawn radius is between rmin and rmax (depending on the size of the sphere) and fbDifference (front-back difference) is the value of the front radius minus back radius.
      fillColor: {
        front: "hsla(0, 100%, 75%, 1)", //"#FF8080", // { r: 255, g: 128, b: 128 },#f55742
        back: "hsla(0, 100%, 75%, 1)" //"#FFBFBF" // The fill color on the back defaults to a contrast value of 0.5
      },
      strokeColor: {
        front: "#4C4CCD", // { r: 76, g: 76, b: 205 },
        back: "#A5A5E6" // the back stroke color is calculated using the contrast of 0.5
      },
      strokeWidth: { front: 1, back: 0.5 }, // The thickness of the edge of the point when drawn
      opacity: { front: 1, back: 1 }
      // No dashing for points
    },
    // The properties of the annular region around a point when it is glowing
    glowing: {
      annularWidth: 1, // width is the width of the annular region around the point that shows the glow it is always bigger than the drawn radius
      fillColor: {
        front: "hsla(0, 100%, 50%, 1)",
        back: "hsla(0, 100%, 75%, 0.7)" // the back fill color is calculated using the contrast of 0.5
      },
      strokeColor: {
        front: "noStroke",
        back: "noStroke"
      },
      strokeWidth: { front: 1, back: 1 }, // The thickness of the edge of the point when drawn
      opacity: { front: 1, back: 1 }
      // No dashing - this is highlighting the object
    },
    //The properties of the point when it is temporarily shown by the point tool while drawing
    temp: {
      radius: { front: 3, back: 3, difference: 2 }, //The front/back radius of the temp point, difference is only used if dynamic is true and difference is how much smaller the temp radius is than the drawn one.
      fillColor: {
        front: "#808080", // { r: 128, g: 128, b: 128 },
        back: "#BFBFBF" // the back fill color is calculated using the contrast of 0.5
      },
      strokeColor: {
        front: "#000000", // black { r: 0, g: 0, b: 0 },
        back: "#808080" // the back stroke color is calculated using the contrast of 0.5
      },
      strokeWidth: { front: 1, back: 1 }, // The thickness of the edge of the point when drawn
      opacity: { front: 1, back: 1 }
      // No dashing for points
    }
  },
  segment: {
    minimumArcLength: 0.02, // Don't create segments with a length less than this
    numPoints: 20, // The number of vertices used to render the segment. These are spread over the front and back parts. MAKE THIS EVEN!
    hitPixelDistance: 8, //When a pixel distance between a mouse event and the pixel coords of a line is less than this number, it is hit
    hitIdealDistance: 0.02, // The user has to be within this distance on the ideal unit sphere to select the line.
    //dynamicWidth is a flag that means the width of the segment will be linked to zoom level
    dynamicWidth: true,
    //dynamicBackStyle is a flag that means the fill color,stroke, and opacity of the segments drawn on the back are automatically calculated based on the value of SETTINGS.contrast and their front counterparts
    dynamicBackStyle: true,
    drawn: {
      // No fill for line segments
      strokeColor: {
        front: "#4287f5", // { r: 66, g: 135, b: 245 },
        back: "#a0c3fa" // The fill color on the back defaults to a contrast value of 0.5
      },
      strokeWidth: {
        front: 1.5,
        back: 1,
        min: 1, //On zoom this is the minimum thickness displayed
        max: 3 //On zoom this is the maximum thickness displayed
      }, // The thickness of the segment when drawn
      opacity: { front: 1, back: 1 },
      dashArray: {
        offset: { front: 0, back: 0 },
        front: [], // An empty array means no dashing.
        back: [10, 5] // An empty array means no dashing.
      } // An empty array means no dashing.
    },
    //The properties of the region around a segment when it is glowing
    glowing: {
      // No fill for line segments
      strokeColor: {
        front: "hsla(0, 100%, 50%, 1)",
        back: "hsla(0, 100%, 75%, 0.7)" // the back fill color is calculated using the contrast of 0.5
      },
      edgeWidth: 2, // edgeWidth/2 is the width of the region around the segment that shows the glow
      opacity: { front: 1, back: 1 },
      dashArray: {
        offset: { front: 0, back: 0 },
        front: [], // An empty array means no dashing.
        back: [10, 5] // An empty array means no dashing.
      }
    },
    //The properties of the circle when it is temporarily shown by the segment tool while drawing
    temp: {
      // No fill for line segments
      strokeColor: {
        front: "#6A6A6A",
        back: "#B4B4B4" // the back fill color is calculated using the contrast of 0.5
      },
      strokeWidth: {
        // The thickness of the edge of the point when drawn
        front: 2.5,
        back: 2
      },
      opacity: { front: 1, back: 1 },
      dashArray: {
        offset: { front: 0, back: 0 },
        front: [], // An empty array means no dashing.
        back: [10, 5] // An empty array means no dashing.
      }
    }
  },
  line: {
    numPoints: 50, // The number of vertices used to render the line. These are spread over the front and back parts. MAKE THIS EVEN!
    hitPixelDistance: 8, //When a pixel distance between a mouse event and the pixel coords of a line is less than this number, it is hit
    hitIdealDistance: 0.02, // The user has to be within this distance on the ideal unit sphere to select the line.
    //dynamicWidth is a flag that means the width of the line will be linked to zoom level
    dynamicWidth: true,
    //dynamicBackStyle is a flag that means the fill color,stroke, and opacity of the lines drawn on the back are automatically calculated based on the value of SETTINGS.contrast and their front counterparts
    dynamicBackStyle: true,
    drawn: {
      // No fill for lines
      strokeColor: {
        front: "#4287f5", // { r: 66, g: 135, b: 245 },
        back: "#a0c3fa" // The fill color on the back defaults to a contrast value of 0.5
      },
      strokeWidth: {
        front: 1.5,
        back: 1,
        min: 1, //On zoom this is the minimum thickness displayed
        max: 3 //On zoom this is the maximum thickness displayed
      }, // The thickness of the line when drawn
      opacity: { front: 1, back: 1 },
      dashArray: {
        offset: { front: 0, back: 0 },
        front: [], // An empty array means no dashing.
        back: [10, 5] // An empty array means no dashing.
      } // An empty array means no dashing.
    },
    //The properties of the region around a line when it is glowing
    glowing: {
      // No fill for lines
      strokeColor: {
        front: "hsla(0, 100%, 50%, 1)",
        back: "hsla(0, 100%, 75%, 0.7)" // the back fill color is calculated using the contrast of 0.5
      },
      edgeWidth: 2, // edgeWidth/2 is the width of the region around the line that shows the glow
      opacity: { front: 1, back: 1 },
      dashArray: {
        offset: { front: 0, back: 0 },
        front: [], // An empty array means no dashing.
        back: [10, 5] // An empty array means no dashing.
      }
    },
    //The properties of the line when it is temporarily shown by the line tool while drawing
    temp: {
      // No fill for lines
      strokeColor: {
        front: "#6A6A6A",
        back: "#B4B4B4" // the back fill color is calculated using the contrast of 0.5
      },
      strokeWidth: {
        // The thickness of the edge of the point when drawn
        front: 2.5,
        back: 2,
        min: 2, //On zoom this is the minimum thickness displayed
        max: 6 //On zoom this is the maximum thickness displayed
      },
      opacity: { front: 1, back: 1 },
      dashArray: {
        offset: { front: 0, back: 0 },
        front: [], // An empty array means no dashing.
        back: [10, 5] // An empty array means no dashing.
      }
    }
  },
  circle: {
    minimumRadius: 0.02, // Don't create circles with a radius smaller than this
    numPoints: 100, // The number of vertices used to render the circle. These are spread over the front and back parts. MAKE THIS EVEN!
    hitIdealDistance: 0.01, // The user has to be within this distance on the ideal unit sphere to select the circle.
    //dynamicWidth is a flag that means the width of the circle will be linked to zoom level
    dynamicWidth: true,
    //dynamicBackStyle is a flag that means the fill, linewidth, strokeColor, and opacity of the circles drawn on the back are automatically calculated based on the value of SETTINGS.contrast and their front counterparts
    dynamicBackStyle: true,
    //The properties of the circle when it is drawn on the sphereCanvas and is not glowing
    drawn: {
      fillColor: {
        front: "hsla(217, 100%, 80%, 0)", //"noFill",
        back: "hsla(217, 100%, 80%, 0)" //"noFill"
      },
      strokeColor: {
        front: "#4287f5", // { r: 66, g: 135, b: 245 },
        back: "#a0c3fa" // The fill color on the back defaults to a contrast value of 0.5
      },
      strokeWidth: {
        // The thickness of the circle when drawn front/back
        front: 1.5,
        back: 1,
        min: 1, //On zoom this is the minimum thickness displayed
        max: 3 //On zoom this is the maximum thickness displayed
      }, // The thickness of the circle when drawn front/back
      opacity: { front: 1, back: 1 },
      dashArray: {
        offset: { front: 0, back: 0 },
        front: [], // An empty array means no dashing.
        back: [10, 5] // An empty array means no dashing.
      } // An empty array means no dashing.
    },
    //The properties of the region around a circle when it is glowing
    glowing: {
      // There is no fill for highlighting objects
      strokeColor: {
        front: "hsla(0, 100%, 50%, 1)",
        back: "hsla(0, 100%, 75%, 0.7)" // the back fill color is calculated using the contrast of 0.5
      },
      edgeWidth: 2, // edgeWidth/2 is the width of the region around the circle (on each side) that shows the glow
      opacity: { front: 1, back: 1 },
      dashArray: {
        offset: { front: 0, back: 0 },
        front: [], // An empty array means no dashing.
        back: [10, 5] // An empty array means no dashing.
      }
    },
    //The properties of the circle when it is temporarily shown by the circle tool while drawing
    temp: {
      fillColor: {
        front: "hsla(0, 0%, 90%, 0.3)", //"noFill",
        back: "hsla(0, 0%, 50%, 0.3)" //"noFill"
      },
      strokeColor: {
        front: "hsla(0, 0%, 0%, 1.0)",
        back: "hsla(0, 0%, 0%, 0.1)" // "#B4B4B4"
      },
      strokeWidth: { front: 1, back: 1 }, // The thickness of the circle when drawn
      opacity: { front: 1, back: 1 },
      dashArray: {
        offset: { front: 0, back: 0 },
        front: [], // An empty array means no dashing.
        back: [10, 5] // An empty array means no dashing.
      }
    }
  },
  /* Controls the length of time (in ms) the tool tip are displayed */
  toolTip: {
    openDelay: 500,
    closeDelay: 250,
    disableDisplay: false // controls if all tooltips should be displayed
  },
  /* Sets the length of time (in ms) that the tool use display message is displayed in a snackbar */
  toolUse: {
    delay: 2000,
    display: true // controls if they should be displayed
  },
  /*A list of which buttons to display - adjusted by the users settings.
  This does NOT belong here but I don't know where else to put it at the moment*/
  userButtonDisplayList: [
    "rotate",
    "point",
    "circle",
    "move",
    "line",
    "segment",
<<<<<<< HEAD
    "select"
=======
    "zoomIn",
    "zoomOut"
    //"select"
>>>>>>> bac0c5f5
  ],
  supportedLanguages: [
    { locale: "en", name: "English" },
    { locale: "id", name: "Bahasa Indonesia" }
  ]
};

export enum LAYER {
  backgroundAngleMarkersGlowing,
  backgroundAngleMarkers,
  backgroundGlowing,
  background,
  backgroundPointsGlowing,
  backgroundPoints,
  backgroundTextGlowing,
  backgroundText,
  midground,
  foregroundAngleMarkersGlowing,
  foregroundAngleMarkers,
  foregroundGlowing,
  foreground,
  foregroundPointsGlowing,
  foregroundPoints,
  foregroundTextGlowing,
  foregroundText
}<|MERGE_RESOLUTION|>--- conflicted
+++ resolved
@@ -297,13 +297,9 @@
     "move",
     "line",
     "segment",
-<<<<<<< HEAD
-    "select"
-=======
+    "select",
     "zoomIn",
     "zoomOut"
-    //"select"
->>>>>>> bac0c5f5
   ],
   supportedLanguages: [
     { locale: "en", name: "English" },
