--- conflicted
+++ resolved
@@ -4,23 +4,7 @@
     height: 700
   },
   sphere: {
-<<<<<<< HEAD
-    // The sphere section is temporary fix to avoid compile errors
-    radius: 1
-  },
-  /* controls the display of the boundary circle (the intersection of the sphere and the screen) */
-  boundaryCircle: {
-    linewidth: 3,
-    color: "black",
-    opacity: 1
-    //nofill
-  },
-  line: {
-    thickness: 3 /* in pixels */
-  },
-  circle: {
-    radialSegments: 120 /* the number of line segments to approximate circles */
-=======
+    // TODO: Rename this to boundaryCircle
     /* We always assume a UNIT sphere */
     radius: 250 /* in pixels */,
     color: 0xffff00,
@@ -28,7 +12,6 @@
   },
   line: {
     thickness: 3
->>>>>>> dd9216d5
   },
   point: {
     size: 0.02,
