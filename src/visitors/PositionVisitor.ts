import { Visitor } from "./Visitor";
import { SEPoint } from "@/models/SEPoint";
import { SELine } from "@/models/SELine";
import { Matrix4, Vector3, Matrix3 } from "three";

export class PositionVisitor implements Visitor {
  private transformMatrix: Matrix4 = new Matrix4();
  private normalMatrix: Matrix3 = new Matrix3();
  private tmpVector: Vector3 = new Vector3();

  setTransform(m: Matrix4): void {
    this.transformMatrix.copy(m);
    this.normalMatrix.getNormalMatrix(this.transformMatrix);
  }

  actionOnPoint(p: SEPoint): void {
    // console.debug("Updating position of ", p.ref.name);
    this.tmpVector.copy(p.positionOnSphere);
    this.tmpVector.applyMatrix4(this.transformMatrix);
    p.positionOnSphere = this.tmpVector; // this doesn't make sense. the SEPoint location doesn't change under a rotation only where it is displayed changes
  }
<<<<<<< HEAD
  /* This should never be called because lines are always children of points */
=======

>>>>>>> a0d2e81c
  actionOnLine(m: SELine): void {
    // console.debug(`Updating SELine ${m.id}, Line ${m.ref.id}`);
    // Transform the normal of this line
    const tmp = new Vector3();
    tmp.copy(m.normalDirection);
    tmp.applyMatrix3(this.normalMatrix);
    m.normalDirection.copy(tmp);

    // Transform the normal vector of the circle?
    // m.ref.orientation = tmp;
    // Transform both end points of the plotable line
    tmp.copy(m.ref.startPoint);
    tmp.applyMatrix4(this.transformMatrix);
    m.ref.startPoint = tmp; // use the setter function
    tmp.copy(m.ref.endPoint);
    tmp.applyMatrix4(this.transformMatrix);
    m.ref.endPoint = this.tmpVector; // use the setter function
  }
}<|MERGE_RESOLUTION|>--- conflicted
+++ resolved
@@ -19,11 +19,7 @@
     this.tmpVector.applyMatrix4(this.transformMatrix);
     p.positionOnSphere = this.tmpVector; // this doesn't make sense. the SEPoint location doesn't change under a rotation only where it is displayed changes
   }
-<<<<<<< HEAD
   /* This should never be called because lines are always children of points */
-=======
-
->>>>>>> a0d2e81c
   actionOnLine(m: SELine): void {
     // console.debug(`Updating SELine ${m.id}, Line ${m.ref.id}`);
     // Transform the normal of this line
