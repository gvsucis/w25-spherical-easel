{
  "main": {
    "SphericalEaselMainTitle": "Spherical Easel",
    "ToolsTabToolTip": "Tools",
    "ObjectsTabToolTip": "Objects",
    "UndoLastAction": "Undo last action",
    "RedoLastAction": "Redo last action"
  },
  "toolGroups": {
    "EditTools": "Edit Tools",
    "DisplayTools": "Display Tools",
    "BasicTools": "Basic Tools",
    "ConstructionTools": "Construction Tools",
    "AdvancedTools": "Advanced Tools",
    "TransformationalTools": "Transformational Tools",

    "KeyShortCut": "Key Short Cut",
    "ResetSphereOrientation": "Press \"R\" to reset sphere orientation"
  },
  "buttons": {
    "CreateAntipodalPointDisplayedName": "Antipodal Point",
    "CreateAntipodalPointToolTipMessage": "Select a point",
    "CreateAntipodalPointToolUseMessage": "Click on a point to create its antipode",
    "CreateCircleDisplayedName": "Circle",
    "CreateCircleToolTipMessage": "Insert circle",
    "CreateCircleToolUseMessage": "Click and drag to insert a circle with a given center point and through a second point.",
    "CreateIntersectionDisplayedName": "Intersection",
    "CreateIntersectionToolTipMessage": "Intersect two objects",
    "CreateIntersectionToolUseMessage": "Select two one-dimensional objects to create their intersection point(s).",
    "CreateLineDisplayedName": "Line",
    "CreateLineSegmentDisplayedName": "Line Segment",
    "CreateLineSegmentToolTipMessage": "Insert line segment",
    "CreateLineSegmentToolUseMessage": "Click and drag to insert line segment defined by two points.",
    "CreateLineToolTipMessage": "Insert line",
    "CreateLineToolUseMessage": "Click and drag to insert a line defined by two points.",
    "CreatePointDisplayedName": "Point",
    "CreatePointDistanceDisplayedName": "Distance of Two Points",
    "CreatePointDistanceToolTipMessage": "Distance of Two Points",
    "CreatePointDistanceToolUseMessage": "Select two points to measure the distance between them",
    "CreatePointOnOneDimDisplayedName": "Point On One Dimensional Object",
    "CreatePointOnOneDimToolTipMessage": "Select a one-dimensional object to place a point on",
    "CreatePointOnOneDimToolUseMessage": "Select a one-dimensional object to add a point to.",
    "CreatePointToolTipMessage": "Insert point",
    "CreatePointToolUseMessage": "Click to insert a free point.",
    "DeleteDisplayedName": "Delete",
    "DeleteToolTipMessage": "Delete Objects",
    "DeleteToolUseMessage": "Click on objects to delete them.",
    "HideDisplayedName": "Hide",
    "HideObjectToolTipMessage": "Hide object",
    "HideObjectToolUseMessage": "Click at location to hide an object. Hold the SHIFT key to select from the back of the sphere.",
    "MoveDisplayedName": "Move",
    "MoveObjectToolTipMessage": "Move object",
    "MoveObjectToolUseMessage": "Click and drag an object to move it. Movable objects include labels, free points, and line segments with antipodal endpoints. Hold the SHIFT key to select from the back of the sphere.",
    "NoToolSelected": "No tool selected",
    "PanZoomInDisplayedName": "Pan/Zoom In",
    "PanZoomInToolTipMessage": "Pan or Zoom In",
    "PanZoomInToolUseMessage": "Click to zoom in at the location of the mouse. Click and drag to pan the current view.",
    "PanZoomOutDisplayedName": "Pan/Zoom Out",
    "PanZoomOutToolTipMessage": "Pan or Zoom Out",
    "PanZoomOutToolUseMessage": "Click to zoom out at the location of the mouse. Click and drag to pan the current view.",
    "RotateDisplayedName": "Rotate",
    "RotateSphereToolTipMessage": "Rotate Sphere",
    "RotateSphereToolUseMessage": "Click and drag to rotate the sphere.",
    "SelectDisplayedName": "Selection",
    "SelectToolTipMessage": "Select Objects",
    "SelectToolUseMessage": "Click on objects to select them, hold the Alt key to add to your selection.",
    "ToggleLabelDisplayedName": "Toggle Label Display",
    "ToggleLabelToolTipMessage": "Toggle Display Of Labels",
    "ToggleLabelToolUseMessage": "Click on objects to toggle the display of their labels.",
    "ZoomFitDisplayedName": "Zoom Fit",
    "ZoomFitToolTipMessage": "Zoom Fit",
    "ZoomFitToolUseMessage": "Click to fit the sphere in the available space."
  },
  "settings": {
    "title": "Preferences"
  },
  "objects": {
    "points": "Points",
    "lines": "Lines",
    "circles": "Circles"
  },
  "style": {
    "advancedStyle": "Advanced Style",
    "back": "Back",
<<<<<<< HEAD
    "label": "Label",
    "value": "Value",
    "gapDashPattern": "Gap/Dash Pattern",

    "selectAnObject": "Select An Object",

    "clearChanges": "Undo",
    "clearChangesToolTip": "Click this button to revert the selected objects back to the style they had when they were selected.",

    "restoreDefaults": "Apply Defaults",
    "restoreDefaultsToolTip": "Click this button to revert the selected objects back to their default ",

    "differingStylesDetected": "Differing Styles Detected -- Override",
    "differingStylesDetectedToolTip": "The selected objects have the different values for this  Click this button and select a style to make all selected objects have this common ",

    "showColorPresets": "Color Presets",
    "showColorPresetsToolTip": "Click this toggle button to enter HSLA values directly or to select a color preset.",

    "enableDashPatternSlider": "Set A Dash Pattern",
    "enableDashPatternSliderToolTip": "The selected object(s) have no dash pattern. Click this button to set a pattern.",
=======
    "backgroundStyle": "Background Style",
    "backStyleContrast": "Back Style Contrast",
    "backStyleContrastToolTip": "By default the back side display style of an object is determined by the front style of that object and the value of the Back Style Contrast. A Back Style Contrast of 1 means there is no color difference between front and back styling. A Back Style Contrast of 0 means that the object is barely visible and its size reduction is maximized.",
    "clearChanges": "Undo",
    "clearChangesToolTip": "Click this button to revert the selected objects back to the style they had when they were selected.",
    "contrast": "Contrast",
    "dashGap": "Dash Gap",
    "dashLength": "Dash Length",
    "dashPattern": "Dash Pattern",
    "differingStylesDetected": "Differing Styles Detected -- Override",
    "differingStylesDetectedToolTip": "The selected objects have the different values for this style. Click this button and select a style to make all selected objects have this common style.",
    "disableBackStyleContrastSlider": "Disable Dynamic Back Style For Selected Object(s)",
    "disableBackStyleContrastSliderToolTip": "The selected objects have dynamic back style enabled. Click this button disable it for only the selected object(s). Then you can change the back style of the selected object(s) using the style options in this panel.",
>>>>>>> b54f6bc7
    "disableDashPatternSlider": "Set No Dash Pattern",
    "disableDashPatternSliderToolTip": "Click this button to set no dash pattern on all selected object(s).",
    "dynamicBackStyle": "Dynamic Back Style",
    "emptySelectionMessage": "Here we go! Please select object(s) to style!",
    "enableBackStyleContrastSlider": "Enable Dynamic Back Style For Selected Object(s)",
    "enableBackStyleContrastSliderToolTip": "The selected objects do not have dynamic back style enabled. Click this button enable it and adjust the Back Contrast Slider.",
    "enableDashPatternSlider": "Set A Dash Pattern",
    "enableDashPatternSliderToolTip": "The selected object(s) have no dash pattern. Click this button to set a pattern.",
    "fillColor": "Fill Color",
    "foregroundStyle": "Foreground Style",
<<<<<<< HEAD
    "labelStyleOptions": "Label Text Options",
    "labelStyle": "Label Style",
    "labelText": "Label Text",
    "labelCaption": "Label Caption",
    "renameLabels": "No Blank Labels",
    "maxMinLabelDisplayTextLengthWarning": "Must be between 1 and {max} characters long.",
    "maxMinLabelDisplayCaptionLengthWarning": "Must be at most {max} characters long.",

    "emptySelectionMessage": "Here we go! Please select object(s) to style!",
=======
    "front": "Front",
    "gapDashPattern": "Gap/Dash Pattern",
    "opacity": "Overall Opacity",
    "pointRadiusPercent": "Point Radius",
    "restoreDefaults": "Apply Defaults",
    "restoreDefaultsToolTip": "Click this button to revert the selected objects back to their default style.",
    "selectAnObject": "Select An Object",
    "showColorPresets": "Color Presets",
    "showColorPresetsToolTip": "Click this toggle button to enter HSLA values directly or to select a color preset.",
>>>>>>> b54f6bc7
    "strokeColor": "Stroke Color",
    "strokeWidthPercent": "Stroke Width",
<<<<<<< HEAD
    "pointRadiusPercent": "Point Radius",
    "labelTextScalePercent": "Label Scale",
    "labelTextRotation": "Label Rotation",
    "labelDisplayText": "Label Text",
    "labelDisplayCaption": "Label Caption",
    "labelTextStyle": "Label Text Style",
    "labelTextFamily": "Label Text Family",
    "genericSanSerif": "Sans-Serif Font",
    "genericSerif": "Serif Font",
    "monospace": "Monospace",
    "cursive": "Cursive",
    "fantasy": "Fantasy",
    "normal": "Normal",
    "italic": "Italic",
    "bold": "Bold",
    "none": "None",
    "underline": "Underline",
    "strikethrough": "Strikethrough",
    "overline": "Overline",
    "labelTextDecoration": "Label Text Decoration",
    "labelDisplayMode": "Label Display Mode",
    "labelDisplayModes": {
      "nameOnly": "Name Only",
      "captionOnly": "Caption Only",
      "nameAndCaption": "Name and Caption"
    },
    "labelObjectVisibility": "Label And Object Visibility",
    "selectObjectsToHide": "Select Objects to Hide",
    "labelHidden": "Label Hidden",
    "objectHidden": "Object Hidden",

    "moreThanOneItemSelected": "Multiple Selected Objects Detected -- Select only one.",
    "moreThanOneItemSelectedToolTip": "More than one object is selected, please only select one geometric object to edit its label or select the label directly.",

    "opacity": "Overall Opacity",
    "dashPattern": "Dash Pattern",
    "dashGap": "Dash Gap",
    "dashLength": "Dash Length",

    "dynamicBackStyle": "Dynamic Back Style",

    "backStyleContrast": "Back Style Contrast",
    "backStyleContrastToolTip": "By default the back side display style of an object is determined by the front style of that object and the value of the Back Style Contrast. A Back Style Contrast of 1 means there is no color difference between front and back styling. A Back Style Contrast of 0 means that the object is barely visible and its size reduction is maximized."
=======
    "value": "Value"
>>>>>>> b54f6bc7
  }
}<|MERGE_RESOLUTION|>--- conflicted
+++ resolved
@@ -82,9 +82,8 @@
   "style": {
     "advancedStyle": "Advanced Style",
     "back": "Back",
-<<<<<<< HEAD
     "label": "Label",
-    "value": "Value",
+
     "gapDashPattern": "Gap/Dash Pattern",
 
     "selectAnObject": "Select An Object",
@@ -103,32 +102,19 @@
 
     "enableDashPatternSlider": "Set A Dash Pattern",
     "enableDashPatternSliderToolTip": "The selected object(s) have no dash pattern. Click this button to set a pattern.",
-=======
     "backgroundStyle": "Background Style",
-    "backStyleContrast": "Back Style Contrast",
-    "backStyleContrastToolTip": "By default the back side display style of an object is determined by the front style of that object and the value of the Back Style Contrast. A Back Style Contrast of 1 means there is no color difference between front and back styling. A Back Style Contrast of 0 means that the object is barely visible and its size reduction is maximized.",
-    "clearChanges": "Undo",
-    "clearChangesToolTip": "Click this button to revert the selected objects back to the style they had when they were selected.",
     "contrast": "Contrast",
-    "dashGap": "Dash Gap",
-    "dashLength": "Dash Length",
-    "dashPattern": "Dash Pattern",
-    "differingStylesDetected": "Differing Styles Detected -- Override",
-    "differingStylesDetectedToolTip": "The selected objects have the different values for this style. Click this button and select a style to make all selected objects have this common style.",
     "disableBackStyleContrastSlider": "Disable Dynamic Back Style For Selected Object(s)",
     "disableBackStyleContrastSliderToolTip": "The selected objects have dynamic back style enabled. Click this button disable it for only the selected object(s). Then you can change the back style of the selected object(s) using the style options in this panel.",
->>>>>>> b54f6bc7
     "disableDashPatternSlider": "Set No Dash Pattern",
     "disableDashPatternSliderToolTip": "Click this button to set no dash pattern on all selected object(s).",
-    "dynamicBackStyle": "Dynamic Back Style",
+
     "emptySelectionMessage": "Here we go! Please select object(s) to style!",
     "enableBackStyleContrastSlider": "Enable Dynamic Back Style For Selected Object(s)",
     "enableBackStyleContrastSliderToolTip": "The selected objects do not have dynamic back style enabled. Click this button enable it and adjust the Back Contrast Slider.",
-    "enableDashPatternSlider": "Set A Dash Pattern",
-    "enableDashPatternSliderToolTip": "The selected object(s) have no dash pattern. Click this button to set a pattern.",
+
     "fillColor": "Fill Color",
     "foregroundStyle": "Foreground Style",
-<<<<<<< HEAD
     "labelStyleOptions": "Label Text Options",
     "labelStyle": "Label Style",
     "labelText": "Label Text",
@@ -137,22 +123,13 @@
     "maxMinLabelDisplayTextLengthWarning": "Must be between 1 and {max} characters long.",
     "maxMinLabelDisplayCaptionLengthWarning": "Must be at most {max} characters long.",
 
-    "emptySelectionMessage": "Here we go! Please select object(s) to style!",
-=======
     "front": "Front",
-    "gapDashPattern": "Gap/Dash Pattern",
-    "opacity": "Overall Opacity",
+
     "pointRadiusPercent": "Point Radius",
-    "restoreDefaults": "Apply Defaults",
-    "restoreDefaultsToolTip": "Click this button to revert the selected objects back to their default style.",
-    "selectAnObject": "Select An Object",
-    "showColorPresets": "Color Presets",
-    "showColorPresetsToolTip": "Click this toggle button to enter HSLA values directly or to select a color preset.",
->>>>>>> b54f6bc7
+
     "strokeColor": "Stroke Color",
     "strokeWidthPercent": "Stroke Width",
-<<<<<<< HEAD
-    "pointRadiusPercent": "Point Radius",
+
     "labelTextScalePercent": "Label Scale",
     "labelTextRotation": "Label Rotation",
     "labelDisplayText": "Label Text",
@@ -194,9 +171,7 @@
     "dynamicBackStyle": "Dynamic Back Style",
 
     "backStyleContrast": "Back Style Contrast",
-    "backStyleContrastToolTip": "By default the back side display style of an object is determined by the front style of that object and the value of the Back Style Contrast. A Back Style Contrast of 1 means there is no color difference between front and back styling. A Back Style Contrast of 0 means that the object is barely visible and its size reduction is maximized."
-=======
+    "backStyleContrastToolTip": "By default the back side display style of an object is determined by the front style of that object and the value of the Back Style Contrast. A Back Style Contrast of 1 means there is no color difference between front and back styling. A Back Style Contrast of 0 means that the object is barely visible and its size reduction is maximized.",
     "value": "Value"
->>>>>>> b54f6bc7
   }
 }