<template>
  <div>
    <div class="text-subtitle-2">{{ $t(titleKey) }}</div>
<<<<<<< HEAD
    <div v-show="totalyDisableSelector"
      class="select-an-object-text">{{ $t("style.selectAnObject") }}</div>
    <v-tooltip v-if="!styleDataAgreement"
      bottom
      :open-delay="toolTipOpenDelay"
      :close-delay="toolTipCloseDelay"
      max-width="400px">
      k
      <template v-slot:activator="{ on }">
        <v-btn color="error"
          v-on="on"
          v-show="!totalyDisableSelector"
          text
          small
          outlined
          ripple
          @click="setStyleDataAgreement">
=======
    <div v-show="totalyDisableSelector" class="select-an-object-text">
      {{ $t("style.selectAnObject") }}</div>
    <v-tooltip v-if="!styleDataAgreement" bottom
      :open-delay="toolTipOpenDelay" :close-delay="toolTipCloseDelay"
      max-width="400px">
      k
      <template v-slot:activator="{ on }">
        <v-btn color="error" v-on="on" v-show="!totalyDisableSelector" text
          small outlined ripple @click="setStyleDataAgreement">
>>>>>>> 12bc840c
          {{ $t("style.differingStylesDetected") }}</v-btn>
      </template>
      <span>{{ $t("style.differingStylesDetectedToolTip") }}</span>
    </v-tooltip>

<<<<<<< HEAD
    <v-tooltip bottom
      :open-delay="toolTipOpenDelay"
      :close-delay="toolTipCloseDelay"
      max-width="400px">
      <template v-slot:activator="{ on }">
        <v-btn v-on="on"
          v-show="styleDataAgreement && !totalyDisableSelector
            "
          @click="clearChanges"
          text
          outlined
          ripple
          small>{{ $t("style.clearChanges") }}</v-btn>
=======
    <v-tooltip bottom :open-delay="toolTipOpenDelay"
      :close-delay="toolTipCloseDelay" max-width="400px">
      <template v-slot:activator="{ on }">
        <v-btn v-on="on" v-show="styleDataAgreement && !totalyDisableSelector
            " @click="clearChanges" text outlined ripple small>
          {{ $t("style.clearChanges") }}</v-btn>
>>>>>>> 12bc840c
      </template>
      <span>{{ $t("style.clearChangesToolTip") }}</span>
    </v-tooltip>

<<<<<<< HEAD
    <v-tooltip bottom
      :open-delay="toolTipOpenDelay"
      :close-delay="toolTipCloseDelay"
      max-width="400px">
      <template v-slot:activator="{ on }">
        <v-btn v-on="on"
          v-show="styleDataAgreement && !totalyDisableSelector
            "
          @click="resetToDefaults"
          text
          small
          outlined
          ripple>{{ $t("style.restoreDefaults") }}</v-btn>
=======
    <v-tooltip bottom :open-delay="toolTipOpenDelay"
      :close-delay="toolTipCloseDelay" max-width="400px">
      <template v-slot:activator="{ on }">
        <v-btn v-on="on" v-show="styleDataAgreement && !totalyDisableSelector
            " @click="resetToDefaults" text small outlined ripple>
          {{ $t("style.restoreDefaults") }}</v-btn>
>>>>>>> 12bc840c
      </template>
      <span>{{ $t("style.restoreDefaultsToolTip") }}</span>
    </v-tooltip>
    <br />

<<<<<<< HEAD
    <v-slider v-model.number="styleData"
      :min="minValue"
      :disabled="!styleDataAgreement ||totalyDisableSelector"
      @change="onDataChanged"
      :max="maxValue"
      :step="step"
      type="range">
=======
    <v-slider v-model.number="styleData" :min="minValue"
      :disabled="!styleDataAgreement ||totalyDisableSelector"
      @change="onDataChanged" :max="maxValue" :step="step" type="range"
      class="mt-8">
>>>>>>> 12bc840c
      <template v-slot:prepend>
        <v-icon @click="decrementDataValue">mdi-minus</v-icon>
      </template>

      <template v-slot:append>
        <v-icon @click="incrementDataValue">mdi-plus</v-icon>
      </template>
    </v-slider>
  </div>
</template>

<script lang="ts">
import Vue from "vue";
import Component from "vue-class-component";
import SETTINGS from "@/global-settings";
import { Watch, Prop, PropSync } from "vue-property-decorator";
import { StyleOptions, Styles } from "@/types/Styles";
import { State } from "vuex-class";
import { SENodule } from "@/models/SENodule";

@Component({})
export default class NumberSelector extends Vue {
  @Prop() readonly side!: boolean;
  @Prop() readonly titleKey!: string;
  @Prop({ required: true }) readonly initialStyleStates!: StyleOptions[];
  @Prop({ required: true }) readonly defaultStyleStates!: StyleOptions[];
  @Prop({ required: true }) readonly styleName!: string;
  @PropSync("data", { type: Number }) styleData?: number | undefined;
  @Prop({ required: true }) readonly minValue!: number;
  @Prop({ required: true }) readonly maxValue!: number;
  @Prop() readonly step?: number;

  @State('selections')
  readonly selections!: SENodule[]
  /**
   * When the selected objects are first processed by the style panel their style state is recorded here
   * this is so we can undo the styling changes and have a revert to initial state button
   */
  // private initialStyleStates: StyleOptions[] = [];
  /**
   * These are the default style state for the selected objects.
   */
  // private styleName!: string;
  //private defaultStyleStates: StyleOptions[] = [];

  readonly toolTipOpenDelay = SETTINGS.toolTip.openDelay;
  readonly toolTipCloseDelay = SETTINGS.toolTip.closeDelay;

  private styleDataAgreement = true;
  private totalyDisableSelector = true;

  mounted (): void {
    // No code here
    // this.styleName = propNames[this.styleOption];
  }

  beforeUpdate (): void {
    // console.debug("beforeUpdate", this.styleData);
    // Make a copy of the initial state
    // if (this.defaultStyleStates.length !== this.initialStyleStates.length)
    // this.defaultStyleStates = this.initialStyleStates.slice();
  }
  // These methods are linked to the styleData fade-in-card
  onDataChanged (): void {
    this.$store.direct.commit.changeStyle({
      selected: this.$store.getters.selectedSENodules(),
      payload: {
        front: this.side,
        [this.styleName]: this.styleData
      }
    });
  }

  resetToDefaults (): void {
    const selected = this.$store.getters.selectedSENodules();
    for (let i = 0; i < selected.length; i++) {
      this.$store.direct.commit.changeStyle({
        selected: [selected[i]],
        payload: {
          front: this.side,
          [this.styleName]: (this.defaultStyleStates[i] as any)[this.styleName]
        }
      });
    }
    this.setSelectorState(this.defaultStyleStates);
  }
  setSelectorState (styleState: StyleOptions[]): void {
    this.styleDataAgreement = true;
    this.totalyDisableSelector = false;

    this.styleData =
      this.styleName in styleState[0]
        ? (styleState[0] as any)[this.styleName]
        : undefined;
    // screen for undefined - if undefined then this is not a property that is going to be set by the style panel for this selection of objects
    if (this.styleData) {
      if (
        styleState.length > 1 &&
        !styleState.every(
          styleObject => (styleObject as any)[this.styleName] === this.styleData
        )
      ) {
        // The style property exists on the selected objects but value
        // doesn't agree (so don't totally disable the selector)
        this.disableSelector(false);
      }
    } else {
      // The style property doesn't exists on the selected objects so totally disable the selector
      this.disableSelector(true);
    }
  }
  disableSelector (totally: boolean): void {
    this.styleDataAgreement = false;
    // TODO: which value to use below?
    // this.styleData = 100;
    this.totalyDisableSelector = totally;
  }
  setStyleDataAgreement (): void {
    this.styleDataAgreement = true;
  }
  clearChanges (): void {
    const selected = this.$store.getters.selectedSENodules();
    for (let i = 0; i < selected.length; i++) {
      this.$store.direct.commit.changeStyle({
        selected: [selected[i]],
        payload: {
          front: this.side,
          [this.styleName]: (this.initialStyleStates[i] as any)[this.styleName]
        }
      });
    }
    this.setSelectorState(this.initialStyleStates);
  }

  incrementDataValue (): void {
    if (
      this.styleData != undefined &&
      this.styleData + (this.step ?? 1) <= this.maxValue
    ) {
      this.styleData += this.step ?? 1;
      this.$store.direct.commit.changeStyle({
        selected: this.$store.getters.selectedSENodules(),
        payload: {
          front: this.side,
          [this.styleName]: this.styleData
        }
      });
    }
  }
  decrementDataValue (): void {
    if (
      this.styleData != undefined &&
      this.styleData - (this.step ?? 1) >= this.minValue
    ) {
      this.styleData -= this.step ?? 1;
      this.$store.direct.commit.changeStyle({
        selected: this.$store.getters.selectedSENodules(),
        payload: {
          front: this.side,
          [this.styleName]: this.styleData
        }
      });
    }
  }

  @Watch("selections")
  onSelectionChanged (newSelection: SENodule[]): void {
    if (newSelection.length === 0) {
      this.disableSelector(true);
      return;
    }

    this.setSelectorState(this.initialStyleStates);
  }
}
</script>

<style lang="scss" scoped>
@import "@/scss/variables.scss";

.select-an-object-text {
  color: rgb(255, 82, 82);
}
</style><|MERGE_RESOLUTION|>--- conflicted
+++ resolved
@@ -1,7 +1,6 @@
 <template>
   <div>
     <div class="text-subtitle-2">{{ $t(titleKey) }}</div>
-<<<<<<< HEAD
     <div v-show="totalyDisableSelector"
       class="select-an-object-text">{{ $t("style.selectAnObject") }}</div>
     <v-tooltip v-if="!styleDataAgreement"
@@ -19,23 +18,11 @@
           outlined
           ripple
           @click="setStyleDataAgreement">
-=======
-    <div v-show="totalyDisableSelector" class="select-an-object-text">
-      {{ $t("style.selectAnObject") }}</div>
-    <v-tooltip v-if="!styleDataAgreement" bottom
-      :open-delay="toolTipOpenDelay" :close-delay="toolTipCloseDelay"
-      max-width="400px">
-      k
-      <template v-slot:activator="{ on }">
-        <v-btn color="error" v-on="on" v-show="!totalyDisableSelector" text
-          small outlined ripple @click="setStyleDataAgreement">
->>>>>>> 12bc840c
           {{ $t("style.differingStylesDetected") }}</v-btn>
       </template>
       <span>{{ $t("style.differingStylesDetectedToolTip") }}</span>
     </v-tooltip>
 
-<<<<<<< HEAD
     <v-tooltip bottom
       :open-delay="toolTipOpenDelay"
       :close-delay="toolTipCloseDelay"
@@ -49,19 +36,10 @@
           outlined
           ripple
           small>{{ $t("style.clearChanges") }}</v-btn>
-=======
-    <v-tooltip bottom :open-delay="toolTipOpenDelay"
-      :close-delay="toolTipCloseDelay" max-width="400px">
-      <template v-slot:activator="{ on }">
-        <v-btn v-on="on" v-show="styleDataAgreement && !totalyDisableSelector
-            " @click="clearChanges" text outlined ripple small>
-          {{ $t("style.clearChanges") }}</v-btn>
->>>>>>> 12bc840c
       </template>
       <span>{{ $t("style.clearChangesToolTip") }}</span>
     </v-tooltip>
 
-<<<<<<< HEAD
     <v-tooltip bottom
       :open-delay="toolTipOpenDelay"
       :close-delay="toolTipCloseDelay"
@@ -75,20 +53,11 @@
           small
           outlined
           ripple>{{ $t("style.restoreDefaults") }}</v-btn>
-=======
-    <v-tooltip bottom :open-delay="toolTipOpenDelay"
-      :close-delay="toolTipCloseDelay" max-width="400px">
-      <template v-slot:activator="{ on }">
-        <v-btn v-on="on" v-show="styleDataAgreement && !totalyDisableSelector
-            " @click="resetToDefaults" text small outlined ripple>
-          {{ $t("style.restoreDefaults") }}</v-btn>
->>>>>>> 12bc840c
       </template>
       <span>{{ $t("style.restoreDefaultsToolTip") }}</span>
     </v-tooltip>
     <br />
 
-<<<<<<< HEAD
     <v-slider v-model.number="styleData"
       :min="minValue"
       :disabled="!styleDataAgreement ||totalyDisableSelector"
@@ -96,12 +65,6 @@
       :max="maxValue"
       :step="step"
       type="range">
-=======
-    <v-slider v-model.number="styleData" :min="minValue"
-      :disabled="!styleDataAgreement ||totalyDisableSelector"
-      @change="onDataChanged" :max="maxValue" :step="step" type="range"
-      class="mt-8">
->>>>>>> 12bc840c
       <template v-slot:prepend>
         <v-icon @click="decrementDataValue">mdi-minus</v-icon>
       </template>
@@ -135,7 +98,7 @@
   @Prop() readonly step?: number;
 
   @State('selections')
-  readonly selections!: SENodule[]
+  readonly selections!: SENodule[];
   /**
    * When the selected objects are first processed by the style panel their style state is recorded here
    * this is so we can undo the styling changes and have a revert to initial state button
