--- conflicted
+++ resolved
@@ -292,7 +292,7 @@
 import { SESlider } from "@/models/SESlider";
 import { SetNoduleDisplayCommand } from "@/commands/SetNoduleDisplayCommand";
 import { SetValueDisplayModeCommand } from "@/commands/SetValueDisplayModeCommand";
-import { ObjectState, ValueDisplayMode } from "@/types";
+import { ActionMode, ObjectState, ValueDisplayMode } from "@/types";
 import { SEAngleMarker } from "@/models/SEAngleMarker";
 import { SEPointCoordinate } from "@/models/SEPointCoordinate";
 import { SEEllipse } from "@/models/SEEllipse";
@@ -311,10 +311,8 @@
 import { Matrix4, Vector3 } from "three";
 import { SEParametricTracePoint } from "@/models/SEParametricTracePoint";
 import { ConvertUserCreatedInterToNotUserCreatedCommand } from "@/commands/ConvertUserCreatedInterToNotUserCreatedCommand";
-<<<<<<< HEAD
 import { mapActions, mapState } from "pinia";
 import { useSEStore } from "@/stores/se";
-=======
 import EventBus from "@/eventHandlers/EventBus";
 import { SETransformation } from "@/models/SETransformation";
 import { SETranslation } from "@/models/SETranslation";
@@ -324,11 +322,10 @@
 import { SEInversion } from "@/models/SEInversion";
 import { SETransformedPoint } from "@/models/SETransformedPoint";
 import { SEInversionCircleCenter } from "@/models/SEInversionCircleCenter";
->>>>>>> 574e1ec4
 
 @Component({
   computed: {
-    ...mapState(useSEStore, ["inverseTotalRotationMatrix"])
+    ...mapState(useSEStore, ["inverseTotalRotationMatrix","actionMode"])
   },
   methods: {
     ...mapActions(useSEStore, ["unglowAllSENodules"])
@@ -341,6 +338,7 @@
   private labelVisibilityUpdateKey = 0; //If we don't use this, the the icons for visibility do not alternate between a label and a label with a slash. It would only display the initial icon.
 
   readonly inverseRotationMatrix!: Matrix4;
+  readonly actionMode!: ActionMode;
   readonly unglowAllSENodules!: () => void;
   private rotationMatrix = new Matrix4();
   private traceLocation = new Vector3();
@@ -787,7 +785,7 @@
   }
   //only shake the measurement icons initially when the measured circle tool is selected (There should also be a message displayed telling the user to select a measurement)
   get shakeMeasurementDisplay(): string {
-    return SEStore.actionMode === "measuredCircle" &&
+    return this.actionMode === "measuredCircle" &&
       this.node instanceof SEExpression
       ? "shake"
       : "";
@@ -795,7 +793,7 @@
 
   //only shake the transformation icons initially when the apply transformations tool is selected (There should also be a message displayed telling the user to select a translation)
   get shakeTransformationDisplay(): string {
-    return SEStore.actionMode === "applyTransformation" &&
+    return this.actionMode === "applyTransformation" &&
       this.node instanceof SETransformation
       ? "shake"
       : "";
