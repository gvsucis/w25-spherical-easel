--- conflicted
+++ resolved
@@ -3,80 +3,6 @@
     <div class="node"
       @mouseenter="glowMe(true)"
       @mouseleave="glowMe(false)">
-<<<<<<< HEAD
-      <v-icon v-if="isPoint"
-        medium>
-        $vuetify.icons.value.point</v-icon>
-      <v-icon v-else-if="isLineSegment"
-        medium>
-        $vuetify.icons.value.segment</v-icon>
-      <v-icon v-else-if="isLine"
-        medium>
-        $vuetify.icons.value.line</v-icon>
-      <v-icon v-else-if="isCircle"
-        medium>
-        $vuetify.icons.value.circle
-      </v-icon>
-      <v-icon v-else-if="isEllipse"
-        medium>
-        $vuetify.icons.value.ellipse
-      </v-icon>
-      <v-icon v-else-if="isIntersectionPoint"
-        medium>
-        $vuetify.icons.value.intersectionPoint
-      </v-icon>
-      <v-icon v-else-if="isSlider">mdi-arrow-left-right</v-icon>
-      <v-icon v-else-if="isAngle"
-        medium>
-        $vuetify.icons.value.angle</v-icon>
-      <v-icon v-else-if="isMeasurement">mdi-tape-measure
-      </v-icon>
-      <v-icon v-else-if="isCalculation">mdi-calculator</v-icon>
-      <v-tooltip right>
-        <template v-slot:activator="{ on }">
-          <div class="contentText ml-1"
-            @click="selectMe"
-            v-on="on"
-            :class="showClass">
-            <span class="text-truncate">{{ shortDisplayText }}</span>
-          </div>
-        </template>
-        <span>{{ definitionText }}</span>
-      </v-tooltip>
-      <v-tooltip right>
-        <template v-slot:activator="{ on }">
-          <div v-show="isPlottable"
-            v-on="on"
-            @click="toggleVisibility"
-            class="mr-2">
-            <v-icon small
-              v-if="isHidden">
-              mdi-eye
-            </v-icon>
-            <v-icon small
-              v-else
-              style="color:gray">
-              mdi-eye-off
-            </v-icon>
-          </div>
-        </template>
-        <span>{{ $t(`objectTree.toggleDisplay`) }}</span>
-      </v-tooltip>
-      <v-tooltip right>
-        <template v-slot:activator="{ on }">
-          <div v-show="isExpressionAndNotCoordinate"
-            v-on="on"
-            @click="toggleMultplesOfPi"
-            class="mr-2">
-            <v-icon small
-              style="{color: isMultipleOfPi ? 'black' : 'gray'}">
-              mdi-pi
-            </v-icon>
-          </div>
-        </template>
-        <span>{{ $t(`objectTree.multipleOfPiToggle`) }}</span>
-      </v-tooltip>
-=======
       <v-row>
         <v-col cols="auto">
           <v-icon v-if="isPoint">mdi-vector-point</v-icon>
@@ -146,7 +72,6 @@
           </v-tooltip>
         </v-col>
       </v-row>
->>>>>>> 878790ac
     </div>
   </div>
 </template>
