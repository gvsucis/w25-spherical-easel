<template>
  <div>
    <v-container
      class="node"
      @mouseenter="glowMe(true)"
      @mouseleave="glowMe(false)">
      <v-row dense justify="start" class="pa-0">
        <v-col cols="auto">
          <v-icon
            size="medium"
            :icon="iconName"
            :class="animationClassName"></v-icon>
          <!--v-icon v-else-if="isParametric" medium>
            $parametric
          </v-icon-->
        </v-col>
        <v-col class="text-truncate">
          <v-tooltip location="end">
            <template v-slot:activator="{ props }">
              <div
                id="_test_selection"
                class="contentText"
                @click="selectMe"
                v-bind="props"
                :class="[
                  showClass,
                  shakeMeasurementDisplay,
                  shakeTransformationDisplay
                ]">
                <span class="text-truncate ml-1">{{ shortDisplayText }}</span>
              </div>
            </template>
            <span>{{ definitionText }}/ {{ nodeName }}</span>
          </v-tooltip>
        </v-col>
<<<<<<< HEAD
        <!--v-col justify="end">
          <v-row align="center" no-gutters>
            <v-col>
=======
        <v-spacer />
        <!--v-col>
>>>>>>> 211fe64f
              <v-tooltip location="end">
                <template v-slot:activator="{ props }">
                  <div
                    id="_test_copy_to_clipboard"
                    v-if="isMeasurement && supportsClipboard"
                    v-bind="props"
                    @click="copyToClipboard">
                    <v-icon small>
                      $copyToClipboard
                    </v-icon>
                  </div>
                </template>
                <span>{{ $t(`objectTree.copyToClipboard`) }}</span>
              </v-tooltip>
            </v-col-->
        <v-col>
          <v-tooltip location="end">
            <template v-slot:activator="{ props }">
              <div
                id="_test_toggle_format"
                v-if="isExpressionAndNotCoordinate"
                v-bind="props"
                @click="cycleValueDisplayMode">
                <v-icon small>$cycleNodeValueDisplayMode</v-icon>
              </div>
            </template>
            <span>{{ $t(`objectTree.cycleValueDisplayMode`) }}</span>
          </v-tooltip>
        </v-col>
        <v-col>
          <v-tooltip location="end">
            <template v-slot:activator="{ props }">
              <v-icon
                id="_test_toggle_visibility"
                v-if="isPlottable"
                v-bind="props"
                @click="toggleVisibility"
                size="small"
                :icon="node.showing ? '$hideNode' : '$showNode'"
                :key="visibilityUpdateKey"
                :style="{ color: node.showing ? 'gray' : 'black' }" />
            </template>
            <span>{{ $t(`objectTree.toggleDisplay`) }}</span>
          </v-tooltip>
        </v-col>
        <v-col>
          <v-tooltip location="end">
            <template v-slot:activator="{ props }">
              <v-icon
                id="_toggle_label_display"
                v-if="isPlottable"
                v-bind="props"
                @click="toggleLabelDisplay"
                size="small"
                :icon="isLabelHidden() ? '$showNodeLabel' : '$hideNodeLabel'"
                :style="{ color: isLabelHidden() ? 'inherit' : 'gray' }"
                :key="labelVisibilityUpdateKey"></v-icon>
            </template>
            <span>{{ $t(`objectTree.toggleLabelDisplay`) }}</span>
          </v-tooltip>
        </v-col>
        <v-col>
          <v-tooltip location="end">
            <template v-slot:activator="{ props }">
              <div id="_delete_node" v-bind="props" @click="deleteNode">
                <v-icon size="small" icon="$deleteNode" />
              </div>
            </template>
            <span>{{ $t(`objectTree.deleteNode`) }}</span>
          </v-tooltip>
        </v-col>
      </v-row>
      <!--v-row v-if="isParametric">
        <v-col cols="auto"> t = {{ parametricTime.toFixed(3) }} </v-col>
        <v-col>
          <v-slider
            :model-value="parametricTime"
            :min="parametricTMin"
            :max="parametricTMax"
            :step="parametricTStep" />
        </v-col>
        <v-col cols="auto">
          <v-icon @click="animateCurvePoint">mdi-run</v-icon>
        </v-col>
      </v-row-->
    </v-container>
  </div>
</template>

<script lang="ts" setup>
import { computed, onBeforeMount, onMounted, ref, watch } from "vue";
import { SENodule } from "../models/SENodule";
import { SEIntersectionPoint } from "../models/SEIntersectionPoint";
import { SEPoint } from "../models/SEPoint";
import { SELine } from "../models/SELine";
import { SESegment } from "@/models/SESegment";
import { SECircle } from "../models/SECircle";
import { SEExpression } from "@/models/SEExpression";
import { SESegmentLength } from "@/models/SESegmentLength";
import { SECalculation } from "../models/SECalculation";
import { SEPointDistance } from "@/models/SEPointDistance";
import { SetNoduleDisplayCommand } from "@/commands/SetNoduleDisplayCommand";
import { SetValueDisplayModeCommand } from "@/commands/SetValueDisplayModeCommand";
import { ValueDisplayMode } from "@/types";
import { SEAngleMarker } from "@/models/SEAngleMarker";
import { SEPointCoordinate } from "@/models/SEPointCoordinate";
import { SEEllipse } from "@/models/SEEllipse";
import { SEParametric } from "@/models/SEParametric";
import { SEPolygon } from "@/models/SEPolygon";
import { SEAntipodalPoint } from "@/models/SEAntipodalPoint";
import { SEPolarLine } from "@/models/SEPolarLine";
import { SEPolarPoint } from "@/models/SEPolarPoint";
import { SEPerpendicularLineThruPoint } from "@/models/SEPerpendicularLineThruPoint";
import { SEPointOnOneOrTwoDimensional } from "@/models/SEPointOnOneOrTwoDimensional";
import { SENSectPoint } from "@/models/SENSectPoint";
import { SETangentLineThruPoint } from "@/models/SETangentLineThruPoint";
import { SENSectLine } from "@/models/SENSectLine";
// import { Matrix4 } from "three";
import { SEParametricTracePoint } from "@/models/SEParametricTracePoint";
import { useSEStore } from "@/stores/se";
import EventBus from "@/eventHandlers/EventBus";
import { SETransformation } from "@/models/SETransformation";
import { SETranslation } from "@/models/SETranslation";
import { SEPointReflection } from "@/models/SEPointReflection";
import { SEReflection } from "@/models/SEReflection";
import { SERotation } from "@/models/SERotation";
import { SEInversion } from "@/models/SEInversion";
import { SETransformedPoint } from "@/models/SETransformedPoint";
import { SEInversionCircleCenter } from "@/models/SEInversionCircleCenter";
import { SEIsometryLine } from "@/models/SEIsometryLine";
import { SEIsometryCircle } from "@/models/SEIsometryCircle";
import { SEIsometrySegment } from "@/models/SEIsometrySegment";
import { SEIsometryEllipse } from "@/models/SEIsometryEllipse";
import { storeToRefs } from "pinia";
import { useI18n } from "vue-i18n";
const seStore = useSEStore();
const { actionMode } = storeToRefs(seStore);
const props = defineProps<{
  node: SENodule;
}>();
const emit = defineEmits(["object-select"]);
const { t } = useI18n();

const visibilityUpdateKey = ref(1); //If we don't use this, the the icons for visibility do not alternate between a closed eye and an open eye. It would only display the initial icon.
const labelVisibilityUpdateKey = ref(1); //If we don't use this, the the icons for visibility do not alternate between a label and a label with a slash. It would only display the initial icon.
const iconName = ref("mdi-help");
// const rotationMatrix = new Matrix4();
// private traceLocation = new Vector3();
let nodeName = "";
let nodeType = "";

let curve: SEParametric | null = null;
let curvePoint: SEParametricTracePoint | null = null;
const parametricTime = ref(0);
const parametricTMin = ref(0);
const parametricTMax = ref(1);
const parametricTStep = ref(0.01);
const supportsClipboard = ref(false); //For copying the value of a measurement to the clipboard

/**
 * Objects that define the deleted objects (and all descendants) before deleting (for undoing delete)
 */

onBeforeMount(() => {
  if (navigator.clipboard) {
    supportsClipboard.value = true;
  }
  if (props.node.isLabelable()) {
    nodeName = (props.node as any).label?.ref.shortUserName ?? "";
  }
  if (false) {
  } else if (props.node instanceof SEAngleMarker) {
    iconName.value = "$angle";
    // nodeName = props.node.label?.ref.shortUserName ?? "";
    nodeType = t(`objects.angleMarkers`, 3);
  } else if (props.node instanceof SEAntipodalPoint) {
    iconName.value = "$antipodalPoint";
    // nodeName = props.node.label?.ref.shortUserName ?? "";
    nodeType = t(`objects.points`, 3);
  } else if (props.node instanceof SECircle) {
    iconName.value = "$circle";
    // nodeName = props.node.label?.ref.shortUserName ?? "";
    nodeType = t(`objects.segments`, 3);
  } else if (props.node instanceof SEEllipse) {
    iconName.value = "$ellipse";
    // nodeName = props.node.label?.ref.shortUserName ?? "";
    nodeType = t(`objects.ellipses`, 3);
  } else if (props.node instanceof SEIntersectionPoint) {
    iconName.value = "$intersect";
    // nodeName = props.node.label?.ref.shortUserName ?? "";
    nodeType = t(`objects.points`, 3);
  } else if (props.node instanceof SEInversion) {
    iconName.value = "$inversion";
    nodeName = props.node.name; //props.node.label?.ref.shortUserName ?? "";
    nodeType = t(`objects.transformations`, 3);
  } else if (
    props.node instanceof SEIsometryCircle ||
    (props.node instanceof SECircle &&
      props.node.circleSEPoint instanceof SETransformedPoint &&
      props.node.centerSEPoint instanceof SEInversionCircleCenter &&
      props.node.centerSEPoint.parentTransformation.name ===
        props.node.circleSEPoint.parentTransformation.name)
  ) {
    iconName.value = "$transformedCircle";
    // nodeName = props.node.label?.ref.shortUserName ?? "";
    nodeType = t(`objects.circles`, 3);
  } else if (props.node instanceof SEIsometryEllipse) {
    iconName.value = "$transformedEllipse";
    // nodeName = props.node.label?.ref.shortUserName ?? "";
    nodeType = t(`objects.ellipses`, 3);
  } else if (props.node instanceof SEIsometryLine) {
    iconName.value = "$transformedLine";
    nodeName = props.node.name; //props.node.label?.ref.shortUserName ?? "";
    nodeType = t(`objects.lines`, 3);
  } else if (props.node instanceof SEIsometrySegment) {
    iconName.value = "$transformedSegment";
    nodeName = props.node.name; //props.node.label?.ref.shortUserName ?? "";
    nodeType = t(`objects.segments`, 3);
  } else if (props.node instanceof SELine) {
    iconName.value = "$line";
    // nodeName = props.node.label?.ref.shortUserName ?? "";
    nodeType = t(`objects.lines`, 3);
  } else if (props.node instanceof SENSectLine) {
    iconName.value = props.node.N === 2 ? "$angleBisector" : "$nSectLine";
    // nodeName = props.node.label?.ref.shortUserName ?? "";
    nodeType = t(`objects.lines`, 3);
  } else if (props.node instanceof SENSectPoint) {
    iconName.value = props.node.N === 2 ? "$midpoint" : "$nSectPoint";
    // nodeName = props.node.label?.ref.shortUserName ?? "";
    nodeType = t(`objects.points`, 3);
  } else if (props.node instanceof SEPerpendicularLineThruPoint) {
    iconName.value = "$perpendicular";
    // nodeName = props.node.label?.ref.shortUserName ?? "";
    nodeType = t(`objects.lines`, 3);
  } else if (props.node instanceof SEPoint) {
    iconName.value = "$point";
  } else if (props.node instanceof SEPointOnOneOrTwoDimensional) {
    iconName.value = "$pointOnObject";
    // nodeName = props.node.label?.ref.shortUserName ?? "";
    nodeType = t(`objects.points`, 3);
  } else if (props.node instanceof SEPointReflection) {
    iconName.value = "$pointReflection";
    nodeName = props.node.name; // props.node.label?.ref.shortUserName ?? "";
    nodeType = t(`objects.transformations`, 3);
  } else if (props.node instanceof SEPolarLine) {
    iconName.value = "$polar";
    // nodeName = props.node.label?.ref.shortUserName ?? "";
    nodeType = t(`objects.lines`, 3);
  } else if (props.node instanceof SEPolarPoint) {
    iconName.value = "$polar";
    // nodeName = props.node.label?.ref.shortUserName ?? "";
    nodeType = t(`objects.points`, 3);
  } else if (props.node instanceof SEReflection) {
    iconName.value = "$reflection";
    nodeName = props.node.name; // props.node.label?.ref.shortUserName ?? "";
    nodeType = t(`objects.transformations`, 3);
  } else if (props.node instanceof SERotation) {
    iconName.value = "$rotation";
    nodeName = props.node.name; //props.node.label?.ref.shortUserName ?? "";
    nodeType = t(`objects.transformations`, 3);
  } else if (props.node instanceof SESegment) {
    iconName.value = "$segment";
    // nodeName = props.node.label?.ref.shortUserName ?? "";
    nodeType = t(`objects.segments`, 3);
  } else if (props.node instanceof SETangentLineThruPoint) {
    iconName.value = "$tangent";
    // nodeName = props.node.label?.ref.shortUserName ?? "";
    nodeType = t(`objects.lines`, 3);
  } else if (
    props.node instanceof SETransformedPoint ||
    props.node instanceof SEInversionCircleCenter
  ) {
    iconName.value = "$transformedPoint";
    // nodeName = props.node.label?.ref.shortUserName ?? "";
    nodeType = t(`objects.points`, 3);
  } else if (props.node instanceof SETranslation) {
    iconName.value = "$translation";
    nodeName = props.node.name; //props.node.label?.ref.shortUserName ?? "";
    nodeType = t(`objects.transformations`, 3);
  } else if (props.node instanceof SEPolygon) {
    iconName.value =
      props.node.seEdgeSegments.length === 3
        ? "$measureTriangle"
        : "$measurePolygon";
    // nodeName = props.node.label?.ref.shortUserName ?? "";
    nodeType = t(`objects.triangles`, 3);
  } else if (props.node instanceof SESegmentLength) {
    iconName.value = "$segmentLength";
    // nodeName = props.node.seSegment.label?.ref.shortUserName ?? "";
    nodeType = t(`objects.measurements`, 3);
  } else if (props.node instanceof SEPointDistance) {
    iconName.value = "$pointDistance";
    nodeName = props.node.name; //props.node.label?.ref.shortUserName ?? "";
    nodeType = t(`objects.measurements`, 3);
  } else if (props.node instanceof SECalculation) {
    iconName.value = "$calculationObject";
    nodeName = props.node.name; //props.node.label?.ref.shortUserName ?? "";
    nodeType = t(`objects.calculations`, 3);
  } else if (props.node instanceof SEExpression) {
    iconName.value = "$measurementObject";
    nodeName = props.node.name; //props.node.label?.ref.shortUserName ?? "";
    nodeType = t(`objects.measurements`, 3);
  }
});

onMounted((): void => {
  if (props.node instanceof SEParametric) {
    curve = props.node;
    // const pt = new Point();
    curvePoint = curve.tracePoint;
    const [tMin, tMax] = curve.tMinMaxExpressionValues();
    parametricTMin.value = tMin;
    parametricTMax.value = tMax;
    parametricTStep.value = (tMax - tMin) / 100;
    onParametricTimeChanged(tMin);
  }
});

function glowMe(flag: boolean): void {
  /* If the highlighted object is plottable, we highlight
       it directly. Otherwise, we highlight its parents */
  if (isPlottable) props.node.glowing = flag;
  else if (props.node instanceof SESegmentLength) {
    const target = props.node.parents[0] as SESegment;
    target.glowing = flag;
  } else if (props.node instanceof SEPointDistance) {
    props.node.parents
      .map(n => n as SEPoint)
      .forEach((p: SEPoint) => {
        p.glowing = flag;
      });
  } else if (props.node instanceof SEPolygon) {
    props.node.seEdgeSegments
      .map(n => n as SESegment)
      .forEach((p: SESegment) => {
        p.glowing = flag;
      });
  } else if (props.node instanceof SEPointCoordinate) {
    const target = props.node.point as SEPoint;
    target.glowing = flag;
  } else if (props.node instanceof SETranslation) {
    const target = props.node.seLineOrSegment as SESegment;
    target.glowing = flag;
  } else if (props.node instanceof SEPointReflection) {
    const target = props.node.sePointOfReflection as SEPoint;
    target.glowing = flag;
  } else if (props.node instanceof SEReflection) {
    const target = props.node.seLineOrSegment as SESegment;
    target.glowing = flag;
  } else if (props.node instanceof SERotation) {
    const target = props.node.seRotationPoint as SEPoint;
    target.glowing = flag;
  } else if (props.node instanceof SEInversion) {
    const target = props.node.seCircleOfInversion as SECircle;
    target.glowing = flag;
  }

  if (props.node instanceof SEExpression) {
    EventBus.fire("measured-circle-set-temporary-radius", {
      display: flag,
      radius: props.node.value
    });
  }
}

function selectMe(): void {
  // console.log("Clicked", props.node.name);
  if (props.node instanceof SEExpression) {
    emit("object-select", { id: props.node.id });
    EventBus.fire("set-expression-for-tool", {
      expression: props.node
    });
  } else if (props.node instanceof SETransformation) {
    EventBus.fire("set-transformation-for-tool", {
      transformation: props.node
    });
  }
}

function toggleVisibility(): void {
  new SetNoduleDisplayCommand(props.node, !props.node.showing).execute();
  visibilityUpdateKey.value = 1 - visibilityUpdateKey.value;
  labelVisibilityUpdateKey.value = visibilityUpdateKey.value;
}

function toggleLabelDisplay(): void {
  if (
    props.node instanceof SEPoint ||
    props.node instanceof SELine ||
    props.node instanceof SESegment ||
    props.node instanceof SECircle ||
    props.node instanceof SEEllipse ||
    props.node instanceof SEAngleMarker ||
    props.node instanceof SEParametric ||
    props.node instanceof SEPolygon
  ) {
    if (props.node.label) {
      new SetNoduleDisplayCommand(
        props.node.label,
        !props.node.label.showing
      ).execute();
    }
  }
  labelVisibilityUpdateKey.value = 1 - labelVisibilityUpdateKey.value; // Without this, the label icon doesn't change between the two showing and not showing variants.
  visibilityUpdateKey.value = labelVisibilityUpdateKey.value; // Without this, the display icon doesn't change between the two showing and not showing variants.
}
function copyToClipboard(): void {
  if (props.node instanceof SEExpression) {
    navigator.clipboard.writeText(String(props.node.value)).then(() =>
      EventBus.fire("show-alert", {
        key: "objectTree.copiedMeasurementSuccessfullyToClipboard",
        type: "success"
      })
    );
  }
}

function deleteNode(): void {
  //Trigger event in sphereFrame to use the delete tool to delete the object and all its descendants
  EventBus.fire("delete-node", {
    victim: props.node,
    victimName: nodeName,
    victimType: nodeType
  });
  // when deleting mesurements, the measure object(if any) must be unglowed
  seStore.unglowAllSENodules();
}

function cycleValueDisplayMode(): void {
  // If the user clicks this they the want to have the label showing so turn it on
  if (props.node instanceof SEAngleMarker) {
    if (props.node.label) {
      if (!props.node.label.showing) {
        new SetNoduleDisplayCommand(props.node.label, true).execute();
      }
    }
  } else if (props.node instanceof SESegmentLength) {
    if (props.node.seSegment.label) {
      if (!props.node.seSegment.label.showing) {
        new SetNoduleDisplayCommand(props.node.seSegment.label, true).execute();
      }
    }
  } else if (props.node instanceof SEPolygon) {
    if (props.node.label) {
      if (!props.node.label.showing) {
        new SetNoduleDisplayCommand(props.node.label, true).execute();
      }
    }
  }
  const oldValueDisplayMode = (props.node as SEExpression).valueDisplayMode;
  let newValueDisplayMode: ValueDisplayMode;
  // Compute the next valueDisplayMode so that we cycle through the different options
  switch (oldValueDisplayMode) {
    case ValueDisplayMode.Number:
      newValueDisplayMode = ValueDisplayMode.MultipleOfPi;
      break;
    case ValueDisplayMode.MultipleOfPi:
      newValueDisplayMode = ValueDisplayMode.DegreeDecimals;
      break;
    case ValueDisplayMode.DegreeDecimals:
      newValueDisplayMode = ValueDisplayMode.Number;
      break;
  }
  new SetValueDisplayModeCommand(
    props.node as SEExpression,
    oldValueDisplayMode,
    newValueDisplayMode
  ).execute();
  // update a parent (who is parent to both this measurement and the label) to update the display on the sphere canvas
  // if (!(props.node instanceof SECalculation)) {
  //   props.node.parents[0].markKidsOutOfDate();
  //   props.node.parents[0].update();
  // }
  // console.debug(
  //   `Cycle display mode: node ${props.node.name}, new mode: ${newValueDisplayMode}`
  // );
  // visibilityUpdateKey.value += 1;
  // labelVisibilityUpdateKey.value += 1;
}

watch(() => parametricTime.value, onParametricTimeChanged);

function onParametricTimeChanged(tVal: number): void {
  if (curve && curvePoint) {
    curvePoint.setLocationByTime(tVal);
    curvePoint.markKidsOutOfDate();
    curvePoint.update();
  }
}

function animateCurvePoint(): void {
  const repeatCount = Math.ceil(
    (parametricTMax.value - parametricTMin.value) / parametricTStep.value
  );
  parametricTime.value = parametricTMin.value;
  const timer = setInterval(() => {
    if (parametricTime.value <= parametricTMax.value) {
      parametricTime.value += parametricTStep.value;
    }
  }, 100);
  setTimeout(() => {
    console.debug("Stop the interval timer");
    clearInterval(timer);
  }, repeatCount * 100);
}

const isHidden = computed((): boolean => {
  return !props.node.showing;
});

const isLabelHidden = (): boolean => {
  if (
    props.node instanceof SEPoint ||
    props.node instanceof SELine ||
    props.node instanceof SESegment ||
    props.node instanceof SECircle ||
    props.node instanceof SEEllipse ||
    props.node instanceof SEAngleMarker ||
    props.node instanceof SEParametric ||
    props.node instanceof SEPolygon
  ) {
    return !props.node.label?.showing;
  }
  return false;
};
const isExpressionAndNotCoordinate = computed((): boolean => {
  return (
    props.node instanceof SEExpression &&
    !(props.node instanceof SEPointCoordinate)
  );
});

const isMeasurement = computed((): boolean => {
  return props.node instanceof SEExpression;
});
// const isSlider = computed((): boolean { // Not needed as SESlider items are sorted in SENoduleList
//   return props.node instanceof SESlider;
// }

const isParametric = computed((): boolean => {
  // return props.node instanceof SEParametric;
  if (props.node instanceof SEParametric) {
    nodeName = props.node.label?.ref.shortUserName ?? "";
    nodeType = t(`objects.parametrics`, 3);
    return true;
  }
  return false;
});

const isPlottable = computed((): boolean => {
  return (
    props.node instanceof SEPoint ||
    props.node instanceof SELine ||
    props.node instanceof SESegment ||
    props.node instanceof SECircle ||
    props.node instanceof SEEllipse ||
    props.node instanceof SEAngleMarker ||
    props.node instanceof SEParametric ||
    props.node instanceof SEPolygon
  );
});

const showClass = computed((): string => {
  // visibilityUpdateKey.value += 1; // if we don't do this, then for a user created point, undoing/redoing doesn't update the icon between eye/slash eye. This issue is revealed when 1) Draw two lines 2) use point tool to create the intersection 3) hide the intersection with the object panel icon 4) undo button on sphere frame
  // labelVisibilityUpdateKey.value += 1; //
  return props.node.showing ? "visibleNode" : "invisibleNode";
});

//only shake the measurement icons initially when the measured circle tool is selected (There should also be a message displayed telling the user to select a measurement)
const animationClassName = computed((): string => {
  if (actionMode.value === "measuredCircle" && props.node instanceof SEEllipse)
    return "shake";
  if (
    actionMode.value === "applyTransformation" &&
    props.node instanceof SETransformation
  )
    return "shake";
  return "";
});
const shakeMeasurementDisplay = computed((): string => {
  return actionMode.value === "measuredCircle" &&
    props.node instanceof SEExpression
    ? "shake"
    : "";
});

//only shake the transformation icons initially when the apply transformations tool is selected (There should also be a message displayed telling the user to select a translation)
const shakeTransformationDisplay = computed((): string => {
  return actionMode.value === "applyTransformation" &&
    props.node instanceof SETransformation
    ? "shake"
    : "";
});

const shortDisplayText = computed((): string => {
  return props.node.noduleItemText;
});
const definitionText = computed((): string => {
  return props.node.noduleDescription;
});
</script>

<style scoped lang="scss">
.shake {
  animation: shake 2s cubic-bezier(0.36, 0.07, 0.19, 0.97) both;
  transform: translate3d(0, 0, 0);
}
@keyframes shake {
  10%,
  90% {
    transform: translate3d(-1px, 0, 0);
  }
  20%,
  80% {
    transform: translate3d(2px, 0, 0);
  }
  30%,
  50%,
  70% {
    transform: translate3d(-4px, 0, 0);
  }
  40%,
  60% {
    transform: translate3d(4px, 0, 0);
  }
}
.invisibleNode {
  color: gray;
  font-style: italic;
}
.node,
.visibleNode {
  // display: flex;
  // flex-direction: row;
  // align-items: center;
  // margin: 0 0.25em;
  background-color: white;
  .contentText {
    // Expand to fill in the remaining available space
    // flex-grow: 1;
  }
  v-icon {
    // Icons should not grow, just fit to content
    // flex-grow: 0;
  }
  &:hover {
    /* Change background on mouse hover only for nodes
       i.e. do not change bbackground on labels */
    background-color: var(--v-accent-lighten1);
  }
}
</style><|MERGE_RESOLUTION|>--- conflicted
+++ resolved
@@ -33,14 +33,9 @@
             <span>{{ definitionText }}/ {{ nodeName }}</span>
           </v-tooltip>
         </v-col>
-<<<<<<< HEAD
         <!--v-col justify="end">
           <v-row align="center" no-gutters>
             <v-col>
-=======
-        <v-spacer />
-        <!--v-col>
->>>>>>> 211fe64f
               <v-tooltip location="end">
                 <template v-slot:activator="{ props }">
                   <div
