--- conflicted
+++ resolved
@@ -1,45 +1,14 @@
 <template>
-<<<<<<< HEAD
   <div class="pa-1" id="objectTreeContainer">
     <h4>{{ $t('objects.points') }}</h4>
     <v-treeview dense hoverable activatable active-class="warning"
-      :items="iVertices" @update:active="updateActive"></v-treeview>
+      :items="iPoints" @update:active="updateActive"></v-treeview>
     <h4>{{ $t('objects.lines') }}</h4>
     <v-treeview dense hoverable activatable active-class="warning"
       :items="iLines" @update:active="updateActive"></v-treeview>
     <h4>{{ $t('objects.circles') }}</h4>
     <v-treeview dense hoverable activatable active-class="warning"
       :items="iCircles" @update:active="updateActive"></v-treeview>
-=======
-  <div class="pa-1 accent" id="objectTreeContainer">
-    <h4>{{ $t('message.objects.points') }}</h4>
-    <v-treeview
-      dense
-      hoverable
-      activatable
-      active-class="warning"
-      :items="iPoints"
-      @update:active="updateActive"
-    ></v-treeview>
-    <h4>{{ $t('message.objects.lines') }}</h4>
-    <v-treeview
-      dense
-      hoverable
-      activatable
-      active-class="warning"
-      :items="iLines"
-      @update:active="updateActive"
-    ></v-treeview>
-    <h4>{{ $t('message.objects.circles') }}</h4>
-    <v-treeview
-      dense
-      hoverable
-      activatable
-      active-class="warning"
-      :items="iCircles"
-      @update:active="updateActive"
-    ></v-treeview>
->>>>>>> 38458a49
   </div>
 </template>
 
