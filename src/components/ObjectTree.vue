<template>
  <div>
    <!-- this top level div is required, otherwise the style applied to id="topContainer" does not work -->
    <div id="topContainer">
      <v-expansion-panels>
        <v-expansion-panel>
          <v-expansion-panel-header color="accent">
            {{ $t("objectTree.expression") }}
          </v-expansion-panel-header>
          <v-expansion-panel-content>
            <ExpressionForm></ExpressionForm>

          </v-expansion-panel-content>
        </v-expansion-panel>
        <v-expansion-panel>
          <v-expansion-panel-header color="accent">
            {{ $t("objectTree.slider") }}
          </v-expansion-panel-header>
          <v-expansion-panel-content>
            <SliderForm></SliderForm>

          </v-expansion-panel-content>
        </v-expansion-panel>
      </v-expansion-panels>
      <div class="ma-2 pa-1"
        id="objectTreeContainer">
        <v-sheet rounded
          color="accent"
          :elevation="4"
          class="my-3"
          v-show="points.length > 0">
          <SENoduleList i18LabelKey="objects.points"
            :children="points"></SENoduleList>
        </v-sheet>
        <v-sheet rounded
          color="accent"
          :elevation="4"
          class="my-3"
          v-show="lines.length > 0">
          <SENoduleList i18LabelKey="objects.lines"
            :children="lines"></SENoduleList>
        </v-sheet>
        <v-sheet rounded
          color="accent"
          :elevation="4"
          class="my-3"
          v-show="segments.length > 0">
          <SENoduleList i18LabelKey="objects.segments"
            :children="segments"></SENoduleList>
        </v-sheet>
        <v-sheet rounded
          color="accent"
          :elevation="4"
          class="my-3"
          v-show="circles.length > 0">
          <SENoduleList i18LabelKey="objects.circles"
            :children="circles"></SENoduleList>
        </v-sheet>
        <v-sheet rounded
          color="accent"
          :elevation="4"
          class="my-3"
          v-show="ellipses.length > 0">
          <SENoduleList i18LabelKey="objects.ellipses"
            :children="ellipses"></SENoduleList>
        </v-sheet>
        <v-sheet rounded
          color="accent"
          :elevation="4"
          class="my-3"
          v-show="expressionss.length > 0">
          <SENoduleList i18LabelKey="objects.measurements"
            :children="expressionss"></SENoduleList>
        </v-sheet>
        <!-- <v-sheet rounded
          color="accent"
          :elevation="4"
          class="my-3"
          v-show="calculations.length > 0">
          <SENoduleList i18LabelKey="Calculations"
            :children="calculations"
            @object-select="onExpressionSelect"></SENoduleList>
        </v-sheet> -->
        <span class="text-body-2 ma-2"
          v-show="zeroObjects">
          {{$t("objectTree.noObjectsInDatabase")}}
        </span>
      </div>
    </div>
  </div>
</template>
<script lang="ts">
import Vue from "vue";
import Component from "vue-class-component";

import SENoduleList from "@/components/SENoduleList.vue";
import { SENodule } from "@/models/SENodule";
import ExpressionForm from "@/components/ExpressionForm.vue";
import SliderForm from "@/components/SliderForm.vue";
import { AppState } from "@/types";
import { SEExpression } from "@/models/SEExpression";
import { namespace } from "vuex-class";
const SE = namespace("se");

@Component({ components: { SENoduleList, ExpressionForm, SliderForm } })
export default class ObjectTree extends Vue {
  @SE.State((s: AppState) => s.sePoints)
  readonly points!: SENodule[];

  @SE.State((s: AppState) => s.seLines)
  readonly lines!: SENodule[];

  @SE.State((s: AppState) => s.seSegments)
  readonly segments!: SENodule[];

  @SE.State((s: AppState) => s.seCircles)
  readonly circles!: SENodule[];

<<<<<<< HEAD
  @State((s: AppState) => s.seEllipses)
  readonly ellipses!: SENodule[];

  @State((s: AppState) => s.seNodules)
=======
  @SE.State((s: AppState) => s.seNodules)
>>>>>>> 313a715f
  readonly nodules!: SENodule[];

  @SE.State((s: AppState) => s.expressions)
  readonly expressionss!: SEExpression[];

  get zeroObjects(): boolean {
    return (
      this.nodules.filter(n => n.exists).length === 0 &&
      this.expressionss.length === 0
    );
  }

  // calculateExpression(): void {
  // this.varMap.clear();
  // try {
  //   // no code
  //   this.calcResult =
  //     this.calcExpression.length > 0
  //       ? this.parser.evaluateWithVars(this.calcExpression, this.varMap)
  //       : 0;
  // } catch (err) {
  //   this.parsingError = err.message;
  // }
  // }
  // when the user clicks on an expression, this event is triggered
  // It enables the user to add measurement references to the calculation/expression builder
  // onExpressionSelect(x: any): void {
  //   console.log("bob");
  //   const pos = this.nodules.findIndex(n => n.id === x.id);
  //   console.debug("****Selection", x, "at", pos);
  //   if (pos >= 0) {
  //     const pos1 = this.nodules[pos].name.indexOf("-");
  //     const varName = this.nodules[pos].name.substring(0, pos1);
  //     EventBus.fire("measurement-selected", varName);
  //     // this.calcExpression += varName;
  //     // this.onKeyPressed(); // emulate a key prress
  //   }
  // }
}
</script>

<style lang="scss" scoped>
#topContainer {
  display: flex;
  flex-direction: column;
  justify-content: flex-start;
  height: 100%;
}

#objectTreeContainer {
  overflow: auto;
  flex-grow: 1;
}
</style><|MERGE_RESOLUTION|>--- conflicted
+++ resolved
@@ -116,14 +116,10 @@
   @SE.State((s: AppState) => s.seCircles)
   readonly circles!: SENodule[];
 
-<<<<<<< HEAD
-  @State((s: AppState) => s.seEllipses)
+  @SE.State((s: AppState) => s.seEllipses)
   readonly ellipses!: SENodule[];
 
-  @State((s: AppState) => s.seNodules)
-=======
   @SE.State((s: AppState) => s.seNodules)
->>>>>>> 313a715f
   readonly nodules!: SENodule[];
 
   @SE.State((s: AppState) => s.expressions)
