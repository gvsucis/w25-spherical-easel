<template>
  <div>
    <fade-in-card :showWhen="isBackFace()" color="red">
      <v-tooltip bottom :open-delay="toolTipOpenDelay"
        :close-delay="toolTipCloseDelay" max-width="400px">
        <template v-slot:activator="{ on }">
          <span v-on="on"
            class="text-subtitle-2">{{ $t("style.backStyleContrast") }}</span>
        </template>
        <span>{{ $t("style.backStyleContrastToolTip") }}</span>
      </v-tooltip>
      <span>(Contrast: {{ this.backStyleContrast }})</span>
      <br />

      <v-tooltip bottom :open-delay="toolTipOpenDelay"
        :close-delay="toolTipCloseDelay" max-width="400px">
        <template v-slot:activator="{ on }">
          <v-btn v-on="on" @click="resetDynamicBackStyleToDefaults" text
            small outlined ripple>
            <span>{{ $t("style.restoreDefaults") }}</span>
          </v-btn>
        </template>
        <span>{{ $t("style.restoreDefaultsToolTip") }}</span>
      </v-tooltip>

      <v-slider v-model.number="backStyleContrast" :min="0" step="0.1"
        @change="onBackStyleContrastChange" :max="1" type="range"
        class="mt-8">
        <template v-slot:prepend>
          <v-icon @click="decrementBackStyleContrast">mdi-minus</v-icon>
        </template>

        <template v-slot:append>
          <v-icon @click="incrementBackStyleContrast">mdi-plus</v-icon>
        </template>
      </v-slider>
    </fade-in-card>

    <fade-in-card
      :showWhen="isBackFace() && (hasDynamicBackStyle || noObjectsSelected)">
      <span
        class="text-subtitle-2">{{ $t("style.dynamicBackStyle") }}</span>

      <br />
<<<<<<< HEAD
      <span v-show="totallyDisableDynamicBackStyleSelector">
        {{ $t("style.selectAnObject") }}
      </span>
=======
      <span v-show="totallyDisableDynamicBackStyleSelector"
        class="select-an-object-text">{{ $t("style.selectAnObject") }}</span>
>>>>>>> 9775900d
      <v-tooltip v-if="!dynamicBackStyleAgreement" bottom
        :open-delay="toolTipOpenDelay" :close-delay="toolTipCloseDelay"
        max-width="400px">
        <template v-slot:activator="{ on }">
          <v-btn color="error" v-on="on"
            v-show="!totallyDisableDynamicBackStyleSelector" text small
            outlined ripple @click="setCommonDynamicBackStyleAgreement">
<<<<<<< HEAD
            {{ $t("style.differingStylesDetected") }}
          </v-btn>
=======
            {{ $t("style.differingStylesDetected") }}</v-btn>
>>>>>>> 9775900d
        </template>
        <span>{{ $t("style.differingStylesDetectedToolTip") }}</span>
      </v-tooltip>

      <v-tooltip v-if="!dynamicBackStyle" bottom
        :open-delay="toolTipOpenDelay" :close-delay="toolTipCloseDelay"
        max-width="400px">
        <template v-slot:activator="{ on }">
          <v-btn v-on="on" v-show="
              !totallyDisableDynamicBackStyleSelector &&
                dynamicBackStyleAgreement
            " text color="error" outlined ripple small
<<<<<<< HEAD
            @click="toggleBackStyleContrastSliderAvailability">
=======
            @click="toggleBackStyleContrastSliderAvailaibility">
>>>>>>> 9775900d
            {{ $t("style.enableBackStyleContrastSlider") }}
          </v-btn>
        </template>
        <span>{{ $t("style.enableBackStyleContrastSliderToolTip") }}</span>
      </v-tooltip>

      <v-tooltip v-else bottom :open-delay="toolTipOpenDelay"
        :close-delay="toolTipCloseDelay" max-width="400px">
        <template v-slot:activator="{ on }">
          <v-btn v-on="on" v-show="
              !totallyDisableDynamicBackStyleSelector &&
                dynamicBackStyleAgreement
<<<<<<< HEAD
            " text outlined ripple small
            @click="toggleBackStyleContrastSliderAvailability">
            {{ $t("style.disableBackStyleContrastSlider") }}
          </v-btn>
=======
            " color="error" text outlined ripple small
            @click="toggleBackStyleOptionsAvailability">
            {{ $t("style.disableBackStyleContrastSlider") }}</v-btn>
>>>>>>> 9775900d
        </template>
        <span>{{ $t("style.disableBackStyleContrastSliderToolTip") }}</span>
      </v-tooltip>

      <v-tooltip bottom :open-delay="toolTipOpenDelay"
        :close-delay="toolTipCloseDelay" max-width="400px">
        <template v-slot:activator="{ on }">
          <v-btn v-on="on" v-show="
              dynamicBackStyleAgreement &&
                !totallyDisableDynamicBackStyleSelector &&
                dynamicBackStyle
            " @click="clearRecentDynamicBackStyleChanges" text outlined
            ripple small>
            {{ $t("style.clearChanges") }}
          </v-btn>
        </template>
        <span>{{ $t("style.clearChangesToolTip") }}</span>
      </v-tooltip>

      <v-tooltip bottom :open-delay="toolTipOpenDelay"
        :close-delay="toolTipCloseDelay" max-width="400px">
        <template v-slot:activator="{ on }">
          <v-btn v-on="on" v-show="
              dynamicBackStyleAgreement &&
                !totallyDisableDynamicBackStyleSelector &&
                dynamicBackStyle
            " @click="resetDynamicBackStyleToDefaults" text small outlined
            ripple>
            {{ $t("style.restoreDefaults") }}
          </v-btn>
        </template>
        <span>{{ $t("style.restoreDefaultsToolTip") }}</span>
      </v-tooltip>-->
    </fade-in-card>

    <fade-in-card :showWhen="
        (!isBackFace() && (hasStrokeColor || noObjectsSelected)) ||
          (isBackFace() && !dynamicBackStyle && hasStrokeColor)
      ">
      <ColorSelector title-key="style.strokeColor" style-name="strokeColor"
        :data.sync="hslaStrokeColorObject" :front-side="true"
        :initial-style-states="initialStyleStates"></ColorSelector>
      <br />
<<<<<<< HEAD
=======

>>>>>>> 9775900d
    </fade-in-card>

    <fade-in-card :showWhen="
        (!isBackFace() && (hasFillColor || noObjectsSelected)) ||
          (isBackFace() && !dynamicBackStyle && hasFillColor)
      ">
      <ColorSelector title-key="style.fillColor" style-name="fillColor"
        :data.sync="hslaFillColorObject" :front-side="true"
        :initial-style-states="initialStyleStates">
      </ColorSelector>
    </fade-in-card>

    <fade-in-card :showWhen="
        (!isBackFace() && (hasStrokeWidthPercent || noObjectsSelected)) ||
          (isBackFace() && !dynamicBackStyle && hasStrokeWidthPercent)
      ">
      <NumberSelector v-bind:data.sync="strokeWidthPercent"
        style-name="strokeWidthPercent"
        title-key="style.strokeWidthPercent"
        v-bind:min-value="minStrokeWidthPercent"
        v-bind:max-value="maxStrokeWidthPercent" v-bind:step="10"
        v-bind:initial-style-states="initialStyleStates"
        :front-side="true">
        <template v-slot:title>

          <!--span v-show="
          !totallyDisableStrokeWidthPercentSelector &&
            strokeWidthPercentAgreement
        ">
            (Percent of Default: {{ strokeWidthPercent }}%)
          </span-->
        </template>
      </NumberSelector>
    </fade-in-card>

    <fade-in-card :showWhen="
        (!isBackFace() && (hasPointRadiusPercent || noObjectsSelected)) ||
          (isBackFace() && !dynamicBackStyle && hasPointRadiusPercent)
      ">
      <NumberSelector :data.sync="pointRadiusPercent"
        title-key="style.pointRadiusPercent"
        style-name="pointRadiusPercent" :min-value="minPointRadiusPercent"
        :max-value="maxPointRadiusPercent"
        v-bind:initial-style-states="initialStyleStates"
        :front-side="true"></NumberSelector>
      <!--span v-show="
          !totallyDisablePointRadiusPercentSelector &&
            pointRadiusPercentAgreement
        ">
        (Percent of Default: {{ pointRadiusPercent }}%)
      </span-->
      <br />

    </fade-in-card>

    <fade-in-card :showWhen="
        (!isBackFace() && (hasOpacity || noObjectsSelected)) ||
          (isBackFace() && !dynamicBackStyle)
      ">
      <NumberSelector title-key="style.opacity" :data.sync="opacity"
        style-name="opacity" :min-value="0" :max-value="1" :step="0.1"
        v-bind:initial-style-states="initialStyleStates">
      </NumberSelector>

    </fade-in-card>

    <!-- Dash array card is displayed for front and back so long as there is a dash array property common to all selected objects-->
    <fade-in-card :showWhen="hasDashPattern || noObjectsSelected">
      <span class="text-subtitle-2">{{ $t("style.dashPattern") }}</span>
      <span v-show="
          !emptyDashPattern &&
            !totallyDisableDashPatternSelector &&
            dashPatternAgreement
        ">
        (Gap/Length Pattern: {{ gapLength.toFixed(1) }}/{{
          dashLength.toFixed(1)
        }})
      </span>
      <br />
      <span v-show="totallyDisableDashPatternSelector">
        {{ $t("style.selectAnObject") }}
      </span>
      <v-tooltip v-if="!dashPatternAgreement" bottom
        :open-delay="toolTipOpenDelay" :close-delay="toolTipCloseDelay"
        max-width="400px">
        <template v-slot:activator="{ on }">
          <v-btn color="error" v-on="on"
            v-show="!totallyDisableDashPatternSelector" text small outlined
            ripple @click="setCommonDashPatternAgreement">
            {{ $t("style.differingStylesDetected") }}
          </v-btn>
        </template>
        <span>{{ $t("style.differingStylesDetectedToolTip") }}</span>
      </v-tooltip>

      <v-tooltip v-if="emptyDashPattern" bottom
        :open-delay="toolTipOpenDelay" :close-delay="toolTipCloseDelay"
        max-width="400px">
        <template v-slot:activator="{ on }">
          <v-btn v-on="on"
            v-show="!totallyDisableDashPatternSelector && dashPatternAgreement"
            text color="error" outlined ripple small
            @click="toggleDashPatternSliderAvailibity">
            {{ $t("style.enableDashPatternSlider") }}
          </v-btn>
        </template>
        <span>{{ $t("style.enableDashPatternSliderToolTip") }}</span>
      </v-tooltip>

      <v-tooltip v-else bottom :open-delay="toolTipOpenDelay"
        :close-delay="toolTipCloseDelay" max-width="400px">
        <template v-slot:activator="{ on }">
          <v-btn v-on="on"
            v-show="!totallyDisableDashPatternSelector && dashPatternAgreement"
            text outlined ripple small
            @click="toggleDashPatternSliderAvailibity">
            {{ $t("style.disableDashPatternSlider") }}
          </v-btn>
        </template>
        <span>{{ $t("style.disableDashPatternSliderToolTip") }}</span>
      </v-tooltip>

      <v-tooltip bottom :open-delay="toolTipOpenDelay"
        :close-delay="toolTipCloseDelay" max-width="400px">
        <template v-slot:activator="{ on }">
          <v-btn v-on="on" v-show="
              dashPatternAgreement &&
                !totallyDisableDashPatternSelector &&
                !emptyDashPattern
            " @click="clearRecentDashPatternChanges" text outlined ripple
            small>
            {{ $t("style.clearChanges") }}
          </v-btn>
        </template>
        <span>{{ $t("style.clearChangesToolTip") }}</span>
      </v-tooltip>

      <v-tooltip bottom :open-delay="toolTipOpenDelay"
        :close-delay="toolTipCloseDelay" max-width="400px">
        <template v-slot:activator="{ on }">
          <v-btn v-on="on" v-show="dashPatternAgreement &&
                !totallyDisableDashPatternSelector &&
                !emptyDashPattern
            " @click="resetDashPatternToDefaults" text small outlined
            ripple>
            {{ $t("style.restoreDefaults") }}
          </v-btn>
        </template>
        <span>{{ $t("style.restoreDefaultsToolTip") }}</span>
      </v-tooltip>

      {{ sliderDashArray }}
      <v-range-slider v-model="sliderDashArray" :min="0" step="1"
        :disabled="
          !dashPatternAgreement ||
            totallyDisableDashPatternSelector ||
            emptyDashPattern
        " @change="onDashPatternChange" :max="maxGapLengthPlusDashLength"
        type="range" class="mt-8">
        <template v-slot:prepend>
          <v-icon @click="decrementDashPattern">mdi-minus</v-icon>
        </template>

        <template v-slot:append>
          <v-icon @click="incrementDashPattern">mdi-plus</v-icon>
        </template>
      </v-range-slider>
    </fade-in-card>
  </div>
</template>
<script lang="ts">
import Vue from "vue";
import Component from "vue-class-component";
import { Watch, Prop } from "vue-property-decorator";
import { SENodule } from "../models/SENodule";
import Nodule from "../plottables/Nodule";
import { State } from "vuex-class";
import { Styles, StyleOptions } from "../types/Styles";
import SETTINGS from "@/global-settings";
import FadeInCard from "@/components/FadeInCard.vue";
import { hslaColorType } from "@/types";
import { StyleNoduleCommand } from "@/commands/StyleNoduleCommand";
import EventBus from "@/eventHandlers/EventBus";
import NumberSelector from "@/components/NumberSelector.vue"
import ColorSelector from "@/components/ColorSelector.vue"
// import { getModule } from "vuex-module-decorators";
// import UI from "@/store/ui-styles";

/**
 * values is a list of Styles (found in @/types/styles.ts) that are number valued
 */
const values = Object.entries(Styles).filter(e => {
  const [_, b] = e;
  return typeof b === "number";
});

/**
 * keys is a list of the keys to the number valued Styles
 */
const keys = values.map(e => {
  const [a, _] = e;
  return a;
});

@Component({ components: { FadeInCard, NumberSelector, ColorSelector } })
export default class FrontStyle extends Vue {
  @Prop()
  readonly side!: boolean;

  @State
  readonly selections!: SENodule[];
  // The old selection to help with undo/redo commands
  private oldSelection: SENodule[] = [];

  readonly store = this.$store.direct;

  // readonly minStrokeWidth: number = SETTINGS.line.drawn.strokeWidth.min;
  // readonly maxStrokeWidth: number = SETTINGS.line.drawn.strokeWidth.max;
  /**
   * When the selected objects are first processed by the style panel their style state is recorded here
   * this is so we can undo the styling changes and have a revert to initial state button
   */
  private initialStyleStates: StyleOptions[] = [];
  /**
   * These are the default style state for the selected objects.
   */
  private defaultStyleStates: StyleOptions[] = [];

  /**
   * These help with redo/redo
   */
  private currentStyleStates: StyleOptions[] = [];
  /**
   * Help to display all the availble styling choices when nothing is selected
   */
  private noObjectsSelected = true;

  private toolTipOpenDelay = SETTINGS.toolTip.openDelay;
  private toolTipCloseDelay = SETTINGS.toolTip.closeDelay;
  /**
   * There are 7 style options. In the case that there
   * are more than one object selected, the XXXAgreement boolean indicates if the XXX property is *initially* the
   * same across the selected objects. In the case that they are not initially the same, the cooresponding adjustment tool
   * is display in a different way than the usual default.
   */
  private strokeWidthPercent: number | undefined = 100;
  private maxStrokeWidthPercent = SETTINGS.style.maxStrokeWidthPercent;
  private minStrokeWidthPercent = SETTINGS.style.minStrokeWidthPercent;

  private pointRadiusPercent: number | undefined = 100;
  private maxPointRadiusPercent = SETTINGS.style.maxPointRadiusPercent;
  private minPointRadiusPercent = SETTINGS.style.minPointRadiusPercent;

  private hslaStrokeColorObject: hslaColorType = { h: 0, s: 1, l: 1, a: 0 }; // Color for Vuetify Color picker

  private hslaFillColorObject: hslaColorType = { h: 0, s: 1, l: 1, a: 0 }; // Color for Vuetify Color picker

  /** gapLength = sliderArray[0] */
  private gapLength = 5;
  /** dashLength= sliderArray[1] - sliderArray[0] */
  private dashLength = 10;
  /** gap then dash in DashPattern when passed to object*/
  private dashPatternAgreement = true;
  private totallyDisableDashPatternSelector = false;
  /** sliderDashArray[1]- sliderDashArray[0] is always positive or zero and equals dashLength */
  private sliderDashArray: number[] = [5, 15];
  private emptyDashPattern = false;
  private maxGapLengthPlusDashLength =
    SETTINGS.style.maxGapLengthPlusDashLength;

  private opacity: number | undefined = 1;

  private dynamicBackStyle: boolean | undefined = true;
  private dynamicBackStyleAgreement = true;
  private totallyDisableDynamicBackStyleSelector = false;
  private backStyleContrast = Nodule.getBackStyleContrast();
  private initialBackStyleContrast = SETTINGS.style.backStyleContrast;

  /**
 * Common style properties are the enum with values of 
  //   strokeWidthPercent,
  //   strokeColor,
  //   fillColor,
  //   dashArray,
  //   opacity,
  //   dynamicBackStyle,
  //   pointRadiusPercent
 */
  commonStyleProperties: number[] = [];

  constructor() {
    super();
  }

  /** mounted() is part of VueJS lifecycle hooks */
  mounted(): void {
    //If there are already objects selected set the style panel to edit them (OK to pass empty string because that will set the defaults)
    this.onSelectionChanged(this.$store.getters.selectedSENodules());
    EventBus.listen("save-style-state", this.saveStyleState);
  }

  isBackFace(): boolean {
    return this.side === false;
  }

  // These methods are linked to the dashPattern fade-in-card
  onDashPatternChange(): void {
    this.gapLength = this.sliderDashArray[0];
    this.dashLength = this.sliderDashArray[1] - this.sliderDashArray[0];
    this.$store.commit("changeStyle", {
      selected: this.$store.getters.selectedSENodules(),
      front: this.side,
      dashArray: [this.dashLength, this.gapLength] //correct order!!!!
    });
  }
  setCommonDashPatternAgreement(): void {
    this.dashPatternAgreement = true;
  }
  clearRecentDashPatternChanges(): void {
    const selected = this.$store.getters.selectedSENodules();
    for (let i = 0; i < selected.length; i++) {
      // Check see if the initialStylesStates[i] exist and has length >0
      if (
        this.initialStyleStates[i].dashArray &&
        (this.initialStyleStates[i].dashArray as number[]).length > 0
      ) {
        this.$store.commit("changeStyle", {
          selected: [selected[i]],
          front: this.side,
          dashArray: [
            (this.initialStyleStates[i].dashArray as number[])[0],
            (this.initialStyleStates[i].dashArray as number[])[1]
          ]
        });
      } else if (this.initialStyleStates[i].dashArray) {
        // The selected [i] exists and the array is empty
        this.$store.commit("changeStyle", {
          selected: [selected[i]],
          front: this.side,
          dashArray: []
        });
      }
    }
    this.setDashPatternSelectorState(this.initialStyleStates);
  }
  resetDashPatternToDefaults(): void {
    const selected = this.$store.getters.selectedSENodules();
    for (let i = 0; i < selected.length; i++) {
      // Check see if the selected[i] exist and has length >0
      if (
        this.defaultStyleStates[i].dashArray &&
        (this.defaultStyleStates[i].dashArray as number[]).length > 0
      ) {
        this.$store.commit("changeStyle", {
          selected: [selected[i]],
          front: this.side,
          dashArray: [
            (this.defaultStyleStates[i].dashArray as number[])[0],
            (this.defaultStyleStates[i].dashArray as number[])[1]
          ]
        });
      } else if (this.defaultStyleStates[i].dashArray) {
        // The selected [i] exists and the array is empty
        this.$store.commit("changeStyle", {
          selected: [selected[i]],
          front: this.side,
          dashArray: []
        });
      }
    }
    this.setDashPatternSelectorState(this.defaultStyleStates);
  }

  toggleDashPatternSliderAvailibity(): void {
    if (this.emptyDashPattern) {
      this.sliderDashArray.clear();
      this.sliderDashArray.push(this.gapLength as number);
      this.sliderDashArray.push(
        (this.dashLength as number) + (this.gapLength as number)
      );
      this.$store.commit("changeStyle", {
        selected: this.$store.getters.selectedSENodules(),
        front: this.side,
        dashArray: [this.dashLength, this.gapLength]
      });
    } else {
      this.$store.commit("changeStyle", {
        selected: this.$store.getters.selectedSENodules(),
        front: this.side,
        dashArray: []
      });
      this.sliderDashArray.clear();
      this.sliderDashArray.push(5);
      this.sliderDashArray.push(15);
    }
    this.emptyDashPattern = !this.emptyDashPattern;
  }

  incrementDashPattern(): void {
    // increasing the value of the sliderDashArray[1] increases the length of the dash
    if (
      this.sliderDashArray[1] + 1 <=
      SETTINGS.style.maxGapLengthPlusDashLength
    ) {
      Vue.set(this.sliderDashArray, 1, this.sliderDashArray[1] + 1); // trigger the update
      this.gapLength = this.sliderDashArray[0];
      this.dashLength = this.sliderDashArray[1] - this.sliderDashArray[0];
      this.$store.commit("changeStyle", {
        selected: this.$store.getters.selectedSENodules(),
        front: this.side,
        dashArray: [this.dashLength, this.gapLength]
      });
    }
  }

  decrementDashPattern(): void {
    // increasing the value of the sliderDashArray[0] decreases the length of the dash
    if (
      this.sliderDashArray[0] + 1 <=
      SETTINGS.style.maxGapLengthPlusDashLength
    ) {
      Vue.set(this.sliderDashArray, 0, this.sliderDashArray[0] + 1);
      this.gapLength = this.sliderDashArray[0];
      this.dashLength = this.sliderDashArray[1] - this.sliderDashArray[0];

      this.$store.commit("changeStyle", {
        selected: this.$store.getters.selectedSENodules(),
        front: this.side,
        dashArray: [this.dashLength, this.gapLength]
      });
    }
    /** TODO:
     * The actual dots on the slider are not moveing when I click the plus (-) sign and trigger this decrementDashPattern method
     * How do I trigger an event that will cause the actual dots on the slider to move?
     */
  }

  setDashPatternSelectorState(styleState: StyleOptions[]): void {
    // reset to the default which are overwritten as necessary
    this.emptyDashPattern = true;
    this.dashPatternAgreement = true;
    this.gapLength = 5;
    this.dashLength = 10;
    this.totallyDisableDashPatternSelector = false;
    if (styleState[0].dashArray) {
      if (styleState[0].dashArray.length > 0) {
        // all selected nodules should have length>0 and the same gap and dash length
        this.dashLength = styleState[0].dashArray[0];
        this.gapLength = styleState[0].dashArray[1];
        this.emptyDashPattern = false;
        if (
          !styleState.every(styleObject => {
            if (styleObject.dashArray) {
              return (
                styleObject.dashArray.length > 0 &&
                styleObject.dashArray[0] == this.dashLength &&
                styleObject.dashArray[1] == this.gapLength
              );
            } else {
              return false;
            }
          })
        ) {
          // The dashPattern property exists on the selected objects but the dash array doesn't agree (so don't totally disable the selector)
          this.disableDashPatternSelector(false);
        }
      } else {
        // make sure that all selected objects have zero length dash array
        if (
          !styleState.every(styleObject => {
            if (styleObject.dashArray) {
              return styleObject.dashArray.length == 0;
            } else {
              return false;
            }
          })
        ) {
          // The dashPattern property exists on the selected objects but the dash array doesn't agree (so don't totally disable the selector)
          this.disableDashPatternSelector(false);
        }
      }
    } else {
      // The dashPattern property doesn't exists on the selected objects so totally disable the selector
      this.disableDashPatternSelector(true);
    }
    // Set the slider dash array values
    this.sliderDashArray.clear();
    this.sliderDashArray.push(this.gapLength);
    this.sliderDashArray.push(this.gapLength + this.dashLength);
  }

  disableDashPatternSelector(totally: boolean): void {
    this.dashPatternAgreement = false;
    // Set the gap and dash to the default
    this.gapLength = 5;
    this.dashLength = 10;
    this.totallyDisableDashPatternSelector = totally;
  }

  // These methods are linked to the dynamicBackStyle fade-in-card
  onBackStyleContrastChange(): void {
    this.$store.commit("changeStyle", {
      selected: this.$store.getters.selectedSENodules(),
      front: this.side,
      backStyleContrast: this.backStyleContrast
    });
  }
  setCommonDynamicBackStyleAgreement(): void {
    this.dynamicBackStyleAgreement = true;
  }
  clearRecentDynamicBackStyleChanges(): void {
    const selected = this.$store.getters.selectedSENodules();
    for (let i = 0; i < selected.length; i++) {
      this.$store.commit("changeStyle", {
        selected: [selected[i]],
        front: this.side,
        backStyleContrast: this.initialBackStyleContrast
      });
    }
    this.backStyleContrast = this.initialBackStyleContrast;
    this.setDynamicBackStyleSelectorState(this.initialStyleStates);
  }
  resetDynamicBackStyleToDefaults(): void {
    const selected = this.$store.getters.selectedSENodules();
    for (let i = 0; i < selected.length; i++) {
      this.$store.commit("changeStyle", {
        selected: [selected[i]],
        front: this.side,
        backStyleContrast: SETTINGS.style.backStyleContrast
      });
    }
    this.backStyleContrast = SETTINGS.style.backStyleContrast;
    this.setDynamicBackStyleSelectorState(this.defaultStyleStates);
  }

<<<<<<< HEAD
  toggleBackStyleContrastSliderAvailability(): void {
    // mo code
  }
  toggleBackStyleOptionsAvailibity(): void {
=======

  toggleBackStyleContrastSliderAvailaibility(): void {
    // TODO fill in this code
  }

  toggleBackStyleOptionsAvailability(): void {
>>>>>>> 9775900d
    this.dynamicBackStyle = !this.dynamicBackStyle;
    this.$store.commit("changeStyle", {
      selected: this.$store.getters.selectedSENodules(),
      front: this.side,
      dynamicBackStyle: this.dynamicBackStyle
    });
    if (!this.dynamicBackStyle) {
      console.log("attempt set");
      const selectedSENodules = this.$store.getters.selectedSENodules() as SENodule[];
      const tempStyleState: StyleOptions[] = [];
      selectedSENodules.forEach(seNodule => {
        tempStyleState.push(seNodule.ref.currentStyleState(this.side));
      });
      console.log("tempStyleState", tempStyleState);
<<<<<<< HEAD

      // TODO: enable the following four lines
=======
      // TODO: uncomment the following ?
>>>>>>> 9775900d
      // this.setFillColorSelectorState(tempStyleState);
      // this.setStrokeColorSelectorState(tempStyleState);
      // this.setOpacitySelectorState(tempStyleState);
      // this.setStrokeWidthPercentSelectorState(tempStyleState);
    }
  }

  incrementBackStyleContrast(): void {
    if (
      this.dynamicBackStyle != undefined &&
      this.backStyleContrast + 0.1 <= 1
    ) {
      this.backStyleContrast += 0.1;
      this.$store.commit("changeStyle", {
        selected: this.$store.getters.selectedSENodules(),
        front: this.side,
        backStyleContrast: this.backStyleContrast
      });
    }
  }
  decrementBackStyleContrast(): void {
    if (
      this.dynamicBackStyle != undefined &&
      this.backStyleContrast - 0.1 >= 0
    ) {
      this.backStyleContrast -= 0.1;
      this.$store.commit("changeStyle", {
        selected: this.$store.getters.selectedSENodules(),
        front: this.side,
        backStyleContrast: this.backStyleContrast
      });
    }
  }

  setDynamicBackStyleSelectorState(styleState: StyleOptions[]): void {
    this.dynamicBackStyleAgreement = true;
    this.totallyDisableDynamicBackStyleSelector = false;
    this.dynamicBackStyle = styleState[0].dynamicBackStyle;
    // screen for undefined - if undefined then this is not a property that is going to be set by the style panel for this selection of objects
    if (this.dynamicBackStyle != undefined) {
      if (
        !styleState.every(
          styleObject => styleObject.dynamicBackStyle == this.dynamicBackStyle
        )
      ) {
        // The dynamic backstyle property exists on the selected objects but the dynamicBackStyle doesn't agree (so don't totally disable the selector)
        this.disableDynamicBackStyleSelector(false);
      }
    } else {
      // The dynamicBackStyle property doesn't exists on the selected objects so totally disable the selector
      this.disableDynamicBackStyleSelector(true);
    }
  }

  disableDynamicBackStyleSelector(totally: boolean): void {
    this.dynamicBackStyleAgreement = false;
    this.dynamicBackStyle = true;
    this.totallyDisableDynamicBackStyleSelector = totally;
  }

  /**
   * Determines if the commonStyleProperties has the given input of type Styles
   * The input is an enum of type Styles
   */
  hasStyle(s: Styles): boolean {
    const sNum = Number(s);
    return (
      this.commonStyleProperties.length > 0 &&
      this.commonStyleProperties.findIndex(x => x === sNum) >= 0
    );
  }

  /**
   * Used to determine which objects the color picker should control (i.e. the check boxes under the color picker)
   */
  get colorKeys(): any[] {
    return this.commonStyleProperties
      .map((id: number) => ({
        // Convert camelCase to title format
        // i.e. "justASimpleText" becomes "Just A Simple Text"
        label: keys[id]
          .replace(
            /([a-z])([A-Z])/g, // global regex
            (_, lowLetter, upLetter) => `${lowLetter} ${upLetter}`
          )
          .replace(/^([a-z])/, (_, firstLetter: string) =>
            firstLetter.toUpperCase()
          ),
        value: keys[id]
      }))
      .filter((e: any) => {
        const { label, _ } = e;
        return label.toLowerCase().indexOf("color") >= 0; // Select entry with "Color" in its label
      });
  }

  /**
   * Used to determine if the color picker Vue component (i.e. fade-in-card) should be displayed
   */
  get hasStrokeColor(): boolean {
    return this.hasStyle(Styles.strokeColor);
  }

  /**
   * Used to determine if the color picker Vue component (i.e. fade-in-card) should be displayed
   */
  get hasFillColor(): boolean {
    return this.hasStyle(Styles.fillColor);
  }
  /**
   * Used to determine if the stroke width slider (i.e. fade-in-card containing the slider) should be displayed
   */
  get hasStrokeWidthPercent(): boolean {
    return this.hasStyle(Styles.strokeWidthPercent);
  }

  get hasPointRadiusPercent(): boolean {
    return this.hasStyle(Styles.pointRadiusPercent);
  }

  get hasOpacity(): boolean {
    return this.hasStyle(Styles.opacity);
  }
  /**
   * Used to determine if the dash gap and dash length  (i.e. fade-in-card containing the sliders) should be displayed
   */
  get hasDashPattern(): boolean {
    return this.hasStyle(Styles.dashArray);
  }
  get hasDynamicBackStyle(): boolean {
    return this.hasStyle(Styles.dynamicBackStyle);
  }

  /**
   * This is an example of the two-way binding that is provided by the Vuex store. As this is a Vue component we can Watch variables, and
   * when they change, this method wil execute in response to that change.
   */
  @Watch("selections")
  onSelectionChanged(newSelection: SENodule[]): void {
    // Before changing the selections save the state for an undo/redo command (if necessary)
    this.saveStyleState();

    this.commonStyleProperties.clear();
    if (newSelection.length === 0) {
      //totally disable the selectors
      this.disableDashPatternSelector(true);
      this.disableDynamicBackStyleSelector(true);
      this.noObjectsSelected = true;
      this.oldSelection.clear();
      return;
    }

    // record the new selections in the old
    this.oldSelection.clear();
    newSelection.forEach(obj => this.oldSelection.push(obj));

    this.noObjectsSelected = false;
    // Create a list of the common properties that the objects in the selection have.
    // commonStyleProperties is a number (corresponding to an enum) array
    // The customStyles method returns a list of the styles the are adjustable for that object
    for (let k = 0; k < values.length; k++) {
      if (newSelection.every(s => s.customStyles().has(k)))
        this.commonStyleProperties.push(k);
    }

    // Get the initial and default style state of the object for undo/redo and buttons to revert to initial style
    this.initialStyleStates.clear();
    this.defaultStyleStates.clear();
    newSelection.forEach(seNodule => {
      this.initialStyleStates.push(seNodule.ref.currentStyleState(this.side));
      this.defaultStyleStates.push(seNodule.ref.defaultStyleState(this.side));
    });
    this.initialBackStyleContrast = Nodule.getBackStyleContrast();

    //Set the initial state of the fade-in-card/selectors (checking to see if the property is the same across all selected objects)
    // TODO this.setStrokeWidthPercentSelectorState(this.initialStyleStates);
    this.setDashPatternSelectorState(this.initialStyleStates);
    this.setDynamicBackStyleSelectorState(this.initialStyleStates);
  }

  areEquivalentStyles(
    styleStates1: StyleOptions[],
    styleStates2: StyleOptions[]
  ): boolean {
    if (styleStates1.length !== styleStates2.length) {
      return false;
    }
    for (let i = 0; i < styleStates1.length; i++) {
      const a = styleStates1[i];
      const b = styleStates2[i];
      if (
        a.strokeWidthPercent == b.strokeWidthPercent &&
        a.strokeColor == b.strokeColor &&
        a.fillColor == b.fillColor &&
        a.opacity == b.opacity &&
        a.dynamicBackStyle == b.dynamicBackStyle &&
        a.pointRadiusPercent == b.pointRadiusPercent
      ) {
        //noe check the dash array which can be undefined, an empty array,length one array or a length two array.
        if (a.dashArray == undefined && b.dashArray == undefined) {
          break; // stop checking this pair in the array because we can conclude they are equal.
        }
        if (a.dashArray != undefined && b.dashArray != undefined) {
          if (a.dashArray.length == b.dashArray.length) {
            if (a.dashArray.length == 0 && b.dashArray.length == 0) {
              break; // stop checking this pair in the array because we can conclude they are equal.
            } else if (
              a.dashArray.length == 1 &&
              b.dashArray.length == 1 &&
              a.dashArray[0] == b.dashArray[0]
            ) {
              break; // stop checking this pair in the array because we can conclude they are equal.
            } else if (
              a.dashArray.length == 2 &&
              b.dashArray.length == 2 &&
              a.dashArray[0] == b.dashArray[0] &&
              a.dashArray[1] == b.dashArray[1]
            ) {
              break; // stop checking this pair in the array because we can conclude they are equal.
            } else {
              return false;
            }
          } else {
            return false;
          }
        } else {
          return false;
        }
      } else {
        return false;
      }
    }
    // If we reach here the arrays of style states are equal
    return true;
  }

  saveStyleState(): void {
    if (this.oldSelection.length > 0) {
      console.log("save style state");
      // Check to see if there have been any difference between the current and initial
      //Record the current state of each Nodule
      this.currentStyleStates.clear();
      this.oldSelection.forEach(seNodule => {
        this.currentStyleStates.push(seNodule.ref.currentStyleState(this.side));
      });
      if (
        !this.areEquivalentStyles(
          this.currentStyleStates,
          this.initialStyleStates
        ) ||
        this.initialBackStyleContrast != Nodule.getBackStyleContrast()
      ) {
        console.log("Issued new style save command");
        new StyleNoduleCommand(
          this.oldSelection,
          this.side,
          this.currentStyleStates,
          this.initialStyleStates,
          this.initialBackStyleContrast,
          Nodule.getBackStyleContrast()
        ).push();
      }
      // clear the old selection so that this save style state will not be executed again until changes are made.
      this.oldSelection.clear();
    }
  }
}
</script>
<style lang="scss" scoped>
@import "@/scss/variables.scss";

.select-an-object-text {
  color: rgb(255, 82, 82);
}
</style><|MERGE_RESOLUTION|>--- conflicted
+++ resolved
@@ -42,14 +42,8 @@
         class="text-subtitle-2">{{ $t("style.dynamicBackStyle") }}</span>
 
       <br />
-<<<<<<< HEAD
-      <span v-show="totallyDisableDynamicBackStyleSelector">
-        {{ $t("style.selectAnObject") }}
-      </span>
-=======
       <span v-show="totallyDisableDynamicBackStyleSelector"
         class="select-an-object-text">{{ $t("style.selectAnObject") }}</span>
->>>>>>> 9775900d
       <v-tooltip v-if="!dynamicBackStyleAgreement" bottom
         :open-delay="toolTipOpenDelay" :close-delay="toolTipCloseDelay"
         max-width="400px">
@@ -57,12 +51,7 @@
           <v-btn color="error" v-on="on"
             v-show="!totallyDisableDynamicBackStyleSelector" text small
             outlined ripple @click="setCommonDynamicBackStyleAgreement">
-<<<<<<< HEAD
-            {{ $t("style.differingStylesDetected") }}
-          </v-btn>
-=======
             {{ $t("style.differingStylesDetected") }}</v-btn>
->>>>>>> 9775900d
         </template>
         <span>{{ $t("style.differingStylesDetectedToolTip") }}</span>
       </v-tooltip>
@@ -75,11 +64,7 @@
               !totallyDisableDynamicBackStyleSelector &&
                 dynamicBackStyleAgreement
             " text color="error" outlined ripple small
-<<<<<<< HEAD
             @click="toggleBackStyleContrastSliderAvailability">
-=======
-            @click="toggleBackStyleContrastSliderAvailaibility">
->>>>>>> 9775900d
             {{ $t("style.enableBackStyleContrastSlider") }}
           </v-btn>
         </template>
@@ -92,16 +77,9 @@
           <v-btn v-on="on" v-show="
               !totallyDisableDynamicBackStyleSelector &&
                 dynamicBackStyleAgreement
-<<<<<<< HEAD
-            " text outlined ripple small
-            @click="toggleBackStyleContrastSliderAvailability">
-            {{ $t("style.disableBackStyleContrastSlider") }}
-          </v-btn>
-=======
             " color="error" text outlined ripple small
             @click="toggleBackStyleOptionsAvailability">
             {{ $t("style.disableBackStyleContrastSlider") }}</v-btn>
->>>>>>> 9775900d
         </template>
         <span>{{ $t("style.disableBackStyleContrastSliderToolTip") }}</span>
       </v-tooltip>
@@ -144,11 +122,6 @@
       <ColorSelector title-key="style.strokeColor" style-name="strokeColor"
         :data.sync="hslaStrokeColorObject" :front-side="true"
         :initial-style-states="initialStyleStates"></ColorSelector>
-      <br />
-<<<<<<< HEAD
-=======
-
->>>>>>> 9775900d
     </fade-in-card>
 
     <fade-in-card :showWhen="
@@ -684,19 +657,11 @@
     this.setDynamicBackStyleSelectorState(this.defaultStyleStates);
   }
 
-<<<<<<< HEAD
   toggleBackStyleContrastSliderAvailability(): void {
-    // mo code
-  }
-  toggleBackStyleOptionsAvailibity(): void {
-=======
-
-  toggleBackStyleContrastSliderAvailaibility(): void {
-    // TODO fill in this code
-  }
-
+
+    // TODO: complete this function
+  }
   toggleBackStyleOptionsAvailability(): void {
->>>>>>> 9775900d
     this.dynamicBackStyle = !this.dynamicBackStyle;
     this.$store.commit("changeStyle", {
       selected: this.$store.getters.selectedSENodules(),
@@ -711,12 +676,7 @@
         tempStyleState.push(seNodule.ref.currentStyleState(this.side));
       });
       console.log("tempStyleState", tempStyleState);
-<<<<<<< HEAD
-
-      // TODO: enable the following four lines
-=======
       // TODO: uncomment the following ?
->>>>>>> 9775900d
       // this.setFillColorSelectorState(tempStyleState);
       // this.setStrokeColorSelectorState(tempStyleState);
       // this.setOpacitySelectorState(tempStyleState);
