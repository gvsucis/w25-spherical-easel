--- conflicted
+++ resolved
@@ -4,7 +4,8 @@
       <v-tooltip bottom :open-delay="toolTipOpenDelay"
         :close-delay="toolTipCloseDelay" max-width="400px">
         <template v-slot:activator="{ on }">
-          <span v-on="on" class="text-subtitle-2">{{ $t("style.backStyleContrast") }}</span>
+          <span v-on="on"
+            class="text-subtitle-2">{{ $t("style.backStyleContrast") }}</span>
         </template>
         <span>{{ $t("style.backStyleContrastToolTip") }}</span>
       </v-tooltip>
@@ -14,12 +15,8 @@
       <v-tooltip bottom :open-delay="toolTipOpenDelay"
         :close-delay="toolTipCloseDelay" max-width="400px">
         <template v-slot:activator="{ on }">
-<<<<<<< HEAD
           <v-btn v-on="on" @click="resetDynamicBackStyleToDefaults" text
             small outlined ripple>
-=======
-          <v-btn v-on="on" @click="resetDynamicBackStyleToDefaults" text small outlined ripple>
->>>>>>> 75153f73
             <span>{{ $t("style.restoreDefaults") }}</span>
           </v-btn>
         </template>
@@ -39,7 +36,6 @@
       </v-slider>
     </fade-in-card>
 
-<<<<<<< HEAD
     <fade-in-card
       :showWhen="isBackFace() && (hasDynamicBackStyle || noObjectsSelected)">
       <span
@@ -58,34 +54,6 @@
             outlined ripple @click="setCommonDynamicBackStyleAgreement">
             {{ $t("style.differingStylesDetected") }}
           </v-btn>
-=======
-    <fade-in-card :showWhen="isBackFace() && (hasDynamicBackStyle || noObjectsSelected)">
-      <span class="text-subtitle-2">{{ $t("style.dynamicBackStyle") }}</span>
-
-      <br />
-      <span
-        v-show="totallyDisableDynamicBackStyleSelector"
-        class="select-an-object-text"
-      >{{ $t("style.selectAnObject") }}</span>
-      <v-tooltip
-        v-if="!dynamicBackStyleAgreement"
-        bottom
-        :open-delay="toolTipOpenDelay"
-        :close-delay="toolTipCloseDelay"
-        max-width="400px"
-      >
-        <template v-slot:activator="{ on }">
-          <v-btn
-            color="error"
-            v-on="on"
-            v-show="!totallyDisableDynamicBackStyleSelector"
-            text
-            small
-            outlined
-            ripple
-            @click="setCommonDynamicBackStyleAgreement"
-          >{{ $t("style.differingStylesDetected") }}</v-btn>
->>>>>>> 75153f73
         </template>
         <span>{{ $t("style.differingStylesDetectedToolTip") }}</span>
       </v-tooltip>
@@ -97,21 +65,10 @@
           <v-btn v-on="on" v-show="
               !totallyDisableDynamicBackStyleSelector &&
                 dynamicBackStyleAgreement
-<<<<<<< HEAD
             " text color="error" outlined ripple small
             @click="toggleBackStyleContrastSliderAvailability">
             {{ $t("style.enableBackStyleContrastSlider") }}
           </v-btn>
-=======
-            "
-            text
-            color="green"
-            outlined
-            ripple
-            small
-            @click="toggleBackStyleOptionsAvailibity"
-          >{{ $t("style.enableBackStyleContrastSlider") }}</v-btn>
->>>>>>> 75153f73
         </template>
         <span>{{ $t("style.enableBackStyleContrastSliderToolTip") }}</span>
       </v-tooltip>
@@ -122,55 +79,25 @@
           <v-btn v-on="on" v-show="
               !totallyDisableDynamicBackStyleSelector &&
                 dynamicBackStyleAgreement
-<<<<<<< HEAD
             " text outlined ripple small
             @click="toggleBackStyleContrastSliderAvailability">
             {{ $t("style.disableBackStyleContrastSlider") }}
           </v-btn>
-=======
-            "
-            color="error"
-            text
-            outlined
-            ripple
-            small
-            @click="toggleBackStyleOptionsAvailibity"
-          >{{ $t("style.disableBackStyleContrastSlider") }}</v-btn>
->>>>>>> 75153f73
         </template>
         <span>{{ $t("style.disableBackStyleContrastSliderToolTip") }}</span>
       </v-tooltip>
 
-<<<<<<< HEAD
       <v-tooltip bottom :open-delay="toolTipOpenDelay"
         :close-delay="toolTipCloseDelay" max-width="400px">
-=======
-      <!-- <v-tooltip
-        bottom
-        :open-delay="toolTipOpenDelay"
-        :close-delay="toolTipCloseDelay"
-        max-width="400px"
-      >
->>>>>>> 75153f73
         <template v-slot:activator="{ on }">
           <v-btn v-on="on" v-show="
               dynamicBackStyleAgreement &&
                 !totallyDisableDynamicBackStyleSelector &&
                 dynamicBackStyle
-<<<<<<< HEAD
             " @click="clearRecentDynamicBackStyleChanges" text outlined
             ripple small>
             {{ $t("style.clearChanges") }}
           </v-btn>
-=======
-            "
-            @click="clearRecentDynamicBackStyleChanges"
-            text
-            outlined
-            ripple
-            small
-          >{{ $t("style.clearChanges") }}</v-btn>
->>>>>>> 75153f73
         </template>
         <span>{{ $t("style.clearChangesToolTip") }}</span>
       </v-tooltip>
@@ -182,20 +109,10 @@
               dynamicBackStyleAgreement &&
                 !totallyDisableDynamicBackStyleSelector &&
                 dynamicBackStyle
-<<<<<<< HEAD
             " @click="resetDynamicBackStyleToDefaults" text small outlined
             ripple>
             {{ $t("style.restoreDefaults") }}
           </v-btn>
-=======
-            "
-            @click="resetDynamicBackStyleToDefaults"
-            text
-            small
-            outlined
-            ripple
-          >{{ $t("style.restoreDefaults") }}</v-btn>
->>>>>>> 75153f73
         </template>
         <span>{{ $t("style.restoreDefaultsToolTip") }}</span>
       </v-tooltip>-->
@@ -209,249 +126,16 @@
         :data.sync="hslaStrokeColorObject" :front-side="true"
         :initial-style-states="initialStyleStates"></ColorSelector>
       <br />
-<<<<<<< HEAD
-
-=======
-      <span
-        v-show="totallyDisableStrokeColorSelector"
-        class="select-an-object-text"
-      >{{ $t("style.selectAnObject") }}</span>
-      <v-tooltip
-        v-if="!strokeColorAgreement"
-        bottom
-        :open-delay="toolTipOpenDelay"
-        :close-delay="toolTipCloseDelay"
-        max-width="400px"
-      >
-        <template v-slot:activator="{ on }">
-          <v-btn
-            color="error"
-            v-on="on"
-            v-show="!totallyDisableStrokeColorSelector"
-            text
-            small
-            outlined
-            ripple
-            @click="setCommonStrokeColorArgreement"
-          >{{ $t("style.differingStylesDetected") }}</v-btn>
-        </template>
-        <span>{{ $t("style.differingStylesDetectedToolTip") }}</span>
-      </v-tooltip>
-
-      <v-tooltip
-        bottom
-        v-else
-        :open-delay="toolTipOpenDelay"
-        :close-delay="toolTipCloseDelay"
-        max-width="400px"
-      >
-        <template v-slot:activator="{ on }">
-          <v-btn
-            v-on="on"
-            v-show="!totallyDisableStrokeColorSelector"
-            text
-            outlined
-            ripple
-            small
-            @click="showStrokeColorOptions"
-          >{{ $t("style.showColorPresets") }}</v-btn>
-        </template>
-        <span>{{ $t("style.showColorPresetsToolTip") }}</span>
-      </v-tooltip>
-
-      <v-tooltip
-        bottom
-        :open-delay="toolTipOpenDelay"
-        :close-delay="toolTipCloseDelay"
-        max-width="400px"
-      >
-        <template v-slot:activator="{ on }">
-          <v-btn
-            v-on="on"
-            v-show="strokeColorAgreement && !totallyDisableStrokeColorSelector"
-            @click="clearRecentStrokeColorChanges"
-            text
-            outlined
-            ripple
-            small
-          >{{ $t("style.clearChanges") }}</v-btn>
-        </template>
-        <span>{{ $t("style.clearChangesToolTip") }}</span>
-      </v-tooltip>
-
-      <v-tooltip
-        bottom
-        :open-delay="toolTipOpenDelay"
-        :close-delay="toolTipCloseDelay"
-        max-width="400px"
-      >
-        <template v-slot:activator="{ on }">
-          <v-btn
-            v-on="on"
-            v-show="strokeColorAgreement && !totallyDisableStrokeColorSelector"
-            @click="resetStrokeColorToDefaults"
-            text
-            small
-            outlined
-            ripple
-          >{{ $t("style.restoreDefaults") }}</v-btn>
-        </template>
-        <span>{{ $t("style.restoreDefaultsToolTip") }}</span>
-      </v-tooltip>
-
-      <v-color-picker
-        hide-canvas
-        mode="hsla"
-        :disabled="
-          !strokeColorAgreement || totallyDisableStrokeColorSelector || noStroke
-        "
-        show-swatches
-        :hide-inputs="!strokeColorAgreement || !showStrokeOptions"
-        hide-mode-switch
-        :swatches-max-height="strokeSwatchHeight"
-        v-model="hslaStrokeColorObject"
-        id="strokeColorPicker"
-        @update:color="onStrokeColorChange"
-      ></v-color-picker>
-      <v-checkbox
-        v-show="strokeColorAgreement"
-        v-model="noStroke"
-        label="No Stroke"
-        color="indigo darken-3"
-        @change="setNoStroke"
-        hide-details
-        x-small
-        dense
-      ></v-checkbox>
->>>>>>> 75153f73
     </fade-in-card>
 
     <fade-in-card :showWhen="
         (!isBackFace() && (hasFillColor || noObjectsSelected)) ||
           (isBackFace() && !dynamicBackStyle && hasFillColor)
-<<<<<<< HEAD
       ">
       <ColorSelector title-key="style.fillColor" style-name="fillColor"
         :data.sync="hslaFillColorObject" :front-side="true"
         :initial-style-states="initialStyleStates">
       </ColorSelector>
-=======
-      "
-    >
-      <span class="text-subtitle-2">{{ $t("style.fillColor") }}</span>
-      <br />
-      <span
-        v-show="totallyDisableFillColorSelector"
-        class="select-an-object-text"
-      >{{ $t("style.selectAnObject") }}</span>
-      <v-tooltip
-        v-if="!fillColorAgreement"
-        bottom
-        :open-delay="toolTipOpenDelay"
-        :close-delay="toolTipCloseDelay"
-        max-width="400px"
-      >
-        <template v-slot:activator="{ on }">
-          <v-btn
-            v-on="on"
-            color="error"
-            v-show="!totallyDisableFillColorSelector"
-            text
-            small
-            outlined
-            ripple
-            @click="setCommonFillColorAgreement"
-          >{{ $t("style.differingStylesDetected") }}</v-btn>
-        </template>
-        <span>{{ $t("style.differingStylesDetectedToolTip") }}</span>
-      </v-tooltip>
-
-      <v-tooltip
-        bottom
-        v-else
-        :open-delay="toolTipOpenDelay"
-        :close-delay="toolTipCloseDelay"
-        max-width="400px"
-      >
-        <template v-slot:activator="{ on }">
-          <v-btn
-            v-on="on"
-            v-show="!totallyDisableFillColorSelector"
-            text
-            outlined
-            ripple
-            small
-            @click="showFillColorOptions"
-          >{{ $t("style.showColorPresets") }}</v-btn>
-        </template>
-        <span>{{ $t("style.showColorPresetsToolTip") }}</span>
-      </v-tooltip>
-
-      <v-tooltip
-        bottom
-        :open-delay="toolTipOpenDelay"
-        :close-delay="toolTipCloseDelay"
-        max-width="400px"
-      >
-        <template v-slot:activator="{ on }">
-          <v-btn
-            v-on="on"
-            v-show="fillColorAgreement && !totallyDisableFillColorSelector"
-            @click="clearRecentFillColorChanges"
-            text
-            outlined
-            ripple
-            small
-          >{{ $t("style.clearChanges") }}</v-btn>
-        </template>
-        <span>{{ $t("style.clearChangesToolTip") }}</span>
-      </v-tooltip>
-
-      <v-tooltip
-        bottom
-        :open-delay="toolTipOpenDelay"
-        :close-delay="toolTipCloseDelay"
-        max-width="400px"
-      >
-        <template v-slot:activator="{ on }">
-          <v-btn
-            v-on="on"
-            v-show="fillColorAgreement && !totallyDisableFillColorSelector"
-            @click="resetFillColorToDefaults"
-            text
-            small
-            outlined
-            ripple
-          >{{ $t("style.restoreDefaults") }}</v-btn>
-        </template>
-        <span>{{ $t("style.restoreDefaultsToolTip") }}</span>
-      </v-tooltip>
-
-      <v-color-picker
-        hide-canvas
-        mode="hsla"
-        :disabled="
-          !fillColorAgreement || totallyDisableFillColorSelector || noFill
-        "
-        show-swatches
-        :hide-inputs="!fillColorAgreement || !showFillOptions"
-        hide-mode-switch
-        :swatches-max-height="fillSwatchHeight"
-        v-model="hslaFillColorObject"
-        id="fillColorPicker"
-        @update:color="onFillColorChange"
-      ></v-color-picker>
-      <v-checkbox
-        v-show="fillColorAgreement"
-        v-model="noFill"
-        label="No Fill"
-        color="indigo darken-3"
-        @change="setNoFill"
-        hide-details
-        x-small
-        dense
-      ></v-checkbox>
->>>>>>> 75153f73
     </fade-in-card>
 
     <fade-in-card :showWhen="
@@ -470,111 +154,11 @@
           <!--span v-show="
           !totallyDisableStrokeWidthPercentSelector &&
             strokeWidthPercentAgreement
-<<<<<<< HEAD
         ">
             (Percent of Default: {{ strokeWidthPercent }}%)
           </span-->
         </template>
       </NumberSelector>
-=======
-        "
-      >(Percent of Default: {{ strokeWidthPercent }}%)</span>
-      <br />
-      <span
-        v-show="totallyDisableStrokeWidthPercentSelector"
-        class="select-an-object-text"
-      >{{ $t("style.selectAnObject") }}</span>
-
-      <v-tooltip
-        v-if="!strokeWidthPercentAgreement"
-        bottom
-        :open-delay="toolTipOpenDelay"
-        :close-delay="toolTipCloseDelay"
-        max-width="400px"
-      >
-        k
-        <template v-slot:activator="{ on }">
-          <v-btn
-            color="error"
-            v-on="on"
-            v-show="!totallyDisableStrokeWidthPercentSelector"
-            text
-            small
-            outlined
-            ripple
-            @click="setStrokeWidthPercentAgreement"
-          >{{ $t("style.differingStylesDetected") }}</v-btn>
-        </template>
-        <span>{{ $t("style.differingStylesDetectedToolTip") }}</span>
-      </v-tooltip>
-
-      <v-tooltip
-        bottom
-        :open-delay="toolTipOpenDelay"
-        :close-delay="toolTipCloseDelay"
-        max-width="400px"
-      >
-        <template v-slot:activator="{ on }">
-          <v-btn
-            v-on="on"
-            v-show="
-              strokeWidthPercentAgreement &&
-                !totallyDisableStrokeWidthPercentSelector
-            "
-            @click="clearRecentStrokeWidthPercentChanges"
-            text
-            outlined
-            ripple
-            small
-          >{{ $t("style.clearChanges") }}</v-btn>
-        </template>
-        <span>{{ $t("style.clearChangesToolTip") }}</span>
-      </v-tooltip>
-
-      <v-tooltip
-        bottom
-        :open-delay="toolTipOpenDelay"
-        :close-delay="toolTipCloseDelay"
-        max-width="400px"
-      >
-        <template v-slot:activator="{ on }">
-          <v-btn
-            v-on="on"
-            v-show="
-              strokeWidthPercentAgreement &&
-                !totallyDisableStrokeWidthPercentSelector
-            "
-            @click="resetStrokeWidthPercentToDefaults"
-            text
-            small
-            outlined
-            ripple
-          >{{ $t("style.restoreDefaults") }}</v-btn>
-        </template>
-        <span>{{ $t("style.restoreDefaultsToolTip") }}</span>
-      </v-tooltip>
-
-      <v-slider
-        v-model.number="strokeWidthPercent"
-        :min="minStrokeWidthPercent"
-        :disabled="
-          !strokeWidthPercentAgreement ||
-            totallyDisableStrokeWidthPercentSelector
-        "
-        @change="onStrokeWidthPercentChange"
-        :max="maxStrokeWidthPercent"
-        type="range"
-        class="mt-8"
-      >
-        <template v-slot:prepend>
-          <v-icon @click="decrementStrokeWidthPercent">mdi-minus</v-icon>
-        </template>
-
-        <template v-slot:append>
-          <v-icon @click="incrementStrokeWidthPercent">mdi-plus</v-icon>
-        </template>
-      </v-slider>
->>>>>>> 75153f73
     </fade-in-card>
 
     <fade-in-card :showWhen="
@@ -590,184 +174,21 @@
       <!--span v-show="
           !totallyDisablePointRadiusPercentSelector &&
             pointRadiusPercentAgreement
-<<<<<<< HEAD
         ">
         (Percent of Default: {{ pointRadiusPercent }}%)
       </span-->
       <br />
-=======
-        "
-      >(Percent of Default: {{ pointRadiusPercent }}%)</span>
-      <br />
-      <span
-        v-show="totallyDisablePointRadiusPercentSelector"
-        class="select-an-object-text"
-      >{{ $t("style.selectAnObject") }}</span>
-      <v-tooltip
-        v-if="!pointRadiusPercentAgreement"
-        bottom
-        :open-delay="toolTipOpenDelay"
-        :close-delay="toolTipCloseDelay"
-      >
-        <template v-slot:activator="{ on }">
-          <v-btn
-            color="error"
-            v-on="on"
-            v-show="!totallyDisablePointRadiusPercentSelector"
-            text
-            small
-            outlined
-            ripple
-            @click="setCommonPointRadiusPercentAgreement"
-          >{{ $t("style.differingStylesDetected") }}</v-btn>
-        </template>
-        <span>{{ $t("style.differingStylesDetectedToolTip") }}</span>
-      </v-tooltip>
-
-      <v-tooltip
-        bottom
-        :open-delay="toolTipOpenDelay"
-        :close-delay="toolTipCloseDelay"
-        max-width="400px"
-      >
-        <template v-slot:activator="{ on }">
-          <v-btn
-            v-on="on"
-            v-show="
-              pointRadiusPercentAgreement &&
-                !totallyDisablePointRadiusPercentSelector
-            "
-            @click="clearRecentPointRadiusPercentChanges"
-            text
-            outlined
-            ripple
-            small
-          >{{ $t("style.clearChanges") }}</v-btn>
-        </template>
-        <span>{{ $t("style.clearChangesToolTip") }}</span>
-      </v-tooltip>
-
-      <v-tooltip
-        bottom
-        :open-delay="toolTipOpenDelay"
-        :close-delay="toolTipCloseDelay"
-        max-width="400px"
-      >
-        <template v-slot:activator="{ on }">
-          <v-btn
-            v-on="on"
-            v-show="
-              pointRadiusPercentAgreement &&
-                !totallyDisablePointRadiusPercentSelector
-            "
-            @click="resetPointRadiusPercentToDefaults"
-            text
-            small
-            outlined
-            ripple
-          >{{ $t("style.restoreDefaults") }}</v-btn>
-        </template>
-        <span>{{ $t("style.restoreDefaultsToolTip") }}</span>
-      </v-tooltip>
->>>>>>> 75153f73
 
     </fade-in-card>
 
     <fade-in-card :showWhen="
         (!isBackFace() && (hasOpacity || noObjectsSelected)) ||
           (isBackFace() && !dynamicBackStyle)
-<<<<<<< HEAD
       ">
       <NumberSelector title-key="style.opacity" :data.sync="opacity"
         style-name="opacity" :min-value="0" :max-value="1" :step="0.1"
         v-bind:initial-style-states="initialStyleStates">
       </NumberSelector>
-=======
-      "
-    >
-      <span class="text-subtitle-2">{{ $t("style.opacity") }}</span>
-      <span v-show="!totallyDisableOpacitySelector && opacityAgreement">(Value: {{ this.opacity }})</span>
-      <br />
-      <span
-        v-show="totallyDisableOpacitySelector"
-        class="select-an-object-text"
-      >{{ $t("style.selectAnObject") }}</span>
-      <v-tooltip
-        v-if="!opacityAgreement"
-        bottom
-        :open-delay="toolTipOpenDelay"
-        :close-delay="toolTipCloseDelay"
-        max-width="400px"
-      >
-        <template v-slot:activator="{ on }">
-          <v-btn
-            color="error"
-            v-on="on"
-            v-show="!totallyDisableOpacitySelector"
-            text
-            small
-            outlined
-            ripple
-            @click="setCommonOpacityAgreement"
-          >{{ $t("style.differingStylesDetected") }}</v-btn>
-        </template>
-        <span>{{ $t("style.differingStylesDetectedToolTip") }}</span>
-      </v-tooltip>
-
-      <v-tooltip
-        bottom
-        :open-delay="toolTipOpenDelay"
-        :close-delay="toolTipCloseDelay"
-        max-width="400px"
-      >
-        <template v-slot:activator="{ on }">
-          <v-btn
-            v-on="on"
-            v-show="opacityAgreement && !totallyDisableOpacitySelector"
-            @click="clearRecentOpacityChanges"
-            text
-            outlined
-            ripple
-            small
-          >{{ $t("style.clearChanges") }}</v-btn>
-        </template>
-        <span>{{ $t("style.clearChangesToolTip") }}</span>
-      </v-tooltip>
-
-      <v-tooltip
-        bottom
-        :open-delay="toolTipOpenDelay"
-        :close-delay="toolTipCloseDelay"
-        max-width="400px"
-      >
-        <template v-slot:activator="{ on }">
-          <v-btn
-            v-on="on"
-            v-show="opacityAgreement && !totallyDisableOpacitySelector"
-            @click="resetOpacityToDefaults"
-            text
-            small
-            outlined
-            ripple
-          >{{ $t("style.restoreDefaults") }}</v-btn>
-        </template>
-        <span>{{ $t("style.restoreDefaultsToolTip") }}</span>
-      </v-tooltip>
-
-      <v-slider
-        v-model.number="opacity"
-        :min="0"
-        step="0.1"
-        :disabled="!opacityAgreement || totallyDisableOpacitySelector"
-        @change="onOpacityChange"
-        :max="1"
-        type="range"
-        class="mt-8"
-      >
-        <template v-slot:prepend>
-          <v-icon @click="decrementOpacity">mdi-minus</v-icon>
-        </template>
->>>>>>> 75153f73
 
     </fade-in-card>
 
@@ -778,7 +199,6 @@
           !emptyDashPattern &&
             !totallyDisableDashPatternSelector &&
             dashPatternAgreement
-<<<<<<< HEAD
         ">
         (Gap/Length Pattern: {{ gapLength.toFixed(1) }}/{{
           dashLength.toFixed(1)
@@ -797,37 +217,6 @@
             ripple @click="setCommonDashPatternAgreement">
             {{ $t("style.differingStylesDetected") }}
           </v-btn>
-=======
-        "
-      >
-        (Gap/Length Pattern: {{ gapLength.toFixed(0) }}/{{
-        (dashLength).toFixed(0)
-        }})
-      </span>
-      <br />
-      <span
-        v-show="totallyDisableDashPatternSelector"
-        class="select-an-object-text"
-      >{{ $t("style.selectAnObject") }}</span>
-      <v-tooltip
-        v-if="!dashPatternAgreement"
-        bottom
-        :open-delay="toolTipOpenDelay"
-        :close-delay="toolTipCloseDelay"
-        max-width="400px"
-      >
-        <template v-slot:activator="{ on }">
-          <v-btn
-            color="error"
-            v-on="on"
-            v-show="!totallyDisableDashPatternSelector"
-            text
-            small
-            outlined
-            ripple
-            @click="setCommonDashPatternAgreement"
-          >{{ $t("style.differingStylesDetected") }}</v-btn>
->>>>>>> 75153f73
         </template>
         <span>{{ $t("style.differingStylesDetectedToolTip") }}</span>
       </v-tooltip>
@@ -838,20 +227,10 @@
         <template v-slot:activator="{ on }">
           <v-btn v-on="on"
             v-show="!totallyDisableDashPatternSelector && dashPatternAgreement"
-<<<<<<< HEAD
             text color="error" outlined ripple small
             @click="toggleDashPatternSliderAvailibity">
             {{ $t("style.enableDashPatternSlider") }}
           </v-btn>
-=======
-            text
-            color="error"
-            outlined
-            ripple
-            small
-            @click="toggleDashPatternSliderAvailibity"
-          >{{ $t("style.enableDashPatternSlider") }}</v-btn>
->>>>>>> 75153f73
         </template>
         <span>{{ $t("style.enableDashPatternSliderToolTip") }}</span>
       </v-tooltip>
@@ -859,24 +238,12 @@
       <v-tooltip v-else bottom :open-delay="toolTipOpenDelay"
         :close-delay="toolTipCloseDelay" max-width="400px">
         <template v-slot:activator="{ on }">
-<<<<<<< HEAD
           <v-btn v-on="on"
             v-show="!totallyDisableDashPatternSelector && dashPatternAgreement"
             text outlined ripple small
             @click="toggleDashPatternSliderAvailibity">
             {{ $t("style.disableDashPatternSlider") }}
           </v-btn>
-=======
-          <v-btn
-            v-on="on"
-            v-show="!totallyDisableFillColorSelector && dashPatternAgreement"
-            text
-            outlined
-            ripple
-            small
-            @click="toggleDashPatternSliderAvailibity"
-          >{{ $t("style.disableDashPatternSlider") }}</v-btn>
->>>>>>> 75153f73
         </template>
         <span>{{ $t("style.disableDashPatternSliderToolTip") }}</span>
       </v-tooltip>
@@ -888,20 +255,10 @@
               dashPatternAgreement &&
                 !totallyDisableDashPatternSelector &&
                 !emptyDashPattern
-<<<<<<< HEAD
             " @click="clearRecentDashPatternChanges" text outlined ripple
             small>
             {{ $t("style.clearChanges") }}
           </v-btn>
-=======
-            "
-            @click="clearRecentDashPatternChanges"
-            text
-            outlined
-            ripple
-            small
-          >{{ $t("style.clearChanges") }}</v-btn>
->>>>>>> 75153f73
         </template>
         <span>{{ $t("style.clearChangesToolTip") }}</span>
       </v-tooltip>
@@ -912,7 +269,6 @@
           <v-btn v-on="on" v-show="dashPatternAgreement &&
                 !totallyDisableDashPatternSelector &&
                 !emptyDashPattern
-<<<<<<< HEAD
             " @click="resetDashPatternToDefaults" text small outlined
             ripple>
             {{ $t("style.restoreDefaults") }}
@@ -923,22 +279,6 @@
 
       {{ sliderDashArray }}
       <v-range-slider v-model="sliderDashArray" :min="0" step="1"
-=======
-            "
-            @click="resetDashPatternToDefaults"
-            text
-            small
-            outlined
-            ripple
-          >{{ $t("style.restoreDefaults") }}</v-btn>
-        </template>
-        <span>{{ $t("style.restoreDefaultsToolTip") }}</span>
-      </v-tooltip>
-      <v-range-slider
-        v-model="sliderDashArray"
-        :min="0"
-        step="1"
->>>>>>> 75153f73
         :disabled="
           !dashPatternAgreement ||
             totallyDisableDashPatternSelector ||
@@ -1001,12 +341,9 @@
   private oldSelection: SENodule[] = [];
 
   readonly store = this.$store.direct;
-<<<<<<< HEAD
 
   // readonly minStrokeWidth: number = SETTINGS.line.drawn.strokeWidth.min;
   // readonly maxStrokeWidth: number = SETTINGS.line.drawn.strokeWidth.max;
-=======
->>>>>>> 75153f73
   /**
    * When the selected objects are first processed by the style panel their style state is recorded here
    * this is so we can undo the styling changes and have a revert to initial state button
@@ -1094,493 +431,6 @@
     return this.side === false;
   }
 
-<<<<<<< HEAD
-=======
-  // These methods are linked to the strokeWidthPercent fade-in-card
-  onStrokeWidthPercentChange(): void {
-    this.$store.commit("changeStyle", {
-      selected: this.$store.getters.selectedSENodules(),
-      front: this.side,
-      strokeWidthPercent: this.strokeWidthPercent
-    });
-  }
-  setStrokeWidthPercentAgreement(): void {
-    this.strokeWidthPercentAgreement = true;
-  }
-  clearRecentStrokeWidthPercentChanges(): void {
-    const selected = this.$store.getters.selectedSENodules();
-    for (let i = 0; i < selected.length; i++) {
-      this.$store.commit("changeStyle", {
-        selected: [selected[i]],
-        front: this.side,
-        strokeWidthPercent: this.initialStyleStates[i].strokeWidthPercent
-      });
-    }
-    this.setStrokeWidthPercentSelectorState(this.initialStyleStates);
-  }
-  resetStrokeWidthPercentToDefaults(): void {
-    const selected = this.$store.getters.selectedSENodules();
-    for (let i = 0; i < selected.length; i++) {
-      this.$store.commit("changeStyle", {
-        selected: [selected[i]],
-        front: this.side,
-        strokeWidthPercent: this.defaultStyleStates[i].strokeWidthPercent
-      });
-    }
-    this.setStrokeWidthPercentSelectorState(this.defaultStyleStates);
-  }
-  incrementStrokeWidthPercent(): void {
-    if (
-      this.strokeWidthPercent != undefined &&
-      this.strokeWidthPercent + 10 <= SETTINGS.style.maxStrokeWidthPercent
-    ) {
-      this.strokeWidthPercent += 10;
-      this.$store.commit("changeStyle", {
-        selected: this.$store.getters.selectedSENodules(),
-        front: this.side,
-        strokeWidthPercent: this.strokeWidthPercent
-      });
-    }
-  }
-  decrementStrokeWidthPercent(): void {
-    if (
-      this.strokeWidthPercent != undefined &&
-      this.strokeWidthPercent - 10 >= SETTINGS.style.minStrokeWidthPercent
-    ) {
-      this.strokeWidthPercent -= 10;
-      this.$store.commit("changeStyle", {
-        selected: this.$store.getters.selectedSENodules(),
-        front: this.side,
-        strokeWidthPercent: this.strokeWidthPercent
-      });
-    }
-  }
-  setStrokeWidthPercentSelectorState(styleState: StyleOptions[]): void {
-    this.strokeWidthPercentAgreement = true;
-    this.totallyDisableStrokeWidthPercentSelector = false;
-    this.strokeWidthPercent = styleState[0].strokeWidthPercent;
-    // screen for undefined - if undefined then this is not a property that is going to be set by the style panel for this selection of objects
-    if (this.strokeWidthPercent) {
-      if (
-        !styleState.every(
-          styleObject =>
-            styleObject.strokeWidthPercent == this.strokeWidthPercent
-        )
-      ) {
-        // The strokeColor property exists on the selected objects but the stroke width percent doesn't agree (so don't totally disable the selector)
-        this.disableStrokeWidthPercentSelector(false);
-      }
-    } else {
-      // The stroke width percent property doesn't exists on the selected objects so totally disable the selector
-      this.disableStrokeWidthPercentSelector(true);
-    }
-  }
-  disableStrokeWidthPercentSelector(totally: boolean): void {
-    this.strokeWidthPercentAgreement = false;
-    this.strokeWidthPercent = 100;
-    this.totallyDisableStrokeWidthPercentSelector = totally;
-  }
-
-  // These methods are linked to the the stroke color of the elements in the selected objects
-  onStrokeColorChange(): void {
-    this.strokeColor = Nodule.convertHSLAObjectToString(
-      this.hslaStrokeColorObject
-    );
-    this.$store.commit("changeStyle", {
-      selected: this.$store.getters.selectedSENodules(),
-      front: this.side,
-      strokeColor: this.strokeColor
-    });
-  }
-  setCommonStrokeColorArgreement(): void {
-    this.strokeColorAgreement = true;
-  }
-  showStrokeColorOptions(): void {
-    if (!this.noStroke) {
-      this.showStrokeOptions = !this.showStrokeOptions;
-      if (this.showStrokeOptions) {
-        this.strokeSwatchHeight = 100;
-        // this.strokeCanvasHeight = 30;
-      } else {
-        this.strokeSwatchHeight = 0;
-        // this.strokeCanvasHeight = 0;
-      }
-    } else {
-      this.strokeSwatchHeight = 0;
-      // this.strokeCanvasHeight = 0;
-      this.showStrokeOptions = false;
-    }
-  }
-  clearRecentStrokeColorChanges(): void {
-    const selected = this.$store.getters.selectedSENodules();
-    for (let i = 0; i < selected.length; i++) {
-      this.$store.commit("changeStyle", {
-        selected: [selected[i]],
-        front: this.side,
-        strokeColor: this.initialStyleStates[i].strokeColor
-      });
-    }
-    this.preNoStrokeColor = this.strokeColor;
-    this.setStrokeColorSelectorState(this.initialStyleStates);
-  }
-  resetStrokeColorToDefaults(): void {
-    const selected = this.$store.getters.selectedSENodules();
-    for (let i = 0; i < selected.length; i++) {
-      this.$store.commit("changeStyle", {
-        selected: [selected[i]],
-        front: this.side,
-        strokeColor: this.defaultStyleStates[i].strokeColor
-      });
-    }
-    this.setStrokeColorSelectorState(this.defaultStyleStates);
-  }
-  setStrokeColorSelectorState(styleState: StyleOptions[]): void {
-    this.strokeColorAgreement = true;
-    this.totallyDisableStrokeColorSelector = false;
-    this.strokeColor = styleState[0].strokeColor;
-    if (this.strokeColor == "noStroke") {
-      this.hslaStrokeColorObject = Nodule.convertStringToHSLAObject(
-        "hsla(0,0%,0%,0.001)"
-      );
-      this.strokeSwatchHeight = 0;
-      this.strokeCanvasHeight = 0;
-      this.showStrokeOptions = false;
-      this.noStroke = true;
-    } else {
-      this.hslaStrokeColorObject = Nodule.convertStringToHSLAObject(
-        this.strokeColor
-      );
-      this.strokeCanvasHeight = 50;
-      this.noStroke = false;
-    }
-
-    // screen for undefined - if undefined then this is not a property that is going to be set by the style panel for this selection of objects
-    if (this.strokeColor) {
-      if (
-        !styleState.every(
-          styleObject => styleObject.strokeColor == this.strokeColor
-        )
-      ) {
-        // The strokeColor property exists on the selected objects but the stroke color doesn't agree (so don't totally disable the selector)
-        this.disableStrokeColorSelector(false);
-      }
-    } else {
-      // The strokeColor property doesn't exists on the selected objects so totally disable the selector
-      this.disableStrokeColorSelector(true);
-    }
-  }
-  disableStrokeColorSelector(totally: boolean): void {
-    this.strokeColorAgreement = false;
-    this.strokeColor = "hsla(0,100%,100%,0)";
-    this.hslaStrokeColorObject = Nodule.convertStringToHSLAObject(
-      this.strokeColor
-    );
-    this.strokeSwatchHeight = 0;
-    this.strokeCanvasHeight = 0;
-    this.showStrokeOptions = false;
-    this.totallyDisableStrokeColorSelector = totally;
-  }
-  setNoStroke(): void {
-    if (this.noStroke) {
-      this.preNoStrokeColor = this.strokeColor;
-      this.strokeColor = "noStroke";
-      this.hslaStrokeColorObject = Nodule.convertStringToHSLAObject(
-        "hsla(0,100%,100%,0)"
-      );
-      this.strokeSwatchHeight = 0;
-      this.strokeCanvasHeight = 0;
-      this.showStrokeOptions = false;
-    } else {
-      this.strokeCanvasHeight = 50;
-      this.strokeColor = this.preNoStrokeColor;
-      this.hslaStrokeColorObject = Nodule.convertStringToHSLAObject(
-        this.strokeColor
-      );
-    }
-    this.$store.commit("changeStyle", {
-      selected: this.$store.getters.selectedSENodules(),
-      front: this.side,
-      strokeColor: this.strokeColor
-    });
-  }
-
-  // These methods are linked to the fill color of the elements in the selected objects
-  onFillColorChange(): void {
-    this.fillColor = Nodule.convertHSLAObjectToString(this.hslaFillColorObject);
-    this.$store.commit("changeStyle", {
-      selected: this.$store.getters.selectedSENodules(),
-      front: this.side,
-      fillColor: this.fillColor
-    });
-  }
-  setCommonFillColorAgreement(): void {
-    this.fillColorAgreement = true;
-  }
-  showFillColorOptions(): void {
-    if (!this.noFill) {
-      this.showFillOptions = !this.showFillOptions;
-      if (this.showFillOptions) {
-        this.fillSwatchHeight = 100;
-      } else {
-        this.fillSwatchHeight = 0;
-      }
-    } else {
-      this.fillSwatchHeight = 0;
-      this.showFillOptions = false;
-    }
-  }
-  clearRecentFillColorChanges(): void {
-    const selected = this.$store.getters.selectedSENodules();
-    for (let i = 0; i < selected.length; i++) {
-      this.$store.commit("changeStyle", {
-        selected: [selected[i]],
-        front: this.side,
-        fillColor: this.initialStyleStates[i].fillColor
-      });
-    }
-    this.preNoFillColor = this.fillColor;
-    this.setFillColorSelectorState(this.initialStyleStates);
-  }
-  resetFillColorToDefaults(): void {
-    const selected = this.$store.getters.selectedSENodules();
-    for (let i = 0; i < selected.length; i++) {
-      this.$store.commit("changeStyle", {
-        selected: [selected[i]],
-        front: this.side,
-        fillColor: this.defaultStyleStates[i].fillColor
-      });
-    }
-    this.setFillColorSelectorState(this.defaultStyleStates);
-  }
-  setFillColorSelectorState(styleState: StyleOptions[]): void {
-    this.fillColorAgreement = true;
-    this.totallyDisableFillColorSelector = false;
-    this.fillColor = styleState[0].fillColor;
-
-    if (this.fillColor == "noFill") {
-      this.hslaFillColorObject = Nodule.convertStringToHSLAObject(
-        "hsla(0,0%,0%,0.001)"
-      );
-      this.fillSwatchHeight = 0;
-      this.fillCanvasHeight = 0;
-      this.showFillOptions = false;
-      this.noFill = true;
-    } else {
-      this.fillCanvasHeight = 50;
-      this.hslaFillColorObject = Nodule.convertStringToHSLAObject(
-        this.fillColor
-      );
-      this.noFill = false;
-    }
-    // screen for undefined - if undefined then this is not a property that is going to be set by the style panel for this selection of objects
-    if (this.fillColor) {
-      if (
-        !styleState.every(
-          styleObject => styleObject.fillColor == this.fillColor
-        )
-      ) {
-        // The fillColor property exists on the selected objects but the fill color doesn't agree (so don't totally disable the selector)
-        this.disableFillColorSelector(false);
-      }
-    } else {
-      // The fillColor property doesn't exists on the selected objects so totally disable the selector
-      this.disableFillColorSelector(true);
-    }
-  }
-  disableFillColorSelector(totally: boolean): void {
-    this.fillColorAgreement = false;
-    this.fillColor = "hsla(0,100%,100%,0)";
-    this.hslaFillColorObject = Nodule.convertStringToHSLAObject(this.fillColor);
-    this.fillSwatchHeight = 0;
-    this.fillCanvasHeight = 0;
-    this.showFillOptions = false;
-    this.totallyDisableFillColorSelector = totally;
-  }
-  setNoFill(): void {
-    if (this.noFill) {
-      this.preNoFillColor = this.fillColor;
-      this.fillColor = "noFill";
-      this.hslaFillColorObject = Nodule.convertStringToHSLAObject(
-        "hsla(0,100%,100%,0)"
-      );
-      this.fillSwatchHeight = 0;
-      this.fillCanvasHeight = 0;
-      this.showFillOptions = false;
-    } else {
-      this.fillCanvasHeight = 50;
-      this.fillColor = this.preNoFillColor;
-      this.hslaFillColorObject = Nodule.convertStringToHSLAObject(
-        this.fillColor
-      );
-    }
-    this.$store.commit("changeStyle", {
-      selected: this.$store.getters.selectedSENodules(),
-      front: this.side,
-      fillColor: this.fillColor
-    });
-  }
-  // These methods are linked to the pointRadiusPercent fade-in-card
-  onPointRadiusPercentChange(): void {
-    this.$store.commit("changeStyle", {
-      selected: this.$store.getters.selectedSENodules(),
-      front: this.side,
-      pointRadiusPercent: this.pointRadiusPercent
-    });
-  }
-  setCommonPointRadiusPercentAgreement(): void {
-    this.pointRadiusPercentAgreement = true;
-  }
-  clearRecentPointRadiusPercentChanges(): void {
-    const selected = this.$store.getters.selectedSENodules();
-    for (let i = 0; i < selected.length; i++) {
-      this.$store.commit("changeStyle", {
-        selected: [selected[i]],
-        front: this.side,
-        pointRadiusPercent: this.initialStyleStates[i].pointRadiusPercent
-      });
-    }
-    this.setPointRadiusPercentSelectorState(this.initialStyleStates);
-  }
-  resetPointRadiusPercentToDefaults(): void {
-    const selected = this.$store.getters.selectedSENodules();
-    for (let i = 0; i < selected.length; i++) {
-      this.$store.commit("changeStyle", {
-        selected: [selected[i]],
-        front: this.side,
-        pointRadiusPercent: this.defaultStyleStates[i].pointRadiusPercent
-      });
-    }
-    this.setPointRadiusPercentSelectorState(this.defaultStyleStates);
-  }
-  incrementPointRadiusPercent(): void {
-    if (
-      this.pointRadiusPercent != undefined &&
-      this.pointRadiusPercent + 10 <= SETTINGS.style.maxPointRadiusPercent
-    ) {
-      this.pointRadiusPercent += 10;
-      this.$store.commit("changeStyle", {
-        selected: this.$store.getters.selectedSENodules(),
-        front: this.side,
-        pointRadiusPercent: this.pointRadiusPercent
-      });
-    }
-  }
-  decrementPointRadiusPercent(): void {
-    if (
-      this.pointRadiusPercent != undefined &&
-      this.pointRadiusPercent - 10 >= SETTINGS.style.minPointRadiusPercent
-    ) {
-      this.pointRadiusPercent -= 10;
-      this.$store.commit("changeStyle", {
-        selected: this.$store.getters.selectedSENodules(),
-        front: this.side,
-        pointRadiusPercent: this.pointRadiusPercent
-      });
-    }
-  }
-  setPointRadiusPercentSelectorState(styleState: StyleOptions[]): void {
-    this.pointRadiusPercentAgreement = true;
-    this.totallyDisablePointRadiusPercentSelector = false;
-    this.pointRadiusPercent = styleState[0].pointRadiusPercent;
-    // screen for undefined - if undefined then this is not a property that is going to be set by the style panel for this selection of objects
-    if (this.pointRadiusPercent) {
-      if (
-        !styleState.every(
-          styleObject =>
-            styleObject.pointRadiusPercent == this.pointRadiusPercent
-        )
-      ) {
-        // The strokeColor property exists on the selected objects but the point radius percent doesn't agree (so don't totally disable the selector)
-        this.disablePointRadiusPercentSelector(false);
-      }
-    } else {
-      // The point radius percent property doesn't exists on the selected objects so totally disable the selector
-      this.disablePointRadiusPercentSelector(true);
-    }
-  }
-  disablePointRadiusPercentSelector(totally: boolean): void {
-    this.pointRadiusPercentAgreement = false;
-    this.pointRadiusPercent = 100;
-    this.totallyDisablePointRadiusPercentSelector = totally;
-  }
-
-  // These methods are linked to the opacity fade-in-card
-  onOpacityChange(): void {
-    this.$store.commit("changeStyle", {
-      selected: this.$store.getters.selectedSENodules(),
-      front: this.side,
-      opacity: this.opacity
-    });
-  }
-  setCommonOpacityAgreement(): void {
-    this.opacityAgreement = true;
-  }
-  clearRecentOpacityChanges(): void {
-    const selected = this.$store.getters.selectedSENodules();
-    for (let i = 0; i < selected.length; i++) {
-      this.$store.commit("changeStyle", {
-        selected: [selected[i]],
-        front: this.side,
-        opacity: this.initialStyleStates[i].opacity
-      });
-    }
-    this.setOpacitySelectorState(this.initialStyleStates);
-  }
-  resetOpacityToDefaults(): void {
-    const selected = this.$store.getters.selectedSENodules();
-    for (let i = 0; i < selected.length; i++) {
-      this.$store.commit("changeStyle", {
-        selected: [selected[i]],
-        front: this.side,
-        opacity: this.defaultStyleStates[i].opacity
-      });
-    }
-    this.setOpacitySelectorState(this.defaultStyleStates);
-  }
-  incrementOpacity(): void {
-    if (this.opacity != undefined && this.opacity + 0.1 <= 1) {
-      this.opacity += 0.1;
-      this.$store.commit("changeStyle", {
-        selected: this.$store.getters.selectedSENodules(),
-        front: this.side,
-        opacity: this.opacity
-      });
-    }
-  }
-  decrementOpacity(): void {
-    if (this.opacity != undefined && this.opacity - 0.1 >= 0) {
-      this.opacity -= 0.1;
-      this.$store.commit("changeStyle", {
-        selected: this.$store.getters.selectedSENodules(),
-        front: this.side,
-        opacity: this.opacity
-      });
-    }
-  }
-  setOpacitySelectorState(styleState: StyleOptions[]): void {
-    this.opacityAgreement = true;
-    this.totallyDisableOpacitySelector = false;
-    this.opacity = styleState[0].opacity;
-    // screen for undefined - if undefined then this is not a property that is going to be set by the style panel for this selection of objects
-    if (this.opacity) {
-      if (
-        !styleState.every(styleObject => styleObject.opacity == this.opacity)
-      ) {
-        // The strokeColor property exists on the selected objects but the opacity doesn't agree (so don't totally disable the selector)
-        this.disableOpacitySelector(false);
-      }
-    } else {
-      // The opacity property doesn't exists on the selected objects so totally disable the selector
-      this.disableOpacitySelector(true);
-    }
-  }
-  disableOpacitySelector(totally: boolean): void {
-    this.opacityAgreement = false;
-    this.opacity = 100;
-    this.totallyDisableOpacitySelector = totally;
-  }
-
->>>>>>> 75153f73
   // These methods are linked to the dashPattern fade-in-card
   onDashPatternChange(): void {
     this.gapLength = this.sliderDashArray[0];
@@ -1811,11 +661,10 @@
     this.setDynamicBackStyleSelectorState(this.defaultStyleStates);
   }
 
-<<<<<<< HEAD
   toggleBackStyleContrastSliderAvailability(): void {
-=======
+    // mo code
+  }
   toggleBackStyleOptionsAvailibity(): void {
->>>>>>> 75153f73
     this.dynamicBackStyle = !this.dynamicBackStyle;
     this.$store.commit("changeStyle", {
       selected: this.$store.getters.selectedSENodules(),
@@ -1830,10 +679,12 @@
         tempStyleState.push(seNodule.ref.currentStyleState(this.side));
       });
       console.log("tempStyleState", tempStyleState);
-      this.setFillColorSelectorState(tempStyleState);
-      this.setStrokeColorSelectorState(tempStyleState);
-      this.setOpacitySelectorState(tempStyleState);
-      this.setStrokeWidthPercentSelectorState(tempStyleState);
+
+      // TODO: enable the following four lines
+      // this.setFillColorSelectorState(tempStyleState);
+      // this.setStrokeColorSelectorState(tempStyleState);
+      // this.setOpacitySelectorState(tempStyleState);
+      // this.setStrokeWidthPercentSelectorState(tempStyleState);
     }
   }
 
@@ -2104,4 +955,4 @@
 .select-an-object-text {
   color: rgb(255, 82, 82);
 }
-</style>
+</style>