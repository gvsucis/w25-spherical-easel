<template>
  <div>
<<<<<<< HEAD
    Here we go!
    <span v-show="commonStyleProperties.length === 0" class="text-body-2">
      Please select object(s) to style
    </span>
    <fade-in-card :showWhen="hasColor">
      <span class="text-subtitle-2">Color</span>
      <v-color-picker hide-inputs :disabled="colorApplyTo.length === 0"
        v-model="selectedColor" @update:color="onColorChanged">
      </v-color-picker>
      <span>Apply to:</span>
      <div>
        <v-checkbox v-model="colorApplyTo" dense
          v-for="(z, pos) in colorKeys" :key="pos" :label="z.label"
          :value="z.value"></v-checkbox>
      </div>
    </fade-in-card>
    <fade-in-card :showWhen="hasStrokeWidth">
      <span>Stroke Width</span>
      <v-slider v-model.number="strokeWidth" :min="70" thumb-label="always"
        @change="onLineWidthChanged" :max="130" type="range" class="mt-8">
        <template v-slot:thumb-label="{ value }">
          {{ value + "%" }}
        </template>
      </v-slider>
    </fade-in-card>
    <fade-in-card :showWhen="hasDash">
      <span>Dash Pattern ({{ dashLength }}/{{ gapLength }})</span>
      <v-slider min="5" max="15" v-model.number="dashLength"
        persistent-hint hint="Dash length" @change="onDashPatternChanged">
      </v-slider>
      <v-slider min="5" max="15" v-model.number="gapLength" persistent-hint
        hint="Gap length" @change="onDashPatternChanged"></v-slider>
=======
    <fade-in-card :showWhen="isBackFace()" color="red">
      <v-tooltip bottom :open-delay="toolTipOpenDelay"
        :close-delay="toolTipCloseDelay" max-width="400px">
        <template v-slot:activator="{ on }">
          <span v-on="on" class="text-subtitle-2">
            {{ $t("style.backStyleContrast") }}
          </span>
        </template>
        <span>{{ $t("style.backStyleContrastToolTip") }}</span>
      </v-tooltip>
      <span>(Contrast: {{ this.backStyleContrast }})</span>
      <br />

      <v-tooltip bottom :open-delay="toolTipOpenDelay"
        :close-delay="toolTipCloseDelay" max-width="400px">
        <template v-slot:activator="{ on }">
          <v-btn v-on="on" @click="resetDynamicBackStyleToDefaults" text
            small outlined ripple>
            <span>{{ $t("style.restoreDefaults") }}</span>
          </v-btn>
        </template>
        <span>{{ $t("style.restoreDefaultsToolTip") }}</span>
      </v-tooltip>

      <v-slider v-model.number="backStyleContrast" :min="0" step="0.1"
        @change="onBackStyleContrastChange" :max="1" type="range"
        class="mt-8">
        <template v-slot:prepend>
          <v-icon @click="decrementBackStyleContrast">mdi-minus</v-icon>
        </template>

        <template v-slot:append>
          <v-icon @click="incrementBackStyleContrast">mdi-plus</v-icon>
        </template>
      </v-slider>
    </fade-in-card>

    <fade-in-card
      :showWhen="isBackFace() && (hasDynamicBackStyle || noObjectsSelected)">
      <span
        class="text-subtitle-2">{{ $t("style.dynamicBackStyle") }}</span>

      <br />
      <span v-show="totallyDisableDynamicBackStyleSelector">
        {{ $t("style.selectAnObject") }}
      </span>
      <v-tooltip v-if="!dynamicBackStyleAgreement" bottom
        :open-delay="toolTipOpenDelay" :close-delay="toolTipCloseDelay"
        max-width="400px">
        <template v-slot:activator="{ on }">
          <v-btn color="error" v-on="on"
            v-show="!totallyDisableDynamicBackStyleSelector" text small
            outlined ripple @click="setCommonDynamicBackStyleAgreement">
            {{ $t("style.differingStylesDetected") }}
          </v-btn>
        </template>
        <span>{{ $t("style.differingStylesDetectedToolTip") }}</span>
      </v-tooltip>

      <v-tooltip v-if="!dynamicBackStyle" bottom
        :open-delay="toolTipOpenDelay" :close-delay="toolTipCloseDelay"
        max-width="400px">
        <template v-slot:activator="{ on }">
          <v-btn v-on="on" v-show="
              !totallyDisableDynamicBackStyleSelector &&
                dynamicBackStyleAgreement
            " text color="error" outlined ripple small
            @click="toggleBackStyleContrastSliderAvailibity">
            {{ $t("style.enableBackStyleContrastSlider") }}
          </v-btn>
        </template>
        <span>{{ $t("style.enableBackStyleContrastSliderToolTip") }}</span>
      </v-tooltip>

      <v-tooltip v-else bottom :open-delay="toolTipOpenDelay"
        :close-delay="toolTipCloseDelay" max-width="400px">
        <template v-slot:activator="{ on }">
          <v-btn v-on="on" v-show="
              !totallyDisableDynamicBackStyleSelector &&
                dynamicBackStyleAgreement
            " text outlined ripple small
            @click="toggleBackStyleContrastSliderAvailibity">
            {{ $t("style.disableBackStyleContrastSlider") }}
          </v-btn>
        </template>
        <span>{{ $t("style.disableBackStyleContrastSliderToolTip") }}</span>
      </v-tooltip>

      <v-tooltip bottom :open-delay="toolTipOpenDelay"
        :close-delay="toolTipCloseDelay" max-width="400px">
        <template v-slot:activator="{ on }">
          <v-btn v-on="on" v-show="
              dynamicBackStyleAgreement &&
                !totallyDisableDynamicBackStyleSelector &&
                dynamicBackStyle
            " @click="clearRecentDynamicBackStyleChanges" text outlined
            ripple small>
            {{ $t("style.clearChanges") }}
          </v-btn>
        </template>
        <span>{{ $t("style.clearChangesToolTip") }}</span>
      </v-tooltip>

      <v-tooltip bottom :open-delay="toolTipOpenDelay"
        :close-delay="toolTipCloseDelay" max-width="400px">
        <template v-slot:activator="{ on }">
          <v-btn v-on="on" v-show="
              dynamicBackStyleAgreement &&
                !totallyDisableDynamicBackStyleSelector &&
                dynamicBackStyle
            " @click="resetDynamicBackStyleToDefaults" text small outlined
            ripple>
            {{ $t("style.restoreDefaults") }}
          </v-btn>
        </template>
        <span>{{ $t("style.restoreDefaultsToolTip") }}</span>
      </v-tooltip>
    </fade-in-card>

    <fade-in-card :showWhen="
        (!isBackFace() && (hasStrokeColor || noObjectsSelected)) ||
          (isBackFace() && !dynamicBackStyle && hasStrokeColor)
      ">
      <ColorSelector title-key="style.strokeColor" style-name="strokeColor"
        :data.sync="hslaStrokeColorObject" :front-side="true"
        :initial-style-states="initialStyleStates"></ColorSelector>
      <br />

    </fade-in-card>

    <fade-in-card :showWhen="
        (!isBackFace() && (hasFillColor || noObjectsSelected)) ||
          (isBackFace() && !dynamicBackStyle && hasFillColor)
      ">
      <ColorSelector title-key="style.fillColor" style-name="fillColor"
        :data.sync="hslaFillColorObject" :front-side="true"
        :initial-style-states="initialStyleStates">
      </ColorSelector>
    </fade-in-card>

    <fade-in-card :showWhen="
        (!isBackFace() && (hasStrokeWidthPercent || noObjectsSelected)) ||
          (isBackFace() && !dynamicBackStyle && hasStrokeWidthPercent)
      ">
      <NumberSelector v-bind:data.sync="strokeWidthPercent"
        style-name="strokeWidthPercent"
        title-key="style.strokeWidthPercent"
        v-bind:min-value="minStrokeWidthPercent"
        v-bind:max-value="maxStrokeWidthPercent" v-bind:step="10"
        v-bind:initial-style-states="initialStyleStates"
        :front-side="true">
        <template v-slot:title>

          <!--span v-show="
          !totallyDisableStrokeWidthPercentSelector &&
            strokeWidthPercentAgreement
        ">
            (Percent of Default: {{ strokeWidthPercent }}%)
          </span-->
        </template>
      </NumberSelector>
    </fade-in-card>

    <fade-in-card :showWhen="
        (!isBackFace() && (hasPointRadiusPercent || noObjectsSelected)) ||
          (isBackFace() && !dynamicBackStyle && hasPointRadiusPercent)
      ">
      <NumberSelector :data.sync="pointRadiusPercent"
        title-key="style.pointRadiusPercent"
        style-name="pointRadiusPercent" :min-value="minPointRadiusPercent"
        :max-value="maxPointRadiusPercent"
        v-bind:initial-style-states="initialStyleStates"
        :front-side="true"></NumberSelector>
      <!--span v-show="
          !totallyDisablePointRadiusPercentSelector &&
            pointRadiusPercentAgreement
        ">
        (Percent of Default: {{ pointRadiusPercent }}%)
      </span-->
      <br />

    </fade-in-card>

    <fade-in-card :showWhen="
        (!isBackFace() && (hasOpacity || noObjectsSelected)) ||
          (isBackFace() && !dynamicBackStyle)
      ">
      <NumberSelector title-key="style.opacity" :data.sync="opacity"
        style-name="opacity" :min-value="0" :max-value="1" :step="0.1"
        v-bind:initial-style-states="initialStyleStates">
      </NumberSelector>

    </fade-in-card>

    <!-- Dash array card is displayed for front and back so long as there is a dash array property common to all selected objects-->
    <fade-in-card :showWhen="hasDashPattern || noObjectsSelected">
      <span class="text-subtitle-2">{{ $t("style.dashPattern") }}</span>
      <span v-show="
          !emptyDashPattern &&
            !totallyDisableDashPatternSelector &&
            dashPatternAgreement
        ">
        (Gap/Length Pattern: {{ gapLength.toFixed(1) }}/{{
          dashLength.toFixed(1)
        }})
      </span>
      <br />
      <span v-show="totallyDisableDashPatternSelector">
        {{ $t("style.selectAnObject") }}
      </span>
      <v-tooltip v-if="!dashPatternAgreement" bottom
        :open-delay="toolTipOpenDelay" :close-delay="toolTipCloseDelay"
        max-width="400px">
        <template v-slot:activator="{ on }">
          <v-btn color="error" v-on="on"
            v-show="!totallyDisableDashPatternSelector" text small outlined
            ripple @click="setCommonDashPatternAgreement">
            {{ $t("style.differingStylesDetected") }}
          </v-btn>
        </template>
        <span>{{ $t("style.differingStylesDetectedToolTip") }}</span>
      </v-tooltip>

      <v-tooltip v-if="emptyDashPattern" bottom
        :open-delay="toolTipOpenDelay" :close-delay="toolTipCloseDelay"
        max-width="400px">
        <template v-slot:activator="{ on }">
          <v-btn v-on="on"
            v-show="!totallyDisableDashPatternSelector && dashPatternAgreement"
            text color="error" outlined ripple small
            @click="toggleDashPatternSliderAvailibity">
            {{ $t("style.enableDashPatternSlider") }}
          </v-btn>
        </template>
        <span>{{ $t("style.enableDashPatternSliderToolTip") }}</span>
      </v-tooltip>

      <v-tooltip v-else bottom :open-delay="toolTipOpenDelay"
        :close-delay="toolTipCloseDelay" max-width="400px">
        <template v-slot:activator="{ on }">
          <v-btn v-on="on"
            v-show="!totallyDisableDashPatternSelector && dashPatternAgreement"
            text outlined ripple small
            @click="toggleDashPatternSliderAvailibity">
            {{ $t("style.disableDashPatternSlider") }}
          </v-btn>
        </template>
        <span>{{ $t("style.disableDashPatternSliderToolTip") }}</span>
      </v-tooltip>

      <v-tooltip bottom :open-delay="toolTipOpenDelay"
        :close-delay="toolTipCloseDelay" max-width="400px">
        <template v-slot:activator="{ on }">
          <v-btn v-on="on" v-show="
              dashPatternAgreement &&
                !totallyDisableDashPatternSelector &&
                !emptyDashPattern
            " @click="clearRecentDashPatternChanges" text outlined ripple
            small>
            {{ $t("style.clearChanges") }}
          </v-btn>
        </template>
        <span>{{ $t("style.clearChangesToolTip") }}</span>
      </v-tooltip>

      <v-tooltip bottom :open-delay="toolTipOpenDelay"
        :close-delay="toolTipCloseDelay" max-width="400px">
        <template v-slot:activator="{ on }">
          <v-btn v-on="on" v-show="dashPatternAgreement &&
                !totallyDisableDashPatternSelector &&
                !emptyDashPattern
            " @click="resetDashPatternToDefaults" text small outlined
            ripple>
            {{ $t("style.restoreDefaults") }}
          </v-btn>
        </template>
        <span>{{ $t("style.restoreDefaultsToolTip") }}</span>
      </v-tooltip>

      {{ sliderDashArray }}
      <v-range-slider v-model="sliderDashArray" :min="0" step="1"
        :disabled="
          !dashPatternAgreement ||
            totallyDisableDashPatternSelector ||
            emptyDashPattern
        " @change="onDashPatternChange" :max="maxGapLengthPlusDashLength"
        type="range" class="mt-8">
        <template v-slot:prepend>
          <v-icon @click="decrementDashPattern">mdi-minus</v-icon>
        </template>

        <template v-slot:append>
          <v-icon @click="incrementDashPattern">mdi-plus</v-icon>
        </template>
      </v-range-slider>
>>>>>>> 29f54c45
    </fade-in-card>
  </div>
</template>
<script lang="ts">
import Vue from "vue";
import Component from "vue-class-component";
import { Watch, Prop } from "vue-property-decorator";
import { SENodule } from "../models/SENodule";
import Nodule from "../plottables/Nodule";
import { State } from "vuex-class";
import { Styles, StyleOptions } from "../types/Styles";
import SETTINGS from "@/global-settings";
import FadeInCard from "@/components/FadeInCard.vue";
import { hslaColorType } from "@/types";
import { StyleNoduleCommand } from "@/commands/StyleNoduleCommand";
import EventBus from "@/eventHandlers/EventBus";
import NumberSelector from "@/components/NumberSelector.vue"
import ColorSelector from "@/components/ColorSelector.vue"
// import { getModule } from "vuex-module-decorators";
// import UI from "@/store/ui-styles";

/**
 * values is a list of Styles (found in @/types/styles.ts) that are number valued
 */
const values = Object.entries(Styles).filter(e => {
  const [_, b] = e;
  return typeof b === "number";
});

/**
 * keys is a list of the keys to the number valued Styles
 */
const keys = values.map(e => {
  const [a, _] = e;
  return a;
});

@Component({ components: { FadeInCard, NumberSelector, ColorSelector } })
export default class FrontStyle extends Vue {
  @Prop()
  readonly frontSide!: boolean;

  @State
  readonly selections!: SENodule[];
  // The old selection to help with undo/redo commands
  private oldSelection: SENodule[] = [];

<<<<<<< HEAD
  readonly store = this.$store.direct;

  readonly minStrokeWidth: number = SETTINGS.line.drawn.strokeWidth.min;
  readonly maxStrokeWidth: number = SETTINGS.line.drawn.strokeWidth.max;
=======
  /**
   * When the selected objects are first processed by the style panel their style state is recorded here
   * this is so we can undo the styling changes and have a revert to initial state button
   */
  private initialStyleStates: StyleOptions[] = [];
  /**
   * These are the default style state for the selected objects.
   */
  private defaultStyleStates: StyleOptions[] = [];
>>>>>>> 29f54c45

  /**
   * These help with redo/redo
   */
  private currentStyleStates: StyleOptions[] = [];
  /**
   * Help to display all the availble styling choices when nothing is selected
   */
  private noObjectsSelected = true;

  private toolTipOpenDelay = SETTINGS.toolTip.openDelay;
  private toolTipCloseDelay = SETTINGS.toolTip.closeDelay;
  /**
   * There are 7 style options. In the case that there
   * are more than one object selected, the XXXAgreement boolean indicates if the XXX property is *initially* the
   * same across the selected objects. In the case that they are not initially the same, the cooresponding adjustment tool
   * is display in a different way than the usual default.
   */
  private strokeWidthPercent: number | undefined = 100;
  private maxStrokeWidthPercent = SETTINGS.style.maxStrokeWidthPercent;
  private minStrokeWidthPercent = SETTINGS.style.minStrokeWidthPercent;

  private pointRadiusPercent: number | undefined = 100;
  private maxPointRadiusPercent = SETTINGS.style.maxPointRadiusPercent;
  private minPointRadiusPercent = SETTINGS.style.minPointRadiusPercent;

  private hslaStrokeColorObject: hslaColorType = { h: 0, s: 1, l: 1, a: 0 }; // Color for Vuetify Color picker

  private hslaFillColorObject: hslaColorType = { h: 0, s: 1, l: 1, a: 0 }; // Color for Vuetify Color picker

  /** gapLength = sliderArray[0] */
  private gapLength = 5;
  /** dashLength= sliderArray[1] - sliderArray[0] */
  private dashLength = 10;
  /** gap then dash in DashPattern when passed to object*/
  private dashPatternAgreement = true;
  private totallyDisableDashPatternSelector = false;
  /** sliderDashArray[1]- sliderDashArray[0] is always positive or zero and equals dashLength */
  private sliderDashArray: number[] = [5, 15];
  private emptyDashPattern = false;
  private maxGapLengthPlusDashLength =
    SETTINGS.style.maxGapLengthPlusDashLength;

  private opacity: number | undefined = 1;

  private dynamicBackStyle: boolean | undefined = true;
  private dynamicBackStyleAgreement = true;
  private totallyDisableDynamicBackStyleSelector = false;
  private backStyleContrast = Nodule.getBackStyleContrast();
  private initialBackStyleContrast = SETTINGS.style.backStyleContrast;

  /**
 * Common style properties are the enum with values of 
  //   strokeWidthPercent,
  //   strokeColor,
  //   fillColor,
  //   dashArray,
  //   opacity,
  //   dynamicBackStyle,
  //   pointRadiusPercent
 */
  commonStyleProperties: number[] = [];

  constructor() {
    super();
  }

<<<<<<< HEAD
  onLineWidthChanged(): void {
    this.store.commit.changeStrokeWidth(this.strokeWidth);
    // this.UIModule.changeStrokeColor("red");
  }
  onColorChanged(): void {
    this.store.commit.changeColor({
      color: this.selectedColor,
      props: this.colorApplyTo.map(
        (s: string) => s.replace(/ /g, "") // Remove all blanks
      )
=======
  /** mounted() is part of VueJS lifecycle hooks */
  mounted(): void {
    //If there are already objects selected set the style panel to edit them (OK to pass empty string because that will set the defaults)
    this.onSelectionChanged(this.$store.getters.selectedSENodules());
    EventBus.listen("save-style-state", this.saveStyleState);
  }

  isBackFace(): boolean {
    return this.frontSide === false;
  }

  // These methods are linked to the dashPattern fade-in-card
  onDashPatternChange(): void {
    this.gapLength = this.sliderDashArray[0];
    this.dashLength = this.sliderDashArray[1] - this.sliderDashArray[0];
    this.$store.commit("changeStyle", {
      selected: this.$store.getters.selectedSENodules(),
      front: this.frontSide,
      dashArray: [this.dashLength, this.gapLength] //correct order!!!!
    });
  }
  setCommonDashPatternAgreement(): void {
    this.dashPatternAgreement = true;
  }
  clearRecentDashPatternChanges(): void {
    const selected = this.$store.getters.selectedSENodules();
    for (let i = 0; i < selected.length; i++) {
      // Check see if the initialStylesStates[i] exist and has length >0
      if (
        this.initialStyleStates[i].dashArray &&
        (this.initialStyleStates[i].dashArray as number[]).length > 0
      ) {
        this.$store.commit("changeStyle", {
          selected: [selected[i]],
          front: this.frontSide,
          dashArray: [
            (this.initialStyleStates[i].dashArray as number[])[0],
            (this.initialStyleStates[i].dashArray as number[])[1]
          ]
        });
      } else if (this.initialStyleStates[i].dashArray) {
        // The selected [i] exists and the array is empty
        this.$store.commit("changeStyle", {
          selected: [selected[i]],
          front: this.frontSide,
          dashArray: []
        });
      }
    }
    this.setDashPatternSelectorState(this.initialStyleStates);
  }
  resetDashPatternToDefaults(): void {
    const selected = this.$store.getters.selectedSENodules();
    for (let i = 0; i < selected.length; i++) {
      // Check see if the selected[i] exist and has length >0
      if (
        this.defaultStyleStates[i].dashArray &&
        (this.defaultStyleStates[i].dashArray as number[]).length > 0
      ) {
        this.$store.commit("changeStyle", {
          selected: [selected[i]],
          front: this.frontSide,
          dashArray: [
            (this.defaultStyleStates[i].dashArray as number[])[0],
            (this.defaultStyleStates[i].dashArray as number[])[1]
          ]
        });
      } else if (this.defaultStyleStates[i].dashArray) {
        // The selected [i] exists and the array is empty
        this.$store.commit("changeStyle", {
          selected: [selected[i]],
          front: this.frontSide,
          dashArray: []
        });
      }
    }
    this.setDashPatternSelectorState(this.defaultStyleStates);
  }

  toggleDashPatternSliderAvailibity(): void {
    if (this.emptyDashPattern) {
      this.sliderDashArray.clear();
      this.sliderDashArray.push(this.gapLength as number);
      this.sliderDashArray.push(
        (this.dashLength as number) + (this.gapLength as number)
      );
      this.$store.commit("changeStyle", {
        selected: this.$store.getters.selectedSENodules(),
        front: this.frontSide,
        dashArray: [this.dashLength, this.gapLength]
      });
    } else {
      this.$store.commit("changeStyle", {
        selected: this.$store.getters.selectedSENodules(),
        front: this.frontSide,
        dashArray: []
      });
      this.sliderDashArray.clear();
      this.sliderDashArray.push(5);
      this.sliderDashArray.push(15);
    }
    this.emptyDashPattern = !this.emptyDashPattern;
  }

  incrementDashPattern(): void {
    // increasing the value of the sliderDashArray[1] increases the length of the dash
    if (
      this.sliderDashArray[1] + 1 <=
      SETTINGS.style.maxGapLengthPlusDashLength
    ) {
      Vue.set(this.sliderDashArray, 1, this.sliderDashArray[1] + 1);
      this.gapLength = this.sliderDashArray[0];
      this.dashLength = this.sliderDashArray[1] - this.sliderDashArray[0];
      this.$store.commit("changeStyle", {
        selected: this.$store.getters.selectedSENodules(),
        front: this.frontSide,
        dashArray: [this.dashLength, this.gapLength]
      });
      /** TODO:
       * The actual dots on the slider are not moveing when I click the plus (+) sign and trigger this incrementDashPattern method
       * How do I trigger an event that will cause the actual dots on the slider to move?
       */
    }
  }

  decrementDashPattern(): void {
    // increasing the value of the sliderDashArray[0] decreases the length of the dash
    if (
      this.sliderDashArray[0] + 1 <=
      SETTINGS.style.maxGapLengthPlusDashLength
    ) {
      Vue.set(this.sliderDashArray, 0, this.sliderDashArray[0] + 1);
      this.gapLength = this.sliderDashArray[0];
      this.dashLength = this.sliderDashArray[1] - this.sliderDashArray[0];

      this.$store.commit("changeStyle", {
        selected: this.$store.getters.selectedSENodules(),
        front: this.frontSide,
        dashArray: [this.dashLength, this.gapLength]
      });
    }
    /** TODO:
     * The actual dots on the slider are not moveing when I click the plus (-) sign and trigger this decrementDashPattern method
     * How do I trigger an event that will cause the actual dots on the slider to move?
     */
  }

  setDashPatternSelectorState(styleState: StyleOptions[]): void {
    // reset to the default which are overwritten as necessary
    this.emptyDashPattern = true;
    this.dashPatternAgreement = true;
    this.gapLength = 5;
    this.dashLength = 10;
    this.totallyDisableDashPatternSelector = false;
    if (styleState[0].dashArray) {
      if (styleState[0].dashArray.length > 0) {
        // all selected nodules should have length>0 and the same gap and dash length
        this.dashLength = styleState[0].dashArray[0];
        this.gapLength = styleState[0].dashArray[1];
        this.emptyDashPattern = false;
        if (
          !styleState.every(styleObject => {
            if (styleObject.dashArray) {
              return (
                styleObject.dashArray.length > 0 &&
                styleObject.dashArray[0] == this.dashLength &&
                styleObject.dashArray[1] == this.gapLength
              );
            } else {
              return false;
            }
          })
        ) {
          // The dashPattern property exists on the selected objects but the dash array doesn't agree (so don't totally disable the selector)
          this.disableDashPatternSelector(false);
        }
      } else {
        // make sure that all selected objects have zero length dash array
        if (
          !styleState.every(styleObject => {
            if (styleObject.dashArray) {
              return styleObject.dashArray.length == 0;
            } else {
              return false;
            }
          })
        ) {
          // The dashPattern property exists on the selected objects but the dash array doesn't agree (so don't totally disable the selector)
          this.disableDashPatternSelector(false);
        }
      }
    } else {
      // The dashPattern property doesn't exists on the selected objects so totally disable the selector
      this.disableDashPatternSelector(true);
    }
    // Set the slider dash array values
    this.sliderDashArray.clear();
    this.sliderDashArray.push(this.gapLength);
    this.sliderDashArray.push(this.gapLength + this.dashLength);
  }

  disableDashPatternSelector(totally: boolean): void {
    this.dashPatternAgreement = false;
    // Set the gap and dash to the default
    this.gapLength = 5;
    this.dashLength = 10;
    this.totallyDisableDashPatternSelector = totally;
  }

  // These methods are linked to the dynamicBackStyle fade-in-card
  onBackStyleContrastChange(): void {
    this.$store.commit("changeStyle", {
      selected: this.$store.getters.selectedSENodules(),
      front: this.frontSide,
      backStyleContrast: this.backStyleContrast
>>>>>>> 29f54c45
    });
  }
  setCommonDynamicBackStyleAgreement(): void {
    this.dynamicBackStyleAgreement = true;
  }
  clearRecentDynamicBackStyleChanges(): void {
    const selected = this.$store.getters.selectedSENodules();
    for (let i = 0; i < selected.length; i++) {
      this.$store.commit("changeStyle", {
        selected: [selected[i]],
        front: this.frontSide,
        backStyleContrast: this.initialBackStyleContrast
      });
    }
    this.backStyleContrast = this.initialBackStyleContrast;
    this.setDynamicBackStyleSelectorState(this.initialStyleStates);
  }
  resetDynamicBackStyleToDefaults(): void {
    const selected = this.$store.getters.selectedSENodules();
    for (let i = 0; i < selected.length; i++) {
      this.$store.commit("changeStyle", {
        selected: [selected[i]],
        front: this.frontSide,
        backStyleContrast: SETTINGS.style.backStyleContrast
      });
    }
    this.backStyleContrast = SETTINGS.style.backStyleContrast;
    this.setDynamicBackStyleSelectorState(this.defaultStyleStates);
  }

<<<<<<< HEAD
  onDashPatternChanged(): void {
    this.store.commit.changeDashPattern([this.dashLength, this.gapLength]);
=======
  toggleBackStyleContrastSliderAvailibity(): void {
    this.dynamicBackStyle = !this.dynamicBackStyle;
    this.$store.commit("changeStyle", {
      selected: this.$store.getters.selectedSENodules(),
      front: this.frontSide,
      dynamicBackStyle: this.dynamicBackStyle
    });
  }
  incrementBackStyleContrast(): void {
    if (
      this.dynamicBackStyle != undefined &&
      this.backStyleContrast + 0.1 <= 1
    ) {
      this.backStyleContrast += 0.1;
      this.$store.commit("changeStyle", {
        selected: this.$store.getters.selectedSENodules(),
        front: this.frontSide,
        backStyleContrast: this.backStyleContrast
      });
    }
>>>>>>> 29f54c45
  }
  decrementBackStyleContrast(): void {
    if (
      this.dynamicBackStyle != undefined &&
      this.backStyleContrast - 0.1 >= 0
    ) {
      this.backStyleContrast -= 0.1;
      this.$store.commit("changeStyle", {
        selected: this.$store.getters.selectedSENodules(),
        front: this.frontSide,
        backStyleContrast: this.backStyleContrast
      });
    }
  }

  setDynamicBackStyleSelectorState(styleState: StyleOptions[]): void {
    this.dynamicBackStyleAgreement = true;
    this.totallyDisableDynamicBackStyleSelector = false;
    this.dynamicBackStyle = styleState[0].dynamicBackStyle;
    // screen for undefined - if undefined then this is not a property that is going to be set by the style panel for this selection of objects
    if (this.dynamicBackStyle != undefined) {
      if (
        !styleState.every(
          styleObject => styleObject.dynamicBackStyle == this.dynamicBackStyle
        )
      ) {
        // The dynamic backstyle property exists on the selected objects but the dynamicBackStyle doesn't agree (so don't totally disable the selector)
        this.disableDynamicBackStyleSelector(false);
      }
    } else {
      // The dynamicBackStyle property doesn't exists on the selected objects so totally disable the selector
      this.disableDynamicBackStyleSelector(true);
    }
  }

  disableDynamicBackStyleSelector(totally: boolean): void {
    this.dynamicBackStyleAgreement = false;
    this.dynamicBackStyle = true;
    this.totallyDisableDynamicBackStyleSelector = totally;
  }

  /**
   * Determines if the commonStyleProperties has the given input of type Styles
   * The input is an enum of type Styles
   */
  hasStyle(s: Styles): boolean {
    const sNum = Number(s);
    return (
      this.commonStyleProperties.length > 0 &&
      this.commonStyleProperties.findIndex(x => x === sNum) >= 0
    );
  }

  /**
   * Used to determine which objects the color picker should control (i.e. the check boxes under the color picker)
   */
  get colorKeys(): any[] {
    return this.commonStyleProperties
      .map((id: number) => ({
        // Convert camelCase to title format
        // i.e. "justASimpleText" becomes "Just A Simple Text"
        label: keys[id]
          .replace(
            /([a-z])([A-Z])/g, // global regex
            (_, lowLetter, upLetter) => `${lowLetter} ${upLetter}`
          )
          .replace(/^([a-z])/, (_, firstLetter: string) =>
            firstLetter.toUpperCase()
          ),
        value: keys[id]
      }))
      .filter((e: any) => {
        const { label, _ } = e;
        return label.toLowerCase().indexOf("color") >= 0; // Select entry with "Color" in its label
      });
  }

  /**
   * Used to determine if the color picker Vue component (i.e. fade-in-card) should be displayed
   */
  get hasStrokeColor(): boolean {
    return this.hasStyle(Styles.strokeColor);
  }

  /**
   * Used to determine if the color picker Vue component (i.e. fade-in-card) should be displayed
   */
  get hasFillColor(): boolean {
    return this.hasStyle(Styles.fillColor);
  }
  /**
   * Used to determine if the stroke width slider (i.e. fade-in-card containing the slider) should be displayed
   */
  get hasStrokeWidthPercent(): boolean {
    return this.hasStyle(Styles.strokeWidthPercent);
  }

  get hasPointRadiusPercent(): boolean {
    return this.hasStyle(Styles.pointRadiusPercent);
  }

  get hasOpacity(): boolean {
    return this.hasStyle(Styles.opacity);
  }
  /**
   * Used to determine if the dash gap and dash length  (i.e. fade-in-card containing the sliders) should be displayed
   */
  get hasDashPattern(): boolean {
    return this.hasStyle(Styles.dashArray);
  }
  get hasDynamicBackStyle(): boolean {
    return this.hasStyle(Styles.dynamicBackStyle);
  }

  /**
   * This is an example of the two-way binding that is provided by the Vuex store. As this is a Vue component we can Watch variables, and
   * when they change, this method wil execute in response to that change.
   */
  @Watch("selections")
  onSelectionChanged(newSelection: SENodule[]): void {
    // Before changing the selections save the state for an undo/redo command (if necessary)
    this.saveStyleState();

    this.commonStyleProperties.clear();
    if (newSelection.length === 0) {
      //totally disable the selectors
      this.disableDashPatternSelector(true);
      this.disableDynamicBackStyleSelector(true);
      this.noObjectsSelected = true;
      this.oldSelection.clear();
      return;
    }
    console.log("newSelection", newSelection.length, newSelection[0].name);
    // record the new selections in the old
    this.oldSelection.clear();
    newSelection.forEach(obj => this.oldSelection.push(obj));

    this.noObjectsSelected = false;
    // Create a list of the common properties that the objects in the selection have.
    // commonStyleProperties is a number (corresponding to an enum) array
    // The customStyles method returns a list of the styles the are adjustable for that object
    for (let k = 0; k < values.length; k++) {
      if (newSelection.every(s => s.customStyles().has(k)))
        this.commonStyleProperties.push(k);
    }

    // Get the initial and default style state of the object for undo/redo and buttons to revert to initial style
    this.initialStyleStates.clear();
    this.defaultStyleStates.clear();
    newSelection.forEach(seNodule => {
      this.initialStyleStates.push(
        seNodule.ref.currentStyleState(this.frontSide)
      );
      this.defaultStyleStates.push(
        seNodule.ref.defaultStyleState(this.frontSide)
      );
    });
    this.initialBackStyleContrast = Nodule.getBackStyleContrast();

    //Set the initial state of the fade-in-card/selectors (checking to see if the property is the same across all selected objects)
    // TODO this.setStrokeWidthPercentSelectorState(this.initialStyleStates);
    this.setDashPatternSelectorState(this.initialStyleStates);
    this.setDynamicBackStyleSelectorState(this.initialStyleStates);
  }

  areEquivalentStyles(
    styleStates1: StyleOptions[],
    styleStates2: StyleOptions[]
  ): boolean {
    if (styleStates1.length !== styleStates2.length) {
      return false;
    }
    for (let i = 0; i < styleStates1.length; i++) {
      const a = styleStates1[i];
      const b = styleStates2[i];
      if (
        a.strokeWidthPercent == b.strokeWidthPercent &&
        a.strokeColor == b.strokeColor &&
        a.fillColor == b.fillColor &&
        a.opacity == b.opacity &&
        a.dynamicBackStyle == b.dynamicBackStyle &&
        a.pointRadiusPercent == b.pointRadiusPercent
      ) {
        //noe check the dash array which can be undefined, an empty array,length one array or a length two array.
        if (a.dashArray == undefined && b.dashArray == undefined) {
          break; // stop checking this pair in the array because we can conclude they are equal.
        }
        if (a.dashArray != undefined && b.dashArray != undefined) {
          if (a.dashArray.length == b.dashArray.length) {
            if (a.dashArray.length == 0 && b.dashArray.length == 0) {
              break; // stop checking this pair in the array because we can conclude they are equal.
            } else if (
              a.dashArray.length == 1 &&
              b.dashArray.length == 1 &&
              a.dashArray[0] == b.dashArray[0]
            ) {
              break; // stop checking this pair in the array because we can conclude they are equal.
            } else if (
              a.dashArray.length == 2 &&
              b.dashArray.length == 2 &&
              a.dashArray[0] == b.dashArray[0] &&
              a.dashArray[1] == b.dashArray[1]
            ) {
              break; // stop checking this pair in the array because we can conclude they are equal.
            } else {
              return false;
            }
          } else {
            return false;
          }
        } else {
          return false;
        }
      } else {
        return false;
      }
    }
    // If we reach here the arrays of style states are equal
    return true;
  }

  saveStyleState(): void {
    if (this.oldSelection.length > 0) {
      console.log("save style state");
      // Check to see if there have been any difference between the current and initial
      //Record the current state of each Nodule
      this.currentStyleStates.clear();
      this.oldSelection.forEach(seNodule => {
        this.currentStyleStates.push(
          seNodule.ref.currentStyleState(this.frontSide)
        );
      });
      if (
        !this.areEquivalentStyles(
          this.currentStyleStates,
          this.initialStyleStates
        ) ||
        this.initialBackStyleContrast != Nodule.getBackStyleContrast()
      ) {
        console.log("Issued new style save command");
        new StyleNoduleCommand(
          this.oldSelection,
          this.frontSide,
          this.currentStyleStates,
          this.initialStyleStates,
          this.initialBackStyleContrast,
          Nodule.getBackStyleContrast()
        ).push();
      }
      // clear the old selection so that this save style state will not be executed again until changes are made.
      this.oldSelection.clear();
    }
  }
}
</script>
<style lang="scss" scoped>
#strokeColorPicker {
  background: "red";
}
/* I wish I knew how to use the SASS options for the vuetify objects! But I don't and I can't find any examples on the web*/
/* $color-picker-controls-padding: 1000px; */
// $color-picker-edit-margin-top: 10px;
</style><|MERGE_RESOLUTION|>--- conflicted
+++ resolved
@@ -1,39 +1,5 @@
 <template>
   <div>
-<<<<<<< HEAD
-    Here we go!
-    <span v-show="commonStyleProperties.length === 0" class="text-body-2">
-      Please select object(s) to style
-    </span>
-    <fade-in-card :showWhen="hasColor">
-      <span class="text-subtitle-2">Color</span>
-      <v-color-picker hide-inputs :disabled="colorApplyTo.length === 0"
-        v-model="selectedColor" @update:color="onColorChanged">
-      </v-color-picker>
-      <span>Apply to:</span>
-      <div>
-        <v-checkbox v-model="colorApplyTo" dense
-          v-for="(z, pos) in colorKeys" :key="pos" :label="z.label"
-          :value="z.value"></v-checkbox>
-      </div>
-    </fade-in-card>
-    <fade-in-card :showWhen="hasStrokeWidth">
-      <span>Stroke Width</span>
-      <v-slider v-model.number="strokeWidth" :min="70" thumb-label="always"
-        @change="onLineWidthChanged" :max="130" type="range" class="mt-8">
-        <template v-slot:thumb-label="{ value }">
-          {{ value + "%" }}
-        </template>
-      </v-slider>
-    </fade-in-card>
-    <fade-in-card :showWhen="hasDash">
-      <span>Dash Pattern ({{ dashLength }}/{{ gapLength }})</span>
-      <v-slider min="5" max="15" v-model.number="dashLength"
-        persistent-hint hint="Dash length" @change="onDashPatternChanged">
-      </v-slider>
-      <v-slider min="5" max="15" v-model.number="gapLength" persistent-hint
-        hint="Gap length" @change="onDashPatternChanged"></v-slider>
-=======
     <fade-in-card :showWhen="isBackFace()" color="red">
       <v-tooltip bottom :open-delay="toolTipOpenDelay"
         :close-delay="toolTipCloseDelay" max-width="400px">
@@ -101,7 +67,7 @@
               !totallyDisableDynamicBackStyleSelector &&
                 dynamicBackStyleAgreement
             " text color="error" outlined ripple small
-            @click="toggleBackStyleContrastSliderAvailibity">
+            @click="toggleBackStyleContrastSliderAvailability">
             {{ $t("style.enableBackStyleContrastSlider") }}
           </v-btn>
         </template>
@@ -115,7 +81,7 @@
               !totallyDisableDynamicBackStyleSelector &&
                 dynamicBackStyleAgreement
             " text outlined ripple small
-            @click="toggleBackStyleContrastSliderAvailibity">
+            @click="toggleBackStyleContrastSliderAvailability">
             {{ $t("style.disableBackStyleContrastSlider") }}
           </v-btn>
         </template>
@@ -329,7 +295,6 @@
           <v-icon @click="incrementDashPattern">mdi-plus</v-icon>
         </template>
       </v-range-slider>
->>>>>>> 29f54c45
     </fade-in-card>
   </div>
 </template>
@@ -377,12 +342,10 @@
   // The old selection to help with undo/redo commands
   private oldSelection: SENodule[] = [];
 
-<<<<<<< HEAD
   readonly store = this.$store.direct;
 
-  readonly minStrokeWidth: number = SETTINGS.line.drawn.strokeWidth.min;
-  readonly maxStrokeWidth: number = SETTINGS.line.drawn.strokeWidth.max;
-=======
+  // readonly minStrokeWidth: number = SETTINGS.line.drawn.strokeWidth.min;
+  // readonly maxStrokeWidth: number = SETTINGS.line.drawn.strokeWidth.max;
   /**
    * When the selected objects are first processed by the style panel their style state is recorded here
    * this is so we can undo the styling changes and have a revert to initial state button
@@ -392,7 +355,6 @@
    * These are the default style state for the selected objects.
    */
   private defaultStyleStates: StyleOptions[] = [];
->>>>>>> 29f54c45
 
   /**
    * These help with redo/redo
@@ -460,18 +422,6 @@
     super();
   }
 
-<<<<<<< HEAD
-  onLineWidthChanged(): void {
-    this.store.commit.changeStrokeWidth(this.strokeWidth);
-    // this.UIModule.changeStrokeColor("red");
-  }
-  onColorChanged(): void {
-    this.store.commit.changeColor({
-      color: this.selectedColor,
-      props: this.colorApplyTo.map(
-        (s: string) => s.replace(/ /g, "") // Remove all blanks
-      )
-=======
   /** mounted() is part of VueJS lifecycle hooks */
   mounted(): void {
     //If there are already objects selected set the style panel to edit them (OK to pass empty string because that will set the defaults)
@@ -687,7 +637,6 @@
       selected: this.$store.getters.selectedSENodules(),
       front: this.frontSide,
       backStyleContrast: this.backStyleContrast
->>>>>>> 29f54c45
     });
   }
   setCommonDynamicBackStyleAgreement(): void {
@@ -718,11 +667,7 @@
     this.setDynamicBackStyleSelectorState(this.defaultStyleStates);
   }
 
-<<<<<<< HEAD
-  onDashPatternChanged(): void {
-    this.store.commit.changeDashPattern([this.dashLength, this.gapLength]);
-=======
-  toggleBackStyleContrastSliderAvailibity(): void {
+  toggleBackStyleContrastSliderAvailability(): void {
     this.dynamicBackStyle = !this.dynamicBackStyle;
     this.$store.commit("changeStyle", {
       selected: this.$store.getters.selectedSENodules(),
@@ -742,7 +687,6 @@
         backStyleContrast: this.backStyleContrast
       });
     }
->>>>>>> 29f54c45
   }
   decrementBackStyleContrast(): void {
     if (
