--- conflicted
+++ resolved
@@ -532,18 +532,13 @@
   }
 
   /** mounted() is part of VueJS lifecycle hooks */
-<<<<<<< HEAD
   mounted(): void {
-    //If there are already objects selected set the style panel to edit them (OK to pass empty string because that will set the defaults)
-=======
-  mounted (): void {
     //If there are no initial style state, then onSelection with non-empty selections has not been
     // executed, so if there are already objects selected set the style panel to edit them 
     // (OK to pass empty string because that will set the defaults)
     //  initialStyleStates is *only* set in the FrontStyle.vue onSelectionChangedn method
     //  initialStyleStates is *only* cleared after a save command. 
     // if (this.initialStyleStates.length === 0) {
->>>>>>> 02bb4344
     this.onSelectionChanged(this.$store.getters.selectedSENodules());
     // }
     EventBus.listen("save-style-state", this.saveStyleState);
@@ -833,12 +828,9 @@
       const selectedSENodules = this.$store.getters.selectedSENodules() as SENodule[];
       this.tempStyleStates.clear();
       selectedSENodules.forEach(seNodule => {
-<<<<<<< HEAD
         if (seNodule.ref)
-          tempStyleState.push(seNodule.ref.currentStyleState(this.side));
-=======
-        this.tempStyleStates.push(seNodule.ref.currentStyleState(this.side));
->>>>>>> 02bb4344
+
+          this.tempStyleStates.push(seNodule.ref.currentStyleState(this.side));
       });
       //this.$refs.fillColorComponent.setColorSelectorState(this.tempStyleStates);
       // console.log("tempStyleState", tempStyleState);
@@ -1013,18 +1005,6 @@
         this.commonStyleProperties.push(k);
     }
 
-<<<<<<< HEAD
-    // Get the initial and default style state of the object for undo/redo and buttons to revert to initial style
-    this.initialStyleStates.clear();
-    this.defaultStyleStates.clear();
-    newSelection.forEach(seNodule => {
-      if (seNodule.ref) {
-        this.initialStyleStates.push(seNodule.ref.currentStyleState(this.side));
-        this.defaultStyleStates.push(seNodule.ref.defaultStyleState(this.side));
-      }
-    });
-    this.initialBackStyleContrast = Nodule.getBackStyleContrast();
-=======
     // Get the initial and default style state of the object for undo/redo and buttons to revert to initial style. 
     // Put this in the store so that it is availble to *all* panels. Get the front and back information at the same time.
     console.log("set initial style");
@@ -1040,7 +1020,6 @@
     //   this.defaultStyleStates.push(seNodule.ref.defaultStyleState(this.side));
     // });
     //this.initialBackStyleContrast = Nodule.getBackStyleContrast();
->>>>>>> 02bb4344
 
     //Set the initial state of the fade-in-card/selectors (checking to see if the property is the same across all selected objects)
     this.setDashPatternSelectorState(this.$store.getters.getInitialStyleState(this.side));
@@ -1103,29 +1082,18 @@
     return true;
   }
 
-<<<<<<< HEAD
   saveStyleState(): void {
-=======
-  saveStyleState (): void {
     console.log("Tried to save style state");
->>>>>>> 02bb4344
     if (this.oldSelection.length > 0) {
       // Check to see if there have been any difference between the current and initial
       //Record the current state of each Nodule
       this.currentStyleStates.clear();
-<<<<<<< HEAD
-      this.oldSelection.
-        forEach(seNodule => {
-          if (seNodule.ref)
-            this.currentStyleStates.push(seNodule.ref?.currentStyleState(this.side));
-        });
-=======
       this.oldSelection.forEach(seNodule => {
-        this.currentStyleStates.push(seNodule.ref.currentStyleState(this.side));
+        if (seNodule.ref)
+          this.currentStyleStates.push(seNodule.ref.currentStyleState(this.side));
       });
       const initialStyleStates = this.$store.getters.getInitialStyleState(this.side);
       const initialBackStyleContrast = this.$store.getters.getInitialBackStyleContrast();
->>>>>>> 02bb4344
       if (
         !this.areEquivalentStyles(
           this.currentStyleStates,
