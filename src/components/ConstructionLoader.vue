--- conflicted
+++ resolved
@@ -135,7 +135,7 @@
   privateConstructions: Array<SphericalConstruction> = [];
   shareURL = "";
   selectedDocId = "";
-  uid = "";
+  firebaseUid: string | null = null;
   $refs!: {
     constructionShareDialog: VueComponent & DialogAction;
     constructionLoadDialog: VueComponent & DialogAction;
@@ -143,40 +143,14 @@
     docURL: HTMLSpanElement;
   };
 
-  mounted(): void {
-    this.$appDB.collection("constructions").onSnapshot((qs: QuerySnapshot) => {
-      this.populateData(qs, this.publicConstructions);
-    });
-    this.$appAuth.onAuthStateChanged((u: User | null) => {
-      this.uid = u?.uid ?? "";
-    });
-  }
-
-<<<<<<< HEAD
-  @Watch("uid")
-  onUidChanged(newVal: string, _oldVal: string): void {
-    if (newVal.length > 0) {
-      this.snapshotUnsubscribe = this.$appDB
-=======
   async mounted(): Promise<void> {
+    this.firebaseUid = this.$appAuth.currentUser?.uid ?? null;
     if (this.firebaseUid) {
       // Private construction
       await this.$appDB
->>>>>>> 6a33551a
         .collection("users")
-        .doc(newVal)
+        .doc(this.firebaseUid)
         .collection("constructions")
-<<<<<<< HEAD
-        .onSnapshot((qs: QuerySnapshot) => {
-          this.populateData(qs, this.privateConstructions);
-        });
-    } else {
-      if (this.snapshotUnsubscribe) {
-        this.snapshotUnsubscribe();
-        this.snapshotUnsubscribe = null;
-      }
-    }
-=======
         .get()
         .then((qs: QuerySnapshot) =>
           this.populateData(qs, this.privateConstructions)
@@ -190,7 +164,6 @@
       .then((qs: QuerySnapshot) =>
         this.populateData(qs, this.publicConstructions)
       );
->>>>>>> 6a33551a
   }
 
   async parseDocument(
@@ -256,13 +229,8 @@
   async populateData(
     qs: QuerySnapshot,
     targetArr: Array<SphericalConstruction>
-<<<<<<< HEAD
-  ): void {
-    // console.debug(`Here in populateData in Construction Loader .vue`);
-=======
   ): Promise<void> {
     console.debug(`Here in populateData in Construction Loader .vue`);
->>>>>>> 6a33551a
     targetArr.splice(0);
     qs.forEach(async (qd: QueryDocumentSnapshot) => {
       const remoteData = qd.data();
@@ -388,16 +356,19 @@
   }
 
   doDeleteConstruction(): void {
+    const tasks: Array<Promise<void>> = [];
     this.$refs.constructionDeleteDialog.hide();
-    const task1 = this.$appDB
-      .collection("constructions")
-      .doc(this.selectedDocId)
-      .delete();
-    const task2 = this.$appDB
-      .collection(`users/${this.uid}/constructions`)
-      .doc(this.selectedDocId)
-      .delete();
-    Promise.any([task1, task2])
+    tasks.push(
+      this.$appDB.collection("constructions").doc(this.selectedDocId).delete()
+    );
+    if (this.firebaseUid) {
+      const task2 = this.$appDB
+        .collection(`users/${this.firebaseUid}/constructions`)
+        .doc(this.selectedDocId)
+        .delete();
+      tasks.push(task2);
+    }
+    Promise.any(tasks)
       .then(() => {
         EventBus.fire("show-alert", {
           key: "constructions.firestoreConstructionDeleted",
