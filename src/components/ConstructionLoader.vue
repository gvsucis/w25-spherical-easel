--- conflicted
+++ resolved
@@ -36,7 +36,6 @@
 </template>
 
 <script lang="ts" setup>
-<<<<<<< HEAD
 import { ref, onMounted, watch } from "vue";
 import SearchBar from "@/components/SearchBar.vue";
 import ConstructionTreeDialog from "@/components/ConstructionTreeDialog.vue";
@@ -45,18 +44,9 @@
 import { useSearch } from "@/composables/useSearch";
 import { useFolderActions } from "@/composables/useFolderActions";
 import { useTreeHandler } from "@/composables/useTreeHandler";
-=======
-import ConstructionList from "@/components/ConstructionList.vue";
-import { useI18n } from "vue-i18n";
-import { useConstructionStore } from "@/stores/construction";
-import { useIdle } from "@vueuse/core";
-import { watch, computed, ref, Ref } from "vue";
-import { SphericalConstruction } from "@/types/ConstructionTypes";
->>>>>>> 9eafbf41
 import { useAccountStore } from "@/stores/account";
 import { useConstructionStore } from "@/stores/construction";
 import { storeToRefs } from "pinia";
-import { SphericalConstruction } from "@/types";
 import { computed } from "vue";
 const openMultiple = ref(false); // Ensure this is declared
 
