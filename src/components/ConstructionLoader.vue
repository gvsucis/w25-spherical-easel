<template>
  <div>
    <template v-if="uid.length > 0">
      <div class="text-h6">
        {{$t(`constructions.privateConstructions`)}}</div>
      <!--- WARNING: the "id" attribs below are needed for testing -->
      <ConstructionList id="privateList"
        :items="privateConstructions"
        v-on:load-requested="shouldLoadConstruction"
        v-on:delete-requested="shouldDeleteConstruction" />
    </template>
    <div class="text-h6">{{$t(`constructions.publicConstructions`)}}</div>
    <ConstructionList id="publicList"
      :items="publicConstructions"
      :allow-sharing="true"
      v-on:load-requested="shouldLoadConstruction"
      v-on:share-requested="doShareConstruction"
      v-on:delete-requested="shouldDeleteConstruction" />

    <Dialog ref="constructionShareDialog"
      id="_test_constructionShareDialog"
      class="dialog"
      title="Share Construction"
      yes-text="Copy URL"
      :yes-action="doCopyURL"
      no-text="OK"
      max-width="50%">
      <p>Share this URL</p>
      <textarea :cols="shareURL.length"
        id="shareTextArea"
        rows="1"
        readonly
        ref="docURL"
        v-html="shareURL" />

    </Dialog>
    <Dialog ref="constructionLoadDialog"
      class="dialog"
      title="Confirmation Required"
      yes-text="Proceed"
      :yesAction="doLoadConstruction"
      no-text="Cancel"
      max-width="50%">
      {{ $t(`constructions.unsavedObjectsMsg`)}}
    </Dialog>
    <Dialog ref="constructionDeleteDialog"
      title="Delete Construction"
      max-width="50%"
      yes-text="Remove"
      :yes-action="() => doDeleteConstruction()"
      no-text="Keep">
      <p>You are about to remove constuction {{selectedDocId}}</p>.
      <p>Do you want to keep or remove it?</p>
    </Dialog>
  </div>
</template>

<style scoped>
#shareTextArea {
  font-family: "Courier New", Courier, monospace;
}
</style>

<script lang="ts">
import VueComponent from "vue";
import { Component, Vue } from "vue-property-decorator";
import {
  FirebaseFirestore,
  QuerySnapshot,
  QueryDocumentSnapshot
} from "@firebase/firestore-types";
import { FirebaseStorage } from "@firebase/storage-types";
import { run } from "@/commands/CommandInterpreter";
import {
  ConstructionScript,
  SphericalConstruction,
  ConstructionInFirestore,
  ActionMode
} from "@/types";
import EventBus from "@/eventHandlers/EventBus";
import { SENodule } from "@/models/SENodule";
import { FirebaseAuth, User } from "@firebase/auth-types";
import Dialog, { DialogAction } from "@/components/Dialog.vue";
import ConstructionList from "@/components/ConstructionList.vue";
import { Matrix4 } from "three";
<<<<<<< HEAD
import { Watch } from "vue-property-decorator";
import { namespace } from "vuex-class";
import { ACStore, SEStore } from "@/store";
=======
import { useAccountStore } from "@/stores/account";
>>>>>>> ce5c7177
import axios, { AxiosResponse } from "axios";
import { mapActions, mapState } from "pinia";
import { useSEStore } from "@/stores/se";

@Component({
  components: { Dialog, ConstructionList },
  computed: {
    ...mapState(useAccountStore, ["includedTools"]),
    ...mapState(useSEStore, ["hasUnsavedNodules"])
  },
  methods: {
    ...mapActions(useAccountStore, ["resetToolset", "includeToolName"]),
    ...mapActions(useSEStore, [
      "removeAllFromLayers",
      "init",
      "rotateSphere",
      "clearUnsavedFlag",
      "updateDisplay",
      "setActionMode",
      "setRotationMatrix"
    ])
  }
})
export default class ConstructionLoader extends Vue {
  readonly $appDB!: FirebaseFirestore;
  readonly $appAuth!: FirebaseAuth;
  readonly $appStorage!: FirebaseStorage;

  readonly hasUnsavedNodules!: boolean;
  readonly includedTools!: Array<ActionMode>;
  readonly includeToolName!: (t: string) => void;
  readonly resetToolset!: (b: boolean) => void;
  readonly removeAllFromLayers!: () => void;
  readonly init!: () => void;
  readonly rotateSphere!: (_: Matrix4) => void;
  readonly setRotationMatrix!: (_: Matrix4) => void;
  readonly clearUnsavedFlag!: () => void;
  readonly updateDisplay!: () => void;
  readonly setActionMode!: (_: { id: ActionMode; name: string }) => void;

  snapshotUnsubscribe: (() => void) | null = null;
  publicConstructions: Array<SphericalConstruction> = [];
  privateConstructions: Array<SphericalConstruction> = [];
  shareURL = "";
  selectedDocId = "";
  uid = "";
  $refs!: {
    constructionShareDialog: VueComponent & DialogAction;
    constructionLoadDialog: VueComponent & DialogAction;
    constructionDeleteDialog: VueComponent & DialogAction;
    docURL: HTMLSpanElement;
  };

  mounted(): void {
    this.$appDB.collection("constructions").onSnapshot((qs: QuerySnapshot) => {
      this.populateData(qs, this.publicConstructions);
    });
    this.$appAuth.onAuthStateChanged((u: User | null) => {
      this.uid = u?.uid ?? "";
    });
  }

  @Watch("uid")
  onUidChanged(newVal: string, _oldVal: string): void {
    if (newVal.length > 0) {
      this.snapshotUnsubscribe = this.$appDB
        .collection("users")
        .doc(newVal)
        .collection("constructions")
        .onSnapshot((qs: QuerySnapshot) => {
          this.populateData(qs, this.privateConstructions);
        });
    } else {
      if (this.snapshotUnsubscribe) {
        this.snapshotUnsubscribe();
        this.snapshotUnsubscribe = null;
      }
    }
  }

  beforeDestroy(): void {
    // Unregister the update function
    if (this.snapshotUnsubscribe) this.snapshotUnsubscribe();
  }

  populateData(
    qs: QuerySnapshot,
    targetArr: Array<SphericalConstruction>
  ): void {
    console.debug(`Here in populateData in Construction Loader .vue`);
    targetArr.splice(0);
    qs.forEach(async (qd: QueryDocumentSnapshot) => {
      const doc = qd.data() as ConstructionInFirestore;
      let parsedScript: ConstructionScript | undefined = undefined;

      // Ignore constructions with empty script
      if (doc.script.trim().length === 0) return;
      const trimmedScript = doc.script.trim();
      if (trimmedScript.startsWith("https:")) {
        // Fetch the script from Firebase Storage
        const scriptText = await this.$appStorage
          .refFromURL(doc.script)
          .getDownloadURL()
          .then((url: string) => axios.get(url))
          .then((r: AxiosResponse) => r.data);

        parsedScript = scriptText as ConstructionScript;
      } else {
        // Parse the script directly from the Firestore document
        parsedScript = JSON.parse(trimmedScript) as ConstructionScript;
      }

      if (parsedScript && parsedScript.length > 0) {
        // we care only for non-empty script
        let svgData: string | undefined;
        if (doc.preview?.startsWith("https:")) {
          svgData = await this.$appStorage
            .refFromURL(doc.preview)
            .getDownloadURL()
            .then((url: string) => axios.get(url))
            .then((r: AxiosResponse) => r.data);
        } else svgData = doc.preview;
        const objectCount = parsedScript
          // A simple command contributes 1 object
          // A CommandGroup contributes N objects (as many elements in its subcommands)
          .map((z: string | Array<string>) =>
            typeof z === "string" ? 1 : z.length
          )
          .reduce((prev: number, curr: number) => prev + curr);
        let sphereRotationMatrix = new Matrix4();
        if (doc.rotationMatrix) {
          const matrixData = JSON.parse(doc.rotationMatrix);
          sphereRotationMatrix.fromArray(matrixData);
        }
        targetArr.push({
          id: qd.id,
          script: doc.script,
          parsedScript,
          objectCount,
          author: doc.author,
          dateCreated: doc.dateCreated,
          description: doc.description,
          sphereRotationMatrix,
          previewData: svgData ?? "",
          tools: doc.tools ?? undefined
        });
      }
    });
    // Sort by creation date
    targetArr.sort((a: SphericalConstruction, b: SphericalConstruction) =>
      a.dateCreated.localeCompare(b.dateCreated)
    );
  }

  shouldLoadConstruction(event: { docId: string }): void {
    this.selectedDocId = event.docId;
    if (this.hasUnsavedNodules) this.$refs.constructionLoadDialog.show();
    else {
      this.doLoadConstruction();
    }
  }

  doLoadConstruction(/*event: { docId: string }*/): void {
    this.$refs.constructionLoadDialog.hide();
    let script: ConstructionScript | null = null;
    let rotationMatrix: Matrix4;
    // Search in public list
    let pos = this.publicConstructions.findIndex(
      (c: SphericalConstruction) => c.id === this.selectedDocId
    );
    let toolSet: ActionMode[] | undefined = undefined;
    if (pos >= 0) {
      script = this.publicConstructions[pos].parsedScript;
      rotationMatrix = this.publicConstructions[pos].sphereRotationMatrix;
      if (this.publicConstructions[pos].tools)
        toolSet = this.publicConstructions[pos].tools;
    } else {
      // Search in private list
      pos = this.privateConstructions.findIndex(
        (c: SphericalConstruction) => c.id === this.selectedDocId
      );
      script = this.privateConstructions[pos].parsedScript;
      rotationMatrix = this.privateConstructions[pos].sphereRotationMatrix;
      if (this.privateConstructions[pos].tools)
        toolSet = this.privateConstructions[pos].tools;
    }
    if (toolSet === undefined) {
      console.debug("Include all tools");
      this.resetToolset(true); /* include all tools */
    } else {
      console.debug("Exclude all tools");
      this.resetToolset(false); /* exclude all */
      toolSet.forEach((toolAction: ActionMode) => {
        this.includeToolName(toolAction);
      });
    }

    this.removeAllFromLayers();
    this.init();
    SENodule.resetAllCounters();
    // Nodule.resetIdPlottableDescriptionMap(); // Needed?
    EventBus.fire("show-alert", {
      key: "constructions.firestoreConstructionLoaded",
      keyOptions: { docId: this.selectedDocId },
      type: "info"
    });
    // It looks like we have to apply the rotation matrix
    // before running the script
    // this.setRotationMatrix(rotationMatrix);
    run(script);
    this.rotateSphere(rotationMatrix.invert());
    this.clearUnsavedFlag();
    EventBus.fire("construction-loaded", {});
    // update all
    this.updateDisplay();

    // set the mode to move because chances are high that the user wants this mode after loading.
    this.setActionMode({
      id: "move",
      name: "MoveDisplayedName"
    });
  }

  doShareConstruction(event: { docId: string }): void {
    this.shareURL = `${location.host}/construction/${event.docId}`;
    this.$refs.constructionShareDialog.show();
  }

  doCopyURL(): void {
    (this.$refs.docURL as HTMLTextAreaElement).select();
    document.execCommand("copy");
  }

  shouldDeleteConstruction(event: { docId: string }): void {
    this.selectedDocId = event.docId;
    this.$refs.constructionDeleteDialog.show();
  }

  doDeleteConstruction(): void {
    this.$refs.constructionDeleteDialog.hide();
    const task1 = this.$appDB
      .collection("constructions")
      .doc(this.selectedDocId)
      .delete();
    const task2 = this.$appDB
      .collection(`users/${this.uid}/constructions`)
      .doc(this.selectedDocId)
      .delete();
    Promise.any([task1, task2])
      .then(() => {
        EventBus.fire("show-alert", {
          key: "constructions.firestoreConstructionDeleted",
          keyOptions: { docId: this.selectedDocId },
          type: "info"
        });
      })
      .catch((err: any) => {
        console.debug("Unable to delete", this.selectedDocId, err);
      });
  }
}
</script><|MERGE_RESOLUTION|>--- conflicted
+++ resolved
@@ -63,7 +63,7 @@
 
 <script lang="ts">
 import VueComponent from "vue";
-import { Component, Vue } from "vue-property-decorator";
+import { Component, Vue, Watch } from "vue-property-decorator";
 import {
   FirebaseFirestore,
   QuerySnapshot,
@@ -83,13 +83,7 @@
 import Dialog, { DialogAction } from "@/components/Dialog.vue";
 import ConstructionList from "@/components/ConstructionList.vue";
 import { Matrix4 } from "three";
-<<<<<<< HEAD
-import { Watch } from "vue-property-decorator";
-import { namespace } from "vuex-class";
-import { ACStore, SEStore } from "@/store";
-=======
 import { useAccountStore } from "@/stores/account";
->>>>>>> ce5c7177
 import axios, { AxiosResponse } from "axios";
 import { mapActions, mapState } from "pinia";
 import { useSEStore } from "@/stores/se";
