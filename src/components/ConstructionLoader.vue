--- conflicted
+++ resolved
@@ -10,8 +10,7 @@
         class="mt-4"
         @click="showDialog = true"
         block
-        max-width="300px"
-      >
+        max-width="300px">
         Construction Organization
       </v-btn>
     </div>
@@ -23,8 +22,7 @@
       :tree-items="treeItems"
       :checked-constructions="checkedConstructions"
       @select="handleNodeSelection"
-      @move="moveConstruction"
-    />
+      @move="moveConstruction" />
 
     <!-- Panels for Constructions -->
     <PanelsContainer
@@ -33,8 +31,7 @@
       :filtered-public-constructions="filteredPublicConstructions"
       :open-panels="openPanels"
       :open-multiple="openMultiple"
-      :search-result="searchResult"
-    />
+      :search-result="searchResult" />
   </div>
 </template>
 
@@ -43,7 +40,7 @@
 import SearchBar from "@/components/SearchBar.vue";
 import ConstructionTreeDialog from "@/components/ConstructionTreeDialog.vue";
 import PanelsContainer from "@/components/PanelsContainer.vue";
-import FolderActions from "@/components/FolderActions.vue";  // Import FolderActions
+import FolderActions from "@/components/FolderActions.vue"; // Import FolderActions
 import { useSearch } from "@/composables/useSearch";
 import { useFolderActions } from "@/composables/useFolderActions";
 import { useTreeHandler } from "@/composables/useTreeHandler";
@@ -51,7 +48,7 @@
 import { useConstructionStore } from "@/stores/construction";
 import { storeToRefs } from "pinia";
 import { SphericalConstruction } from "@/types";
-const openMultiple = ref(false);  // Ensure this is declared
+const openMultiple = ref(false); // Ensure this is declared
 
 const moveConstructionHandler = () => {
   moveConstruction(checkedConstructions.value, parentFolder.value);
@@ -71,7 +68,7 @@
   filteredPrivateConstructions,
   filteredPublicConstructions,
   filteredStarredConstructions,
-  resetFilters,
+  resetFilters
 } = useSearch(searchKey.value);
 
 // Tree Items for File Structure
@@ -82,7 +79,7 @@
     children: privateConstructions.value.map(construction => ({
       id: construction.id,
       title: construction.description
-    })),
+    }))
   },
   {
     id: "starred",
@@ -90,7 +87,7 @@
     children: starredConstructions.value.map(construction => ({
       id: construction.id,
       title: construction.description
-    })),
+    }))
   },
   {
     id: "public",
@@ -98,30 +95,24 @@
     children: publicConstructions.value.map(construction => ({
       id: construction.id,
       title: construction.description
-    })),
-  },
+    }))
+  }
 ]);
-watch(privateConstructions, (newVal) => {
+watch(privateConstructions, newVal => {
   treeItems.value[0].children = newVal.map(construction => ({
     id: construction.id,
     title: construction.description
   }));
 });
 
-<<<<<<< HEAD
-watch(starredConstructions, (newVal) => {
+watch(starredConstructions, newVal => {
   treeItems.value[1].children = newVal.map(construction => ({
     id: construction.id,
     title: construction.description
   }));
-=======
-// Add this computed property to your setup function
-const treeItems = computed(() => {
-  return constructionStore.constructionTree.getRoot();
->>>>>>> b5673a37
 });
 
-watch(publicConstructions, (newVal) => {
+watch(publicConstructions, newVal => {
   treeItems.value[2].children = newVal.map(construction => ({
     id: construction.id,
     title: construction.description
@@ -134,8 +125,8 @@
 
 // Folder Actions Setup
 const { checkedConstructions, moveConstruction } = useFolderActions();
-const newFolderName = ref("");  // Define newFolderName in parent
-const parentFolder = ref("");   // Define parentFolder in parent
+const newFolderName = ref(""); // Define newFolderName in parent
+const parentFolder = ref(""); // Define parentFolder in parent
 
 // Dialog State
 const showDialog = ref(false);
