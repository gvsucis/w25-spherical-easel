--- conflicted
+++ resolved
@@ -90,15 +90,8 @@
 import { ACStore, SEStore } from "@/store";
 import axios, { AxiosResponse } from "axios";
 const SE = namespace("se");
-<<<<<<< HEAD
-
-@Component({
-  components: { Dialog, ConstructionList }
-})
-=======
 const AC = namespace("acct");
 @Component({ components: { Dialog, ConstructionList } })
->>>>>>> 573b0297
 export default class ConstructionLoader extends Vue {
   readonly $appDB!: FirebaseFirestore;
   readonly $appAuth!: FirebaseAuth;
