<template>
  <!-- Displays a button only if the user has permission to see it. -->
  <!--div class="pa-0 debugged" :id="button.action" :ref="button.action"-->
  <!--v-if="(buttonDisplayList.indexOf(button.action) !== -1)"-->
  <!-- Initially tried v-sheet, but had problem with v-overlay covering larger
    area beyond the bound of v-sheet. Switched to v-card to solve the issue -->
  <v-card
    class="ma-1"
    :elevation="elev"
    rounded="lg"
    width="80px"
    height="100px">
    <div class="toolbutton" v-bind="props">
<<<<<<< HEAD
      <v-icon class="toolicon" size="tiny">{{ button.icon }}</v-icon>
=======
      <v-icon class="toolicon" :icon="vuetifyIconAlias"></v-icon>
>>>>>>> ac7070a0
      <span class="tooltext" :style="myStyle">
        {{ t(button.displayedName) }}
      </span>
    </div>
    <v-overlay
      contained
      v-model="isEditing"
      :scrim="props.included ? '#00F' : '#000'">
      <v-icon v-if="props.included" size="x-large" class="overlayicon">
        mdi-minus-circle
      </v-icon>
      <v-icon v-else size="x-large" class="overlayicon">mdi-plus-circle</v-icon>
    </v-overlay>
    <v-tooltip
      location="bottom"
      activator="parent">
      <span class="tooltip">{{ t(button.toolTipMessage) }}</span>
    </v-tooltip>
  </v-card>
</template>

<script lang="ts" setup>
import { Ref, ref, computed, onUpdated } from "vue";
import { ToolButtonType } from "@/types";
import { useSEStore } from "@/stores/se";
import { useI18n } from "vue-i18n";
import { StyleValue } from "vue";

type ToolButtonProps = {
  button: ToolButtonType;
  selected: boolean;
  editing: boolean;
  included: boolean;
};
/* This component (i.e. ToolButton) has no sub-components so this declaration is empty */
const { t } = useI18n();
/* Use the global settings to set the variables bound to the toolTipOpen/CloseDelay & toolUse */

/* Allow us to bind the button object in the parent (=ToolGroups) with the button object in the
child */
const props = defineProps<ToolButtonProps>();

const elev = ref(1);
const weight: Ref<"bold" | "normal"> = ref("normal");
const isEditing = ref(props.editing);

const myStyle = computed((): StyleValue => {
  return {
    fontWeight: weight.value
  };
});
const vuetifyIconAlias = computed(() =>
  // Use the icon property (if defined)
  // otherwise use the action name as the Vuetify icon alias
  props.button.icon ?? '$' + props.button.action)

onUpdated(() => {
  isEditing.value = props.editing;
  elev.value = props.selected ? 5 : 1;
  weight.value = props.selected ? "bold" : "normal";
});

const buttonLabel1 = computed((): string => {
  return "label1";
  // return (
  //   $t(`buttons.${props.button.displayedName}`).split("<br>").join("/").trim() +
  //   ": "
  // );
});

const buttonLabel2 = computed((): string => {
  return "label2";
  // $t('buttons.' + button.displayedName)
  //             .split('<br>')
  //             .join('')
  //             .slice(0, -6) + ': '
  // "
});
const buttonLabel3 = computed((): string => {
  return "label3";
  // $t('buttons.' + button.displayedName)
  //   .split('<br>')
  //   .join(' ')
  //   .trim() + ': '
  // "
});
</script>

<style lang="scss" scoped>
.toolbutton {
  display: inline-flex;
  flex-direction: column;
  align-items: center;
  width: 80px;
}

.toolicon {
  min-width: 64px;
  min-height: 64px;
}
.tooltext {
  // border: 1px solid orange;
  padding-top: 0px;
  width: 85%;
  font-size: 11px;
  // white-space: nowrap;
  overflow: hidden;
  text-align: center;
  text-overflow: ellipsis;
  font-weight: var(--user-font-weight);
}
.tooltip {
  padding: 0.5em;
  border: 1px solid grey;
  border-radius: 0.5em;
}

.overlayicon {
  position: absolute;
  color: black;
  top: 60px;
  left: 25px;
  animation-name: shake;
  animation-duration: 500ms;
  animation-iteration-count: infinite;
}

@keyframes shake {
  0% {
    transform: translateX(0px);
  }

  25% {
    transform: translateX(-3px);
  }

  50% {
    transform: translateX(0px);
  }

  75% {
    transform: translateX(+3px);
  }
}
// .v-btn--icon.v-size--x-large {
//   padding-top: 9px;
//   height: 80px;
//   width: 80px;
// }

// .btn-round-border-radius {
//   size: 60%;
// }
</style><|MERGE_RESOLUTION|>--- conflicted
+++ resolved
@@ -11,11 +11,7 @@
     width="80px"
     height="100px">
     <div class="toolbutton" v-bind="props">
-<<<<<<< HEAD
-      <v-icon class="toolicon" size="tiny">{{ button.icon }}</v-icon>
-=======
       <v-icon class="toolicon" :icon="vuetifyIconAlias"></v-icon>
->>>>>>> ac7070a0
       <span class="tooltext" :style="myStyle">
         {{ t(button.displayedName) }}
       </span>
@@ -29,9 +25,7 @@
       </v-icon>
       <v-icon v-else size="x-large" class="overlayicon">mdi-plus-circle</v-icon>
     </v-overlay>
-    <v-tooltip
-      location="bottom"
-      activator="parent">
+    <v-tooltip location="bottom" activator="parent">
       <span class="tooltip">{{ t(button.toolTipMessage) }}</span>
     </v-tooltip>
   </v-card>
@@ -67,10 +61,12 @@
     fontWeight: weight.value
   };
 });
-const vuetifyIconAlias = computed(() =>
-  // Use the icon property (if defined)
-  // otherwise use the action name as the Vuetify icon alias
-  props.button.icon ?? '$' + props.button.action)
+const vuetifyIconAlias = computed(
+  () =>
+    // Use the icon property (if defined)
+    // otherwise use the action name as the Vuetify icon alias
+    props.button.icon ?? "$" + props.button.action
+);
 
 onUpdated(() => {
   isEditing.value = props.editing;
