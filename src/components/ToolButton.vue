<template>
  <!-- Displays a button only if the user has permission to see it. -->
  <div class="pa-0"
    :id="button.id">
    <!--v-if="(buttonDisplayList.indexOf(button.actionModeValue) !== -1)"-->
    <!-- The button is wrapped in to tooltip vue component -->
    <v-tooltip bottom
      :open-delay="toolTipOpenDelay"
      :close-delay="toolTipCloseDelay"
      :disabled="displayToolTips || $attrs.disabled">
      <template v-slot:activator="{ on }">
        <v-btn icon
          :value="{ id: button.actionModeValue, name: button.displayedName }"
          v-on="on"
          @click="() => {
           possibleToolAction();
            if ($attrs.disabled) return;
            $emit('display-only-this-tool-use-message', button.actionModeValue);
            displayToolUseMessage = true;
            setElevation()
          }"
          x-large
          :elevation="elev">
          <v-flex xs12>
            <v-icon x-large>{{ button.icon }}</v-icon>
            <p class="button-text"
              :style="'--user-font-weight: ' + weight"
              v-html="$t('buttons.' + button.displayedName )">
            </p>
          </v-flex>
          <slot name="overlay"></slot>
        </v-btn>
      </template>
      <span>{{ $t("buttons." + button.toolTipMessage) }}</span>
    </v-tooltip>

    <!-- TODO: move the snackbar to ToolGroup? -->

    <!--- To Check: Does the property multi-line allow the snackbars to be formatted correctly
    automatically when the message is many lines long due to font or number of characters? --->
    <v-snackbar v-model="displayToolUseMessage"
      bottom
      left
      :timeout="toolUseMessageDelay"
      :value="displayToolUseMessages"
      multi-line>
      <!---If the displayed name is zoom in or out add a slash before the word pan --->
      <span
        v-if="button.displayedName==='PanZoomInDisplayedName' || button.displayedName==='PanZoomOutDisplayedName'">
        <strong class="warning--text"
          v-html="$t('buttons.' +button.displayedName).split('<br>').join('/').trim() + ': '"></strong>
        {{ $t("buttons." + button.toolUseMessage) }}
      </span>
      <!---If the displayed name is only one line delete the non-breaking space --->
      <span
        v-else-if="button.displayedName==='CreateCoordinateDisplayedName'|| button.displayedName==='ZoomFitDisplayedName'|| button.displayedName==='CreateTangentDisplayedName'|| button.displayedName==='CreateMidpointDisplayedName'|| button.displayedName==='CreatePolarDisplayedName'  || button.displayedName==='CreateEllipseDisplayedName'  || button.displayedName==='DeleteDisplayedName' || button.displayedName==='CreatePerpendicularDisplayedName'">
        <strong class="warning--text"
          v-html="$t('buttons.' +button.displayedName).split('<br>').join('').slice(0,-6) + ': '"></strong>
        {{ $t("buttons." + button.toolUseMessage) }}
      </span>
      <span v-else>
        <strong class="warning--text"
          v-html="$t('buttons.' +button.displayedName).split('<br>').join(' ').trim() + ': '"></strong>
        {{ $t("buttons." + button.toolUseMessage) }}
      </span>
      <v-btn @click="displayToolUseMessage = false"
        icon>
        <v-icon color="success">mdi-close</v-icon>
      </v-btn>
    </v-snackbar>
  </div>
</template>

<script lang="ts">
import Vue from "vue";
import Component from "vue-class-component";
import { Prop, Watch } from "vue-property-decorator";
import { ToolButtonType } from "@/types";
import SETTINGS from "@/global-settings";
<<<<<<< HEAD
import { mapState } from "pinia";
import { useSEStore } from "@/stores/se";
=======
import { namespace } from "vuex-class";
import EventBus from "@/eventHandlers/EventBus";
import { SEStore } from "@/store";

const SE = namespace("se");
>>>>>>> 574e1ec4

/* This component (i.e. ToolButton) has no sub-components so this declaration is empty */
@Component({
  computed: {
    ...mapState(useSEStore, ["actionMode"])
  }
})
export default class ToolButton extends Vue {
  /* Use the global settings to set the variables bound to the toolTipOpen/CloseDelay & toolUse */
  private toolTipOpenDelay = SETTINGS.toolTip.openDelay;
  private toolTipCloseDelay = SETTINGS.toolTip.closeDelay;
  private displayToolTips = SETTINGS.toolTip.disableDisplay;
  private toolUseMessageDelay = SETTINGS.toolUse.delay;
  private displayToolUseMessages = SETTINGS.toolUse.display;

  /* This controls the display of the snackbar Tool Use Message. This is set to false by the
  $emit('displayOnlyThisToolUseMessage',button.id) <-- this turns off all other snackbar messages
  that sends a message to the parent (ToolGroups.vue) that triggers the method
  displayOnlyThisToolUseMessageFunc
  in the parent which changes the value of button.displayToolUseMessage (except in the button with
  id button.id), this is variable is being watched in this child and turns off the display of the
  snackbar/toolUseMessage  */
  private displayToolUseMessage = false;

  /* Allow us to bind the button object in the parent (=ToolGroups) with the button object in the
  child */
  @Prop({ default: null })
  button!: ToolButtonType;

  private elev = 0;
  private weight = "normal";

  private color = "red";

  readonly actionMode!: string;

  @Watch("actionMode")
  private setElevation(): void {
    if (this.actionMode === this.button.actionModeValue) {
      // console.log("set elevation in");
      this.elev = 1;
      this.weight = "bold";
    } else {
      this.elev = 0;
      this.weight = "normal";
    }
  }

  //When switching to the measured circle tool, rotation, translation or any tool that needs a measurement...
  possibleToolAction(): void {
    if (this.button.actionModeValue === "measuredCircle") {
      //...open the measurement panel and close the others or tell the user to create a measurement
      if (SEStore.expressions.length > 0) {
        //...open the object tree tab,
        EventBus.fire("left-panel-set-active-tab", { tabNumber: 1 });
        EventBus.fire("expand-measurement-sheet", {});
      } else {
        EventBus.fire("show-alert", {
          key: "objectTree.createMeasurementForMeasuredCircle",
          type: "info"
        });
      }
    } else if (this.button.actionModeValue === "translation") {
      //...open the measurement panel and close the others or tell the user to create a measurement
      if (SEStore.expressions.length > 0) {
        //...open the object tree tab,
        EventBus.fire("left-panel-set-active-tab", { tabNumber: 1 });
        EventBus.fire("expand-measurement-sheet", {});
      } else {
        EventBus.fire("show-alert", {
          key: "objectTree.createMeasurementForTranslation",
          type: "info"
        });
      }
    } else if (this.button.actionModeValue === "rotation") {
      //...open the measurement panel and close the others or tell the user to create a measurement
      if (SEStore.expressions.length > 0) {
        //...open the object tree tab,
        EventBus.fire("left-panel-set-active-tab", { tabNumber: 1 });
        EventBus.fire("expand-measurement-sheet", {});
      } else {
        EventBus.fire("show-alert", {
          key: "objectTree.createMeasurementForRotation",
          type: "info"
        });
      }
    } else if (this.button.actionModeValue === "applyTransformation") {
      //...open the measurement panel and close the others or tell the user to create a measurement
      if (SEStore.seTransformations.length > 0) {
        //...open the object tree tab,
        EventBus.fire("left-panel-set-active-tab", { tabNumber: 1 });
        EventBus.fire("expand-transformation-sheet", {});
      } else {
        EventBus.fire("show-alert", {
          key: "objectTree.createATransformation",
          type: "error"
        });
      }
    }
  }
  // @Prop({ default: 0 }) readonly elev?: number;
  /* @Watch if button.displayToolUseMessage changes then set displayToolUseMessage to false so
      that multiple snackbars tool use messages are not displayed at the same time*/
  // @Watch("button.displayToolUseMessage")
  // protected onButtonChanged() {
  //   this.displayToolUseMessage = false;
  // }
}
</script>

<style lang="scss">
.button-text {
  padding-top: 9px;
  display: flex;
  flex-direction: column;
  align-items: center;
  font-size: 11px;
  word-wrap: break-word;
  white-space: pre-wrap;
  letter-spacing: 0px;
  font-weight: var(--user-font-weight);
}
.v-btn--icon.v-size--x-large {
  padding-top: 9px;
  height: 80px;
  width: 80px;
}
.btn-round-border-radius {
  size: 60%;
}
</style><|MERGE_RESOLUTION|>--- conflicted
+++ resolved
@@ -75,23 +75,22 @@
 import Vue from "vue";
 import Component from "vue-class-component";
 import { Prop, Watch } from "vue-property-decorator";
-import { ToolButtonType } from "@/types";
+import { ActionMode, ToolButtonType } from "@/types";
 import SETTINGS from "@/global-settings";
-<<<<<<< HEAD
 import { mapState } from "pinia";
 import { useSEStore } from "@/stores/se";
-=======
-import { namespace } from "vuex-class";
+// import { namespace } from "vuex-class";
 import EventBus from "@/eventHandlers/EventBus";
-import { SEStore } from "@/store";
-
-const SE = namespace("se");
->>>>>>> 574e1ec4
+import { SEExpression } from "@/models/SEExpression";
+import { SETransformation } from "@/models/SETransformation";
+// import { SEStore } from "@/store";
+
+// const SE = namespace("se");
 
 /* This component (i.e. ToolButton) has no sub-components so this declaration is empty */
 @Component({
   computed: {
-    ...mapState(useSEStore, ["actionMode"])
+    ...mapState(useSEStore, ["actionMode", "expressions", "seTransformations"])
   }
 })
 export default class ToolButton extends Vue {
@@ -121,7 +120,9 @@
 
   private color = "red";
 
-  readonly actionMode!: string;
+  readonly actionMode!: ActionMode;
+  readonly expressions!: SEExpression[];
+  readonly seTransformations!: SETransformation[];
 
   @Watch("actionMode")
   private setElevation(): void {
@@ -139,7 +140,7 @@
   possibleToolAction(): void {
     if (this.button.actionModeValue === "measuredCircle") {
       //...open the measurement panel and close the others or tell the user to create a measurement
-      if (SEStore.expressions.length > 0) {
+      if (this.expressions.length > 0) {
         //...open the object tree tab,
         EventBus.fire("left-panel-set-active-tab", { tabNumber: 1 });
         EventBus.fire("expand-measurement-sheet", {});
@@ -151,7 +152,7 @@
       }
     } else if (this.button.actionModeValue === "translation") {
       //...open the measurement panel and close the others or tell the user to create a measurement
-      if (SEStore.expressions.length > 0) {
+      if (this.expressions.length > 0) {
         //...open the object tree tab,
         EventBus.fire("left-panel-set-active-tab", { tabNumber: 1 });
         EventBus.fire("expand-measurement-sheet", {});
@@ -163,7 +164,7 @@
       }
     } else if (this.button.actionModeValue === "rotation") {
       //...open the measurement panel and close the others or tell the user to create a measurement
-      if (SEStore.expressions.length > 0) {
+      if (this.expressions.length > 0) {
         //...open the object tree tab,
         EventBus.fire("left-panel-set-active-tab", { tabNumber: 1 });
         EventBus.fire("expand-measurement-sheet", {});
@@ -175,7 +176,7 @@
       }
     } else if (this.button.actionModeValue === "applyTransformation") {
       //...open the measurement panel and close the others or tell the user to create a measurement
-      if (SEStore.seTransformations.length > 0) {
+      if (this.seTransformations.length > 0) {
         //...open the object tree tab,
         EventBus.fire("left-panel-set-active-tab", { tabNumber: 1 });
         EventBus.fire("expand-transformation-sheet", {});
