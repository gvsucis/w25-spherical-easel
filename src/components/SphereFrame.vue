--- conflicted
+++ resolved
@@ -50,10 +50,19 @@
 import { SELabel } from "@/models/SELabel";
 import FileSaver from "file-saver";
 import Nodule from "@/plottables/Nodule";
-<<<<<<< HEAD
 import { mapState, mapActions, mapWritableState } from "pinia";
 import { useSEStore } from "@/stores/se";
 import { Matrix4 } from "three";
+import ThreePointCircleCenter from "@/plottables/ThreePointCircleCenter";
+import { SEExpression } from "@/models/SEExpression";
+import RotationTransformationHandler from "@/eventHandlers/RotationTranformationHandler";
+import ReflectionTransformationHandler from "@/eventHandlers/ReflectionTransformationHandler";
+import PointReflectionTransformationHandler from "@/eventHandlers/PointReflectionTransformationHandler";
+import InversionTransformationHandler from "@/eventHandlers/InversionTransformationHandler";
+import { SETransformation } from "@/models/SETransformation";
+import ApplyTransformationHandler from "@/eventHandlers/ApplyTransformationHandler";
+
+//const SE = namespace("se");
 
 @Component({
   computed: {
@@ -77,20 +86,6 @@
     ])
   }
 })
-=======
-import ThreePointCircleCenter from "@/plottables/ThreePointCircleCenter";
-import { SEExpression } from "@/models/SEExpression";
-import RotationTransformationHandler from "@/eventHandlers/RotationTranformationHandler";
-import ReflectionTransformationHandler from "@/eventHandlers/ReflectionTransformationHandler";
-import PointReflectionTransformationHandler from "@/eventHandlers/PointReflectionTransformationHandler";
-import InversionTransformationHandler from "@/eventHandlers/InversionTransformationHandler";
-import { SETransformation } from "@/models/SETransformation";
-import ApplyTransformationHandler from "@/eventHandlers/ApplyTransformationHandler";
-
-const SE = namespace("se");
-
-@Component({})
->>>>>>> 574e1ec4
 export default class SphereFrame extends VueComponent {
   @Prop({ default: 240 })
   readonly canvasSize!: number;
@@ -130,7 +125,6 @@
 
   /** Tools for handling user input */
   private currentTool: ToolStrategy | null = null;
-<<<<<<< HEAD
   private selectTool: SelectionHandler | null = null;
   private pointTool: PointHandler | null = null;
   private lineTool: LineHandler | null = null;
@@ -161,45 +155,15 @@
   private nSectSegmentTool: NSectSegmentHandler | null = null;
   private angleBisectorTool: NSectAngleHandler | null = null;
   private nSectAngleTool: NSectAngleHandler | null = null;
-=======
-  private selectTool!: SelectionHandler;
-  private pointTool!: PointHandler;
-  private lineTool!: LineHandler;
-  private segmentTool!: SegmentHandler;
-  private circleTool!: CircleHandler;
-  private ellipseTool!: EllipseHandler;
-  private rotateTool!: RotateHandler;
-  private zoomTool!: PanZoomHandler;
-  private moveTool!: MoveHandler;
-  private pointOnOneDimensionalTool!: PointOnOneDimensionalHandler;
-  private antipodalPointTool!: AntipodalPointHandler;
-  private polarObjectTool!: PolarObjectHandler;
-  private intersectTool!: IntersectionPointHandler;
-  private deleteTool!: DeleteHandler;
-  private hideTool!: HideObjectHandler;
-  private segmentLengthTool!: SegmentLengthHandler;
-  private pointDistanceTool!: PointDistanceHandler;
-  private angleTool!: AngleHandler;
-  private coordinateTool!: CoordinateHandler;
-  private toggleLabelDisplayTool!: ToggleLabelDisplayHandler;
-  private perpendicularLineThruPointTool!: PerpendicularLineThruPointHandler;
-  private tangentLineThruPointTool!: TangentLineThruPointHandler;
-  private iconFactoryTool!: IconFactoryHandler;
-  private measureTriangleTool!: PolygonHandler;
-  private measurePolygonTool!: PolygonHandler;
-  private midpointTool!: NSectSegmentHandler;
-  private nSectSegmentTool!: NSectSegmentHandler;
-  private angleBisectorTool!: NSectAngleHandler;
-  private nSectAngleTool!: NSectAngleHandler;
-  private threePointCircleTool!: ThreePointCircleHandler;
-  private measuredCircleTool!: MeasuredCircleHandler;
-  private translationTool!: TranslationTransformationHandler;
-  private rotationTool!: RotationTransformationHandler;
-  private reflectionTool!: ReflectionTransformationHandler;
-  private pointReflectionTool!: PointReflectionTransformationHandler;
-  private inversionTool!: InversionTransformationHandler;
-  private applyTransformationTool!: ApplyTransformationHandler;
->>>>>>> 574e1ec4
+  private threePointCircleTool: ThreePointCircleHandler | null = null;
+  private measuredCircleTool: MeasuredCircleHandler | null = null;
+  private translationTool: TranslationTransformationHandler | null = null;
+  private rotationTool: RotationTransformationHandler | null = null;
+  private reflectionTool: ReflectionTransformationHandler | null = null;
+  private pointReflectionTool: PointReflectionTransformationHandler | null =
+    null;
+  private inversionTool: InversionTransformationHandler | null = null;
+  private applyTransformationTool: ApplyTransformationHandler | null = null;
 
   /**
    * The layers for displaying the various objects in the right way. So a point in the
@@ -304,55 +268,8 @@
     // Create the tools/handlers
     this.selectTool = new SelectionHandler(this.layers);
     this.currentTool = this.selectTool;
-<<<<<<< HEAD
     // Postpone the instantiation of the remaining tools to on-demand
     // to avoid runtime error when the tools depend of Pinia initialization
-=======
-    this.pointTool = new PointHandler(this.layers);
-    this.lineTool = new LineHandler(this.layers);
-    this.segmentTool = new SegmentHandler(this.layers);
-    this.circleTool = new CircleHandler(this.layers);
-    this.ellipseTool = new EllipseHandler(this.layers);
-    this.rotateTool = new RotateHandler(this.layers);
-    this.zoomTool = new PanZoomHandler(this.$refs.canvas);
-    this.iconFactoryTool = new IconFactoryHandler();
-    this.moveTool = new MoveHandler(this.layers);
-    this.intersectTool = new IntersectionPointHandler(this.layers);
-    this.pointOnOneDimensionalTool = new PointOnOneDimensionalHandler(
-      this.layers
-    );
-    this.antipodalPointTool = new AntipodalPointHandler(this.layers);
-    this.polarObjectTool = new PolarObjectHandler(this.layers);
-    this.deleteTool = new DeleteHandler(this.layers);
-    this.hideTool = new HideObjectHandler(this.layers);
-    this.segmentLengthTool = new SegmentLengthHandler(this.layers);
-    this.pointDistanceTool = new PointDistanceHandler(this.layers);
-    this.angleTool = new AngleHandler(this.layers);
-    this.coordinateTool = new CoordinateHandler(this.layers);
-    this.toggleLabelDisplayTool = new ToggleLabelDisplayHandler(this.layers);
-    this.perpendicularLineThruPointTool = new PerpendicularLineThruPointHandler(
-      this.layers
-    );
-    this.tangentLineThruPointTool = new TangentLineThruPointHandler(
-      this.layers
-    );
-    this.measureTriangleTool = new PolygonHandler(this.layers, true);
-    this.measurePolygonTool = new PolygonHandler(this.layers, false);
-    this.midpointTool = new NSectSegmentHandler(this.layers, true);
-    this.nSectSegmentTool = new NSectSegmentHandler(this.layers, false);
-    this.angleBisectorTool = new NSectAngleHandler(this.layers, true);
-    this.nSectAngleTool = new NSectAngleHandler(this.layers, false);
-    this.threePointCircleTool = new ThreePointCircleHandler(this.layers);
-    this.measuredCircleTool = new MeasuredCircleHandler(this.layers);
-    this.translationTool = new TranslationTransformationHandler(this.layers);
-    this.rotationTool = new RotationTransformationHandler(this.layers);
-    this.reflectionTool = new ReflectionTransformationHandler(this.layers);
-    this.pointReflectionTool = new PointReflectionTransformationHandler(
-      this.layers
-    );
-    this.inversionTool = new InversionTransformationHandler(this.layers);
-    this.applyTransformationTool = new ApplyTransformationHandler(this.layers);
->>>>>>> 574e1ec4
 
     // Add Event Bus (a Vue component) listeners to change the display of the sphere - rotate and Zoom/Pan
     EventBus.listen("sphere-rotate", this.handleSphereRotation);
