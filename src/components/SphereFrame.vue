--- conflicted
+++ resolved
@@ -127,13 +127,10 @@
   zoomMagnificationFactor,
   zoomTranslation,
   seLabels,
-<<<<<<< HEAD
   seEllipses,
   sePolygons,
   seCircles,
   // twojsLayers: layers,
-=======
->>>>>>> d141fce9
   isEarthMode
 } = storeToRefs(seStore);
 const acctStore = useAccountStore();
