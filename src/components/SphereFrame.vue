--- conflicted
+++ resolved
@@ -2,8 +2,11 @@
   <!-- <CurrentToolSelection /> -->
   <!-- <span style="position:relative; left: 200px; border: 1px solid blue">Size: {{ availableWidth }}x{{ availableHeight }}</span> -->
   <div id="sphereContainer">
-    <div id="canvas" ref="canvas" :width="availableWidth" :height="availableHeight">
-    </div>
+    <div
+      id="canvas"
+      ref="canvas"
+      :width="availableWidth"
+      :height="availableHeight"></div>
     <div class="anchored top left">
       <div
         v-for="(shortcut, index) in shortCutIcons[0]"
@@ -108,10 +111,10 @@
 import { ToolButtonType } from "@/types";
 
 type ComponentProps = {
-  availableHeight: number,
-  availableWidth: number,
-  isEarthMode: boolean
-}
+  availableHeight: number;
+  availableWidth: number;
+  isEarthMode: boolean;
+};
 
 const seStore = useSEStore();
 const {
@@ -126,25 +129,21 @@
 const { favoriteTools } = storeToRefs(acctStore);
 const { t } = useI18n();
 
-
 const props = withDefaults(defineProps<ComponentProps>(), {
   availableHeight: 240,
   availableWidth: 240,
   isEarthMode: false
 });
 
-
 const canvas: Ref<HTMLDivElement | null> = ref(null);
 
 const shortCutIcons = computed((): Array<Array<ToolButtonType>> => {
   console.debug("Updating shortcut icons");
   return favoriteTools.value.map(
     (corner: Array<ActionMode>): Array<ToolButtonType> =>
-      corner.map((act: ActionMode): ToolButtonType =>
-        TOOL_DICTIONARY.get(act)!
-      )
+      corner.map((act: ActionMode): ToolButtonType => TOOL_DICTIONARY.get(act)!)
   );
-})
+});
 
 /**
  * The main (the only one) TwoJS object that contains the layers (each a Group) making up the screen graph
@@ -339,25 +338,33 @@
     event.preventDefault()
   );
 
-  watch(()=>props.isEarthMode,(earthMode)=>{
-    let i = 0;
-    for (const layer of Object.values(LAYER).filter((layer)=>typeof layer !== "number")) {
-      if((layer as string).includes("background")){
-        (seStore.layers[i] as any).visible = !earthMode;
+  watch(
+    () => props.isEarthMode,
+    earthMode => {
+      let i = 0;
+      for (const layer of Object.values(LAYER).filter(
+        layer => typeof layer !== "number"
+      )) {
+        if ((layer as string).includes("background")) {
+          (seStore.layers[i] as any).visible = !earthMode;
+        }
+        i++;
       }
-      i++;
-    }
       // seStore.layers[Number(LAYER.midground)].visible = false;
-  })
+    }
+  );
   // canvas.value!.style.width = twoInstance.width.toString() + "px";
   // canvas.value!.style.height = twoInstance.height.toString() + "px";
   // Set the canvas size to the window size
   // Make the canvas accessible to other components which need
   // to grab the SVG contents of the sphere
-  watch(()=>(seStore.canvasWidth),()=>{
-    // canvas.value!.style.width = seStore.canvasWidth.toString() + "px";
-    // canvas.value!.style.height = seStore.canvasWidth.toString() + "px";
-  })
+  watch(
+    () => seStore.canvasWidth,
+    () => {
+      // canvas.value!.style.width = seStore.canvasWidth.toString() + "px";
+      // canvas.value!.style.height = seStore.canvasWidth.toString() + "px";
+    }
+  );
   seStore.setCanvas(canvas.value!);
   // updateShortcutTools();
   updateView();
@@ -384,8 +391,8 @@
   EventBus.unlisten("delete-node");
 });
 
-
-watch([() => props.availableWidth, () => props.availableHeight],
+watch(
+  [() => props.availableWidth, () => props.availableHeight],
   ([width, height]): void => {
     twoInstance.width = width;
     twoInstance.height = height;
@@ -423,7 +430,7 @@
   const mag = zoomMagnificationFactor.value;
   const transVector = zoomTranslation;
   const originX = props.availableWidth / 2;
-  const originY = props.availableHeight / 2
+  const originY = props.availableHeight / 2;
 
   twoInstance.scene.translation = new Two.Vector(
     originX + transVector.value[0],
@@ -821,7 +828,9 @@
           zoomTool = new PanZoomHandler(canvas.value!);
         }
 
-        zoomTool.doZoomFit(Math.min(props.availableHeight, props.availableWidth));
+        zoomTool.doZoomFit(
+          Math.min(props.availableHeight, props.availableWidth)
+        );
         zoomTool.activate(); // unglow any selected objects.
         zoomTool.deactivate(); // shut the tool down properly
         seStore.revertActionMode();
@@ -1107,11 +1116,6 @@
 //   border: 1px solid red;
 // }
 #sphereContainer {
-<<<<<<< HEAD
-=======
-  // border: 3px solid black;
-  // background-color: hsla(33, 100%, 88%, 0.474);
->>>>>>> e08e54cb
   position: relative;
   display: flex;
   flex-direction: row;
