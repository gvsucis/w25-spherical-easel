<template>
  <!-- <CurrentToolSelection /> -->
  <!-- <span style="position:relative; left: 200px; border: 1px solid blue">Size: {{ availableWidth }}x{{ availableHeight }}</span> -->
  <div id="sphereContainer">
    <div
      id="canvas"
      ref="canvas"
      :class="animateClass"
      :width="availableWidth"
      :height="availableHeight"></div>
    <div class="anchored top left">
      <div
        v-for="(shortcut, index) in shortCutIcons[0]"
        :key="`${shortcut.action}-L`"
        :style="listItemStyle(index, 'left', 'top')">
        <ShortcutIcon :model="shortcut" />
      </div>
    </div>
    <div class="anchored top right">
      <div
        v-for="(shortcut, index) in shortCutIcons[1]"
        :key="`${shortcut.action}-R`"
        :style="listItemStyle(index, 'right', 'top')">
        <ShortcutIcon :model="shortcut" />
      </div>
    </div>
    <div
      v-if="showMousePos"
      :style="{
        position: 'absolute',
        bottom: '8px',
        left: '8px',
        border: '2px solid gray',
        borderRadius: '0.5em',
        padding: '0.25em',
        fontSize: '11pt'
      }">
      {{ mousePos }}
    </div>
    <!--div class="anchored bottom left">
      <div
        v-for="(shortcut, index) in shortCutIcons[2]"
        :key="index"
        :style="listItemStyle(index, 'left', 'bottom')">
        <ShortcutIcon :model="shortcut" />
      </div>
    </!--div>
    <div-- class="anchored bottom right">
      <div
        v-for="(shortcut, index) in shortCutIcons[3]"
        :key="index"
        :style="listItemStyle(index, 'right', 'bottom')">
        <ShortcutIcon :model="shortcut" />
      </div>
    </div-->
  </div>
</template>

<script lang="ts" setup>
import {
  onBeforeMount,
  onBeforeUnmount,
  onMounted,
  ref,
  Ref,
  watch,
  computed
} from "vue";
import SETTINGS, { LAYER } from "@/global-settings";
import ShortcutIcon from "./ShortcutIcon.vue";
import { ZoomSphereCommand } from "@/commands/ZoomSphereCommand";
import { Command } from "@/commands/Command";
import { ToolStrategy } from "@/eventHandlers/ToolStrategy";
import { TOOL_DICTIONARY } from "@/components/tooldictionary";
import SelectionHandler from "@/eventHandlers/SelectionHandler";
import PointHandler from "@/eventHandlers/PointHandler";
import LineHandler from "@/eventHandlers/LineHandler";
import SegmentHandler from "@/eventHandlers/SegmentHandler";
import CircleHandler from "@/eventHandlers/CircleHandler";
import RotateHandler from "@/eventHandlers/RotateHandler";
import PointOnOneDimensionalHandler from "@/eventHandlers/PointOnOneOrTwoDimensionalHandler";
import IntersectionPointHandler from "@/eventHandlers/IntersectionPointHandler";
import AntipodalPointHandler from "@/eventHandlers/AntipodalPointHandler";
import PolarObjectHandler from "@/eventHandlers/PolarObjectHandler";
import PanZoomHandler, { ZoomMode } from "@/eventHandlers/PanZoomHandler";
import DeleteHandler from "@/eventHandlers/DeleteHandler";
import HideObjectHandler from "@/eventHandlers/HideObjectHandler";
import SegmentLengthHandler from "@/eventHandlers/SegmentLengthHandler";
import PointDistanceHandler from "@/eventHandlers/PointDistanceHandler";
import AngleHandler from "@/eventHandlers/AngleHandler";
import CoordinateHandler from "@/eventHandlers/PointCoordinateHandler";
import ToggleLabelDisplayHandler from "@/eventHandlers/ToggleLabelDisplayHandler";
import PerpendicularLineThruPointHandler from "@/eventHandlers/PerpendicularLineThruPointHandler";
import TangentLineThruPointHandler from "@/eventHandlers/TangentLineThruPointHandler";
import EllipseHandler from "@/eventHandlers/EllipseHandler";
import IconFactoryHandler from "../eventHandlers/IconFactoryHandler";
import PolygonHandler from "@/eventHandlers/PolygonHandler";
import NSectSegmentHandler from "@/eventHandlers/NSectSegmentHandler";
import NSectAngleHandler from "@/eventHandlers/NSectAngleHandler";
import ThreePointCircleHandler from "@/eventHandlers/ThreePointCircleHandler";
import MeasuredCircleHandler from "@/eventHandlers/MeasuredCircleHandler";
import TranslationTransformationHandler from "@/eventHandlers/TranslationTransformationHandler";

import EventBus from "@/eventHandlers/EventBus";
import MoveHandler from "../eventHandlers/MoveHandler";
import { ActionMode } from "@/types";

// import colors from "vuetify/lib/util/colors";
import { SELabel } from "@/models/SELabel";
import FileSaver from "file-saver";
import Nodule from "@/plottables/Nodule";
import { storeToRefs } from "pinia";
import { useSEStore } from "@/stores/se";
import { useAccountStore } from "@/stores/account";

import { SEExpression } from "@/models/SEExpression";
import RotationTransformationHandler from "@/eventHandlers/RotationTransformationHandler";
import ReflectionTransformationHandler from "@/eventHandlers/ReflectionTransformationHandler";
import PointReflectionTransformationHandler from "@/eventHandlers/PointReflectionTransformationHandler";
import InversionTransformationHandler from "@/eventHandlers/InversionTransformationHandler";
import { SETransformation } from "@/models/SETransformation";
import ApplyTransformationHandler from "@/eventHandlers/ApplyTransformationHandler";
import { SENodule } from "@/models/SENodule";
import { useI18n } from "vue-i18n";
import { ToolButtonType } from "@/types";
import Two from "two.js";
import { Circle } from "two.js/src/shapes/circle";
import { Group } from "two.js/src/group";
<<<<<<< HEAD
import { useMagicKeys } from "@vueuse/core";
import { watchEffect } from "vue";
=======
import { Vector3 } from "three";

>>>>>>> 6563b382
type ComponentProps = {
  availableHeight: number;
  availableWidth: number;
  isEarthMode: boolean;
};

const seStore = useSEStore();
const {
  actionMode,
  zoomMagnificationFactor,
  zoomTranslation,
  seLabels,
  seEllipses,
  sePolygons,
  seCircles,
  // twojsLayers: layers,
  isEarthMode
} = storeToRefs(seStore);
const acctStore = useAccountStore();
const { favoriteTools } = storeToRefs(acctStore);
const { t } = useI18n();

const props = withDefaults(defineProps<ComponentProps>(), {
  availableHeight: 240,
  availableWidth: 240
});

const canvas: Ref<HTMLDivElement | null> = ref(null);
const animateClass = ref("");

const shortCutIcons = computed((): Array<Array<ToolButtonType>> => {
  // console.debug("Updating shortcut icons");
  return favoriteTools.value.map(
    (corner: Array<ActionMode>): Array<ToolButtonType> =>
      corner.map((act: ActionMode): ToolButtonType => TOOL_DICTIONARY.get(act)!)
  );
});
const mousePos = ref("");
const showMousePos = ref(false)
const { shift, alt, d, ctrl } = useMagicKeys();
/**
 * The main (the only one) TwoJS object that contains the groups (each a Group) making up the screen graph
 * First groups  (Groups) are added to the twoInstance (index by the enum LAYER from
 * global-settings.ts), then TwoJs objects (Path, Ellipse, etc..) are added to the
 * appropriate layer. This object is refreshed at 60 fps (in constructor -- autostart: true).
 */
let twoInstance!: Two;

/**
 * The circle that is the end of the projection of the Default Sphere in the Default Screen Plane
 */
let boundaryCircle!: Circle;
/**
 * The Global Pinia Store
 */

/** Tools for handling user input */
let currentTool: ToolStrategy | null = null;
let selectTool: SelectionHandler | null = null;
let pointTool: PointHandler | null = null;
let lineTool: LineHandler | null = null;
let segmentTool: SegmentHandler | null = null;
let circleTool: CircleHandler | null = null;
let ellipseTool: EllipseHandler | null = null;
let rotateTool: RotateHandler | null = null;
let zoomTool: PanZoomHandler | null = null;
let moveTool: MoveHandler | null = null;
let pointOnOneDimensionalTool: PointOnOneDimensionalHandler | null = null;
let antipodalPointTool: AntipodalPointHandler | null = null;
let polarObjectTool: PolarObjectHandler | null = null;
let intersectTool: IntersectionPointHandler | null = null;
let deleteTool: DeleteHandler | null = null;
let hideTool: HideObjectHandler | null = null;
let segmentLengthTool: SegmentLengthHandler | null = null;
let pointDistanceTool: PointDistanceHandler | null = null;
let angleTool: AngleHandler | null = null;
let coordinateTool: CoordinateHandler | null = null;
let toggleLabelDisplayTool: ToggleLabelDisplayHandler | null = null;
let perpendicularLineThruPointTool: PerpendicularLineThruPointHandler | null =
  null;
let iconFactoryTool: IconFactoryHandler | null = null;
let tangentLineThruPointTool: TangentLineThruPointHandler | null = null;
let measureTriangleTool: PolygonHandler | null = null;
let measurePolygonTool: PolygonHandler | null = null;
let midpointTool: NSectSegmentHandler | null = null;
let nSectSegmentTool: NSectSegmentHandler | null = null;
let angleBisectorTool: NSectAngleHandler | null = null;
let nSectAngleTool: NSectAngleHandler | null = null;
let threePointCircleTool: ThreePointCircleHandler | null = null;
let measuredCircleTool: MeasuredCircleHandler | null = null;
let translationTool: TranslationTransformationHandler | null = null;
let rotationTool: RotationTransformationHandler | null = null;
let reflectionTool: ReflectionTransformationHandler | null = null;
let pointReflectionTool: PointReflectionTransformationHandler | null = null;
let inversionTool: InversionTransformationHandler | null = null;
let applyTransformationTool: ApplyTransformationHandler | null = null;

let layers: Array<Group> = [];

watchEffect(() => {
  if (ctrl.value && alt.value && d.value) {
    showMousePos.value = !showMousePos.value
  }
});
onBeforeMount((): void => {
  twoInstance = new Two({
    width: props.availableWidth,
    height: props.availableHeight,
    autostart: true

    // ratio: window.devicePixelRatio
  });
  // twoInstance.scene.matrix.manual = true;
  // Clear layer array
  // groups.splice(0);

  //#region addlayers
  // Record the text layer number so that the y axis is not flipped for them
  const textLayers = [
    LAYER.foregroundText,
    LAYER.backgroundText,
    LAYER.foregroundTextGlowing,
    LAYER.backgroundTextGlowing
  ].map(Number); // shortcut for .map(x => Number(x))

  // Create a detached group to prevent duplicate group ID
  // in TwoJS scene (https://github.com/jonobr1/two.js/issues/639)
  const dummy_group = new Two.Group();
  // let groups: Array<Two.Group> = []
  for (const layer in LAYER) {
    const layerIdx = Number(layer);
    if (!isNaN(layerIdx)) {
      // Create the layers
      const newLayer = new Two.Group();
      // newLayer.matrix.manual = true;
      // Undo the y-flip on text layers
      if (textLayers.indexOf(layerIdx) >= 0) {
        // Not in textLayers
        newLayer.scale = new Two.Vector(1, -1);
        // newLayer.matrix.scale(1, -1);
      }

      newLayer.addTo(twoInstance.scene);
      layers.push(newLayer);
    }
  }
  //#endregion addlayers

  // The midground is where the temporary objects and the boundary circle were drawn TODO: Needed?
  // Add the groups to the store
  seStore.init();
  seStore.setLayers(twoInstance, layers);

  // Draw the boundary circle in the default radius
  // and scale it later to fit the canvas
  boundaryCircle = new Two.Circle(0, 0, SETTINGS.boundaryCircle.radius);
  boundaryCircle.noFill();
  boundaryCircle.stroke = SETTINGS.boundaryCircle.color;
  boundaryCircle.linewidth = SETTINGS.boundaryCircle.lineWidth;
  boundaryCircle.addTo(layers[Number(LAYER.midground)]);

  // Draw horizontal and vertical lines (just for debugging)
  // const R = SETTINGS.boundaryCircle.radius;
  // const hLine = new Line(-R, 0, R, 0);
  // const vLine = new Line(0, -R, 0, R);
  // hLine.stroke = "red";
  // vLine.stroke = "green";
  // sphereCanvas.add(
  //   hLine,
  //   vLine,
  //   new Line(100, -R, 100, R),
  //   new Line(-R, 100, R, 100)
  // );
  //visitor = new RotationVisitor();

  // Create the tools/handlers
  rotateTool = new RotateHandler(layers);
  currentTool = rotateTool;
  // Postpone the instantiation of the remaining tools to on-demand
  // to avoid runtime error when the tools depend of Pinia initialization

  // Add Event Bus (a Vue component) listeners to change the display of the sphere - rotate and Zoom/Pan
  EventBus.listen("sphere-rotate", handleSphereRotation);
  EventBus.listen("zoom-updated", updateView);
  EventBus.listen("construction-loaded", animateCanvas);
  EventBus.listen(
    "measured-circle-set-temporary-radius",
    measuredCircleSetTemporaryRadius
  );
  EventBus.listen("set-expression-for-tool", setExpressionForTool);
  EventBus.listen("set-transformation-for-tool", setTransformationForTool);
  EventBus.listen("delete-node", deleteNode);
<<<<<<< HEAD
  // EventBus.listen("update-two-instance", updateTwoJsInstance); //IS THERE A BETTER WAY?
  EventBus.listen("cursor-position", (arg: any) => {
    const rawPos = arg.raw.map((s: number) => s.toFixed(2)).join(",");
    const normPos = arg.normalized.map((s: number) => s.toFixed(2)).join(",");
    mousePos.value = `(${normPos}) (${rawPos})`;
  });
=======
>>>>>>> 6563b382
  // EventBus.listen("dialog-box-is-active", dialogBoxIsActive);
  EventBus.listen("update-two-instance", updateTwoInstance);
  EventBus.listen("update-fill-objects", updateObjectsWithFill);
  // EventBus.listen("export-current-svg-for-icon", getCurrentSVGForIcon);
});

onMounted((): void => {
  console.debug("SphereFrame::onMounted");
  // Put the main js instance into the canvas
  twoInstance.appendTo(canvas.value!);
  // Set up the listeners
  canvas.value?.addEventListener("mouseenter", ev => {
    // console.debug(`SphereFrame.vue: Mouse entered the canvas (${ev.clientX},${ev.clientY})`)
  });
  canvas.value!.addEventListener("mousemove", ev => {
    // console.debug(`SphereFrame.vue: Mouse moved in canvas (${ev.clientX},${ev.clientY})`)
    handleMouseMoved(ev);
  });
  canvas.value?.addEventListener("mousedown", ev => {
    // console.debug(`SphereFrame.vue: Mouse down in canvas (${ev.clientX},${ev.clientY})`)
    handleMousePressed(ev);
  });
  canvas.value?.addEventListener("mouseup", ev => {
    // console.debug(`SphereFrame.vue: Mouse up in canvas (${ev.clientX},${ev.clientY})`)
    handleMouseReleased(ev);
  });
  canvas.value?.addEventListener("mouseleave", handleMouseLeave);
  // Add the passive option to avoid Chrome warning
  // Without this option, scroll events will potentially block touch/wheel events
  canvas.value?.addEventListener("wheel", handleMouseWheel, { passive: true });

  // Add the listener to disable the context menu because without this line of code, if the user activates a tool,
  // then *first* presses ctrl key, then mouse clicks, a context menu appears and the functionality of the tool is
  // unpredictable. (In the case of the move tool, if the user first clicks, then presses ctrl, the behavior is fine.)
  // source: https://www.sitepoint.com/community/t/how-do-i-disable-the-context-menu-in-chrome-on-a-mac/346738
  // I can't see a good way to remove this listener
  // IS THIS A GOOD IDEA? Maybe not
  canvas.value?.addEventListener("contextmenu", event =>
    event.preventDefault()
  );

  // canvas.value!.style.width = twoInstance.width.toString() + "px";
  // canvas.value!.style.height = twoInstance.height.toString() + "px";
  // Set the canvas size to the window size
  // Make the canvas accessible to other components which need
  // to grab the SVG contents of the sphere
  // console.debug("TwoJS SVG Canvas is", canvas.value);
  seStore.setCanvas(canvas.value!);
  // updateShortcutTools();
  updateView();
});
watch(
  () => props.isEarthMode,
  earthMode => {
    let i = 0;
    for (const layer of Object.values(LAYER).filter(
      layer => typeof layer !== "number"
    )) {
      if ((layer as string).includes("background")) {
        (layers[i] as any).visible = !earthMode;
      }
      i++;
    }
    if (!earthMode) {
      boundaryCircle.stroke = "black";
      boundaryCircle.linewidth = SETTINGS.boundaryCircle.lineWidth;
    } else {
      let currentLineWidth = boundaryCircle.linewidth;
      boundaryCircle.stroke = "blue";
      let intervalHandle: any;
      // Gradually decrease the linewidth until it disappears
      intervalHandle = setInterval(() => {
        currentLineWidth -= 0.2;
        if (currentLineWidth < 0) {
          boundaryCircle.linewidth = 0;
          clearInterval(intervalHandle);
        } else {
          boundaryCircle.linewidth = currentLineWidth;
        }
      }, 100);
    }
  }
);

onBeforeUnmount((): void => {
  canvas.value?.removeEventListener("mousemove", handleMouseMoved);
  canvas.value?.removeEventListener("mousedown", handleMousePressed);
  canvas.value?.removeEventListener("mouseup", handleMouseReleased);
  canvas.value?.removeEventListener("mouseleave", handleMouseLeave);
  canvas.value?.removeEventListener("wheel", handleMouseWheel);
  // Does this remove the context menu listener? I'm not sure.
  canvas.value?.removeEventListener("contextmenu", event =>
    event.preventDefault()
  );

  EventBus.unlisten("sphere-rotate");
  EventBus.unlisten("zoom-updated");
  EventBus.unlisten("construction-loaded");
  EventBus.unlisten("measured-circle-set-temporary-radius");
  EventBus.unlisten("set-expression-for-tool");
  EventBus.unlisten("set-transformation-for-tool");
  EventBus.unlisten("delete-node");
  EventBus.unlisten("update-two-instance");
  EventBus.unlisten("update-fill-objects");
  //EventBus.unlisten("export-current-svg-for-icon");
});

watch(
  [() => props.availableWidth, () => props.availableHeight],
  ([width, height]): void => {
    console.debug(`Available rectangle WxH ${width}x${height}`);
    twoInstance.width = width;
    twoInstance.height = height;
    // groups.forEach(z => {
    //   z.translation.set(size / 2, size / 2);
    // });

    const radius = Math.min(width, height) / 2 - 16; // 16-pixel gap

    const ratio = radius / SETTINGS.boundaryCircle.radius;
    //zoomMagnificationFactor = ratio;
    //set the zoom magnification in the store so that all geometric/plottable objects are updated.
    seStore.setZoomMagnificationFactor(ratio);
    // Each window size gets its own zoom matrix
    // When you resize a window the zoom resets
    zoomTranslation.value.splice(0);
    // zoomTranslation.push(size / 2, size / 2);
    zoomTranslation.value.push(0, 0);

    updateView();
    // record the canvas width for the SELabel so that the bounding box of the text can be computed correctly
    seStore.setCanvasDimension(width, height);
  }
);

/** Apply the affine transform (m) to the entire TwoJS SVG tree! */

// The translation element of the CSS transform matrix
// is actually the pivot/origin of the zoom

//#region updateView
function updateView() {
  // Get the current magnification factor and translation vector
  const mag = zoomMagnificationFactor.value;
  const transVector = zoomTranslation;
  const originX = props.availableWidth / 2;
  const originY = props.availableHeight / 2;

  twoInstance.scene.translation = new Two.Vector(
    originX + transVector.value[0],
    originY + transVector.value[1]
  );
  twoInstance.scene.scale = new Two.Vector(mag, -mag);
  // twoInstance.scene.matrix
  //   .identity()
  //   .translate(origin + transVector[0], origin + transVector[1]) // Order of these two operations
  //   .scale(mag, -mag); // (translate & scale) is important
  //Now update the display of the arrangement (i.e. make sure the labels are not too far from their associated objects)
  for (let l of seLabels.value) {
    l.update();
  }
}
//#endregion updateView

function handleMouseWheel(event: WheelEvent): void {
  // Compute (pixelX,pixelY) = the location of the mouse release in pixel coordinates relative to
  //  the top left of the sphere frame. This is a location *post* affine transformation
  const target = (event.currentTarget || event.target) as HTMLDivElement;
  const boundingRect = target.getBoundingClientRect();
  const pixelX = event.clientX - boundingRect.left - boundingRect.width / 2;
  const pixelY = event.clientY - boundingRect.top - boundingRect.height / 2;
  /* Uncommenting this line triggers errors in Chrome console:
     Unable to preventDefault inside passive event listener */
  // event.preventDefault();

  // Compute the fraction to zoom in or out by
  let scrollFraction = event.deltaY / boundingRect.height;
  if (event.ctrlKey) {
    // Flip the sign for pinch/zoom gestures on Mac trackpad
    scrollFraction *= -1;
  }
  // Get the current magnification factor and set a variable for the next one
  const currentMagFactor = zoomMagnificationFactor;
  let newMagFactor = currentMagFactor;
  // Set the next magnification factor. Positive scroll fraction means zoom out, negative zoom in.
  if (scrollFraction < 0) {
    if (currentMagFactor.value < SETTINGS.zoom.minMagnification) {
      console.error(
        `Exceeded zoom out limit ${SETTINGS.zoom.maxMagnification}`
      );
      EventBus.fire("show-alert", {
        key: `handlers.panZoomHandlerZoomOutLimitReached`,
        keyOptions: {},
        type: "warning"
      });
      return;
    }
    newMagFactor.value =
      (1 - Math.abs(scrollFraction)) * currentMagFactor.value;
  }
  if (scrollFraction > 0) {
    if (currentMagFactor.value > SETTINGS.zoom.maxMagnification) {
      console.error(`Exceeded zoom in limit ${SETTINGS.zoom.minMagnification}`);
      EventBus.fire("show-alert", {
        key: `handlers.panZoomHandlerZoomInLimitReached`,
        keyOptions: {},
        type: "warning"
      });
      return;
    }
    newMagFactor.value = (1 + scrollFraction) * currentMagFactor.value;
  }
  // Get the current translation vector to allow us to untransform the CSS transformation
  const currentTranslationVector = [
    zoomTranslation.value[0],
    zoomTranslation.value[1]
  ];

  // Compute (untransformedPixelX,untransformedPixelY) which is the location of the mouse
  // wheel event *pre* affine transformation
  const untransformedPixelX =
    (pixelX - currentTranslationVector[0]) / currentMagFactor.value;
  const untransformedPixelY =
    (pixelY - currentTranslationVector[1]) / currentMagFactor.value;
  // Compute the new translation Vector. We want the untransformedPixel vector to be mapped
  // to the pixel vector under the new magnification factor. That is, if
  //  Z(x,y)= newMagFactor*(x,y) + newTranslationVector
  // then we must have
  //  Z(untransformedPixel) = pixel Vector
  // Solve for newTranslationVector yields

  const newTranslationVector = [
    pixelX - untransformedPixelX * newMagFactor.value,
    pixelY - untransformedPixelY * newMagFactor.value
  ];
  // When zooming out, add extra translation so the pivot of
  // zoom is eventually (0,0) when the magnification factor reaches 1
  if (newMagFactor.value < currentMagFactor.value) {
    if (newMagFactor.value > 1) {
      const fraction = (newMagFactor.value - 1) / (currentMagFactor.value - 1);
      newTranslationVector[0] *= fraction;
      newTranslationVector[1] *= fraction;
    } else {
      newTranslationVector[0] = 0;
      newTranslationVector[1] = 0;
    }
  }

  // Set the new magnification factor and the next translation vector in the store
  // zoomMagnificationFactor = newMagFactor;
  seStore.setZoomMagnificationFactor(newMagFactor.value); //must be set this way so that plottables resize correctly
  zoomTranslation.value.splice(0);
  zoomTranslation.value.push(...newTranslationVector);
  // Update the display
  updateView();
  // Query to see if the last command on the stack was also a zoom sphere command. If it was, simply update that command with the new
  // magnification factor and translations vector. If the last command wasn't a zoom sphere command, push a new one onto the stack.
  const commandStackLength = Command.commandHistory.length;
  if (
    Command.commandHistory[commandStackLength - 1] instanceof ZoomSphereCommand
  ) {
    (
      Command.commandHistory[commandStackLength - 1] as ZoomSphereCommand
    ).setMagnificationFactor = newMagFactor.value;
    (
      Command.commandHistory[commandStackLength - 1] as ZoomSphereCommand
    ).setTranslationVector = newTranslationVector;
  } else {
    // Store the zoom as a command that can be undone or redone
    const zoomCommand = new ZoomSphereCommand(
      newMagFactor.value,
      newTranslationVector,
      currentMagFactor.value,
      currentTranslationVector
    );
    // Push the command on to the command stack, but do not execute it because it has already been enacted
    zoomCommand.push();
  }
}
function handleMouseMoved(e: MouseEvent): void {
  // Only process events from the left (inner) mouse button to avoid adverse interactions with any pop-up menu
  if (e.button === 0)
    // When currentTool is NULL, currentTool? resolves to no action
    currentTool?.mouseMoved(e);
}

function handleMousePressed(e: MouseEvent): void {
  // console.debug("SphereFrame::handleMousePress", currentTool !== null)
  // Only process events from the left (inner) mouse button to avoid adverse interactions with any pop-up menu
  // const bb = (e.currentTarget as HTMLElement).getBoundingClientRect();
  // console.debug(
  //   "Mode",
  //   actionMode,
  //   ` mouse pressed at (${e.clientX - bb.left},${e.clientY - bb.top})`
  // );
  if (e.button === 0) currentTool?.mousePressed(e);
}

function handleMouseReleased(e: MouseEvent): void {
  // Only process events from the left (inner) mouse button to avoid adverse interactions with any pop-up menu
  // const bb = (e.currentTarget as HTMLElement).getBoundingClientRect();
  // console.debug(
  //   "Mode",
  //   actionMode,
  //   ` mouse released at (${e.clientX - bb.left},${e.clientY - bb.top})`
  // );
  if (e.button === 0) {
    // When currentTool is NULL, the following line does nothing
    currentTool?.mouseReleased(e);
  }
}

function handleMouseLeave(e: MouseEvent): void {
  // Only process events from the left (inner) mouse button to avoid adverse interactions with any pop-up menu
  if (e.button === 0)
    // When currentTool is NULL, the following line does nothing
    currentTool?.mouseLeave(e);
}

//#region handleSphereRotation
function handleSphereRotation(e: unknown): void {
  seStore.rotateSphere((e as any).transform);
  // console.log(seStore.inverseTotalRotationMatrix.elements);
}
//#endregion handleSphereRotation

function animateCanvas(): void {
  animateClass.value = "spin";
  setTimeout(() => {
    animateClass.value = "";
  }, 1200);
}

function measuredCircleSetTemporaryRadius(e: {
  display: boolean;
  radius: number;
}): void {
  if (currentTool instanceof MeasuredCircleHandler) {
    currentTool.displayTemporaryCircle(e.display, e.radius);
  }
}

function setExpressionForTool(e: { expression: SEExpression }): void {
  if (
    currentTool instanceof MeasuredCircleHandler ||
    currentTool instanceof RotationTransformationHandler ||
    currentTool instanceof TranslationTransformationHandler
  ) {
    currentTool.setExpression(e.expression);
  }
}

function setTransformationForTool(e: {
  transformation: SETransformation;
}): void {
  if (currentTool instanceof ApplyTransformationHandler) {
    currentTool.setTransformation(e.transformation);
  } else {
    // console.debug(`The current action mode ${actionMode}`);
    seStore.setActionMode("applyTransformation");
    // console.debug(`The current action mode ${actionMode}`);
    // currentTool?.deactivate();
    if (!applyTransformationTool) {
      applyTransformationTool = new ApplyTransformationHandler(layers);
    }
    applyTransformationTool.setTransformation(e.transformation);
  }
}

function deleteNode(e: {
  victim: SENodule;
  victimName: string;
  victimType: string;
}): void {
  if (!deleteTool) {
    deleteTool = new DeleteHandler(layers);
  }
  const deletedNodeIds = deleteTool.delete(e.victim);
  //deletedNodes: "Successfully deleted {type} {name} and {number} {objects} that depend on it.",
  EventBus.fire("show-alert", {
    key: `handlers.deletedNodes`,
    keyOptions: {
      type: e.victimType,
      name: e.victimName,
      number: deletedNodeIds.length - 1,
      objects:
        deletedNodeIds.length === 2
          ? t(`objects.objects`, 4)
          : t(`objects.objects`, 3)
    },
    type: "success"
  });
}

<<<<<<< HEAD
//IS THERE A BETTER WAY?
// function updateTwoJsInstance(): void {
//   twoInstance.update();
// }
=======
// TEMP REMOVE
function updateTwoInstance() {
  twoInstance.update();
}
>>>>>>> 6563b382

function updateObjectsWithFill() {
  for (let e of seEllipses.value) {
    e.update();
  }
  for (let c of seCircles.value) {
    c.update();
  }
  for (let p of sePolygons.value) {
    p.update();
  }
}

// function getCurrentSVGForIcon(): void {
//   const svgRoot = canvas.value?.querySelector("svg") as SVGElement;
//   //Dump a copy of the Nodule.idPlottableDescriptionMap into the console to it tso.js object
//   console.log(
//     "Nodule.idPlottableDescriptionMap",
//     Nodule.idPlottableDescriptionMap
//   );

//   // Make a duplicate of the SVG tree
//   const svgElement = svgRoot.cloneNode(true) as SVGElement;
//   svgElement.setAttribute("xmlns", "http://www.w3.org/2000/svg");
//   //remove all the text items
//   const textGroups = svgElement.querySelectorAll("text");
//   for (let i = 0; i < textGroups.length; i++) {
//     textGroups[i].remove();
//   }
//   // remove all the hidden paths or paths with no anchors
//   // Also remove the straight edge start/end front/back for the angle markers (they look horrible in the icon)
//   const allElements = svgElement.querySelectorAll("path");
//   for (let i = 0; i < allElements.length; i++) {
//     const element = allElements[i];
//     const description = Nodule.idPlottableDescriptionMap.get(
//       element.getAttribute("id") ?? ""
//     );

//     if (
//       element.getAttribute("visibility") === "hidden" ||
//       element.getAttribute("d") === "" ||
//       (description?.type === "angleMarker" && description.part === "edge")
//     ) {
//       element.remove();
//     }
//   }

//   // remove all SVG groups with no children (they are are result of empty groups)
//   const groups = svgElement.querySelectorAll("g");
//   for (let i = 0; i < groups.length; i++) {
//     const group = groups[i];
//     if (group.childElementCount === 0) {
//       group.remove();
//     }
//   }
//   const iconArray = [];
//   const defs = svgElement.querySelectorAll("defs");
//   for (let i = 0; i < defs.length; i++) {
//     iconArray.push(defs[i].outerHTML);
//   }

//   const paths = svgElement.querySelectorAll("path");
//   for (let i = 0; i < paths.length; i++) {
//     paths[i].setAttribute("vector-effect", "non-scaling-stroke");

//     // Into each path inject four new attributes, which will be removed later
//     const description = Nodule.idPlottableDescriptionMap.get(
//       paths[i].getAttribute("id") ?? ""
//     );
//     if (description === undefined) {
//       throw new Error(`IconBase - ${paths[i]} has no id.`);
//     }
//     paths[i].setAttribute("type", description.type);
//     paths[i].setAttribute("side", description.side);
//     paths[i].setAttribute("myfill", String(description.fill));
//     paths[i].setAttribute("part", description.part);

//     iconArray.push(paths[i].outerHTML);
//   }

//   // We are NOT actually saving an SVG content,
//   // but it is actually a plain text payload
//   // The ";" delimiter is required by IconBase.vue
//   var blob = new Blob([iconArray.join(";")], {
//     type: "text/plain;charset=utf-8"
//   });
//   FileSaver.saveAs(blob, "iconXXXPaths.svg");
// }

// dialogBoxIsActive(e: { active: boolean }): void {
//   // console.debug(`dialog box is active is ${e.active}`);
//   if (hideTool) {
//     hideTool.disableKeyHandler = e.active;
//   }
//   if (nSectAngleTool) {
//     nSectAngleTool.disableKeyHandler = e.active;
//   }
//   if (nSectSegmentTool) {
//     nSectSegmentTool.disableKeyHandler = e.active;
//   }
//   if (rotateTool) {
//     rotateTool.disableKeyHandler = e.active;
//   }
//   if (selectTool) {
//     selectTool.disableKeyHandler = e.active;
//   }
//   if (toggleLabelDisplayTool) {
//     toggleLabelDisplayTool.disableKeyHandler = e.active;
//   }
// }


/**
 * Watch the actionMode in the store. This is the two-way binding of variables in the Pinia Store.  Notice that this
 * is a vue component so we are able to Watch for changes in variables in the store. If this was not a vue component
 * we would not be able to do this (at least not directly).
 */
watch(
  () => actionMode.value,
  (mode: ActionMode): void => {
    console.debug("Switch tool /action mode to", mode);
    currentTool?.deactivate();
    currentTool = null;
    //set the default footer color -- override as necessary
    let directiveMsg;
    const associatedButton = TOOL_DICTIONARY.get(mode);
    if (associatedButton)
      directiveMsg = {
        key: associatedButton.displayedName,
        secondaryMsg: associatedButton.toolUseMessage,
        keyOptions: {},
        secondaryMsgKeyOptions: {},
        type: "directive"
      };

    switch (mode) {
      case "select":
        if (!selectTool) {
          selectTool = new SelectionHandler(layers);
        }
        currentTool = selectTool;
        break;
      case "delete":
        if (!deleteTool) {
          deleteTool = new DeleteHandler(layers);
        }
        currentTool = deleteTool;
        break;
      case "zoomIn":
        if (!zoomTool) {
          zoomTool = new PanZoomHandler(canvas.value!);
        }
        zoomTool.zoomMode = ZoomMode.MAGNIFY;
        currentTool = zoomTool;
        break;
      case "zoomOut":
        if (!zoomTool) {
          zoomTool = new PanZoomHandler(canvas.value!);
        }
        zoomTool.zoomMode = ZoomMode.MINIFY;
        currentTool = zoomTool;
        break;
      case "zoomFit":
        // This is a tool that only needs to run once and then the actionMode should be the same as the is was before the zoom fit (and the tool should be the same)
        if (!zoomTool) {
          zoomTool = new PanZoomHandler(canvas.value!);
        }

        zoomTool.doZoomFit(
          Math.min(props.availableHeight, props.availableWidth)
        );
        zoomTool.activate(); // unglow any selected objects.
        zoomTool.deactivate(); // shut the tool down properly
        seStore.revertActionMode();
        break;
      case "hide":
        if (!hideTool) {
          hideTool = new HideObjectHandler(layers);
        }
        currentTool = hideTool;
        break;
      case "move":
        if (!moveTool) {
          moveTool = new MoveHandler(layers);
        }
        currentTool = moveTool;
        break;
      case "rotate":
        if (!rotateTool) {
          rotateTool = new RotateHandler(layers);
        }
        currentTool = rotateTool;
        break;

      case "point":
        if (!pointTool) {
          pointTool = new PointHandler(layers);
        }
        currentTool = pointTool;
        break;
      case "line":
        if (!lineTool) {
          lineTool = new LineHandler(layers);
        }
        currentTool = lineTool;
        break;
      case "segment":
        if (!segmentTool) {
          segmentTool = new SegmentHandler(layers);
        }
        currentTool = segmentTool;
        break;
      case "circle":
        if (!circleTool) {
          circleTool = new CircleHandler(layers);
        }
        currentTool = circleTool;
        break;
      case "ellipse":
        if (!ellipseTool) {
          ellipseTool = new EllipseHandler(layers);
        }
        currentTool = ellipseTool;
        break;
      case "antipodalPoint":
        if (!antipodalPointTool) {
          antipodalPointTool = new AntipodalPointHandler(layers);
        }
        currentTool = antipodalPointTool;
        break;
      case "polar":
        if (!polarObjectTool) {
          polarObjectTool = new PolarObjectHandler(layers);
        }
        currentTool = polarObjectTool;
        break;
      case "intersect":
        if (!intersectTool) {
          intersectTool = new IntersectionPointHandler(layers);
        }
        currentTool = intersectTool;
        break;
      case "pointOnObject":
        if (!pointOnOneDimensionalTool) {
          pointOnOneDimensionalTool = new PointOnOneDimensionalHandler(layers);
        }
        currentTool = pointOnOneDimensionalTool;
        break;
      case "iconFactory":
        // This is a tool that only needs to run once and then the actionMode should be the same as the is was before the click (and the tool should be the same)
        if (!iconFactoryTool) {
          iconFactoryTool = new IconFactoryHandler();
        }
        iconFactoryTool.createIconPaths();
        seStore.revertActionMode();
        break;
      case "segmentLength":
        if (!segmentLengthTool) {
          segmentLengthTool = new SegmentLengthHandler(layers);
        }
        currentTool = segmentLengthTool;
        break;
      case "pointDistance":
        if (!pointDistanceTool) {
          pointDistanceTool = new PointDistanceHandler(layers);
        }
        currentTool = pointDistanceTool;
        break;
      case "angle":
        if (!angleTool) {
          angleTool = new AngleHandler(layers);
        }
        currentTool = angleTool;
        break;
      case "coordinate":
        if (!coordinateTool) {
          coordinateTool = new CoordinateHandler(layers);
        }
        currentTool = coordinateTool;
        break;
      case "toggleLabelDisplay":
        if (!toggleLabelDisplayTool) {
          toggleLabelDisplayTool = new ToggleLabelDisplayHandler(layers);
        }
        currentTool = toggleLabelDisplayTool;
        break;
      case "perpendicular":
        if (!perpendicularLineThruPointTool) {
          perpendicularLineThruPointTool =
            new PerpendicularLineThruPointHandler(layers);
        }

        currentTool = perpendicularLineThruPointTool;
        break;
      case "tangent":
        if (!tangentLineThruPointTool) {
          tangentLineThruPointTool = new TangentLineThruPointHandler(layers);
        }
        currentTool = tangentLineThruPointTool;
        break;
      case "measureTriangle":
        if (!measureTriangleTool) {
          measureTriangleTool = new PolygonHandler(layers, true);
        }
        currentTool = measureTriangleTool;
        break;
      case "measurePolygon":
        if (!measurePolygonTool) {
          measurePolygonTool = new PolygonHandler(layers, false);
        }
        currentTool = measurePolygonTool;
        break;
      case "midpoint":
        if (!midpointTool) {
          midpointTool = new NSectSegmentHandler(layers, true);
        }
        currentTool = midpointTool;
        break;
      case "nSectPoint":
        if (!nSectSegmentTool) {
          nSectSegmentTool = new NSectSegmentHandler(layers, false);
        }
        currentTool = nSectSegmentTool;
        break;
      case "angleBisector":
        if (!angleBisectorTool) {
          angleBisectorTool = new NSectAngleHandler(layers, true);
        }
        currentTool = angleBisectorTool;
        break;
      case "nSectLine":
        if (!nSectAngleTool) {
          nSectAngleTool = new NSectAngleHandler(layers, false);
        }
        currentTool = nSectAngleTool;
        break;
      case "threePointCircle":
        if (!threePointCircleTool) {
          threePointCircleTool = new ThreePointCircleHandler(layers);
        }
        currentTool = threePointCircleTool;
        break;
      case "measuredCircle":
        if (!measuredCircleTool) {
          measuredCircleTool = new MeasuredCircleHandler(layers);
        }
        currentTool = measuredCircleTool;
        break;
      case "translation":
        if (!translationTool) {
          translationTool = new TranslationTransformationHandler(layers);
        }
        currentTool = translationTool;
        break;
      case "rotation":
        if (!rotationTool) {
          rotationTool = new RotationTransformationHandler(layers);
        }
        currentTool = rotationTool;
        break;
      case "reflection":
        if (!reflectionTool) {
          reflectionTool = new ReflectionTransformationHandler(layers);
        }
        currentTool = reflectionTool;
        break;
      case "pointReflection":
        if (!pointReflectionTool) {
          pointReflectionTool = new PointReflectionTransformationHandler(
            layers
          );
        }
        currentTool = pointReflectionTool;
        break;
      case "inversion":
        if (!inversionTool) {
          inversionTool = new InversionTransformationHandler(layers);
        }
        currentTool = inversionTool;
        break;
      case "applyTransformation":
        if (!applyTransformationTool) {
          applyTransformationTool = new ApplyTransformationHandler(layers);
        }
        currentTool = applyTransformationTool;
        break;
      default:
        currentTool = null;
        if (import.meta.env.MODE === "test") assertNever(mode);
    }
    if (currentTool && directiveMsg) {
      EventBus.fire("show-alert", directiveMsg);
    }
    currentTool?.activate();
  }
);

function assertNever(x: any): never {
  throw Error("This should not happen", x);
}

function listItemStyle(idx: number, xLoc: string, yLoc: string) {
  //xLoc determines left or right, yLoc determines top or bottom
  const style: any = {};
  let r = 0;
  let c = 0;
  let startCol = 0;
  // Place by moving in the "south-west" direction
  while (idx > 0) {
    if (c > 0) {
      c--; // Move west
      r++; // Move south
    } else {
      // if we hit the edge, move over to the next column
      startCol++;
      c = startCol;
      r = 0;
    }
    idx--;
  }

  style.position = "absolute";
  // add in 3 px padding around the icons and 2 px between containers.
  style[xLoc] = `${c * (SETTINGS.icons.shortcutButtonSize+3)+(c-1)*2}px`;
  style[yLoc] = `${r * (SETTINGS.icons.shortcutButtonSize+3)+(r-1)*2}px`;
  return style;
}
</script>

<style lang="scss" scoped>
.spin {
  animation-name: spinCCW;
  animation-duration: 600ms;
  animation-direction: normal;
}
@keyframes spinCCW {
  50% {
    transform: rotate(180deg);
  }
}
#sphereContainer {
  position: relative;
  display: flex;
  flex-direction: row;
  justify-content: center;
}
.anchored {
  margin: 8px;
  position: absolute;
}
.left {
  left: 0;
}

.right {
  right: 0px;
}
</style><|MERGE_RESOLUTION|>--- conflicted
+++ resolved
@@ -106,9 +106,6 @@
 import { ActionMode } from "@/types";
 
 // import colors from "vuetify/lib/util/colors";
-import { SELabel } from "@/models/SELabel";
-import FileSaver from "file-saver";
-import Nodule from "@/plottables/Nodule";
 import { storeToRefs } from "pinia";
 import { useSEStore } from "@/stores/se";
 import { useAccountStore } from "@/stores/account";
@@ -126,13 +123,9 @@
 import Two from "two.js";
 import { Circle } from "two.js/src/shapes/circle";
 import { Group } from "two.js/src/group";
-<<<<<<< HEAD
 import { useMagicKeys } from "@vueuse/core";
 import { watchEffect } from "vue";
-=======
-import { Vector3 } from "three";
-
->>>>>>> 6563b382
+
 type ComponentProps = {
   availableHeight: number;
   availableWidth: number;
@@ -325,15 +318,12 @@
   EventBus.listen("set-expression-for-tool", setExpressionForTool);
   EventBus.listen("set-transformation-for-tool", setTransformationForTool);
   EventBus.listen("delete-node", deleteNode);
-<<<<<<< HEAD
   // EventBus.listen("update-two-instance", updateTwoJsInstance); //IS THERE A BETTER WAY?
   EventBus.listen("cursor-position", (arg: any) => {
     const rawPos = arg.raw.map((s: number) => s.toFixed(2)).join(",");
     const normPos = arg.normalized.map((s: number) => s.toFixed(2)).join(",");
     mousePos.value = `(${normPos}) (${rawPos})`;
   });
-=======
->>>>>>> 6563b382
   // EventBus.listen("dialog-box-is-active", dialogBoxIsActive);
   EventBus.listen("update-two-instance", updateTwoInstance);
   EventBus.listen("update-fill-objects", updateObjectsWithFill);
@@ -728,17 +718,10 @@
   });
 }
 
-<<<<<<< HEAD
-//IS THERE A BETTER WAY?
-// function updateTwoJsInstance(): void {
-//   twoInstance.update();
-// }
-=======
 // TEMP REMOVE
 function updateTwoInstance() {
   twoInstance.update();
 }
->>>>>>> 6563b382
 
 function updateObjectsWithFill() {
   for (let e of seEllipses.value) {
