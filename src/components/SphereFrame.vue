<template>
  <div id="canvas" ref="canvas"></div>
</template>

<style lang="scss" scoped>
</style>
<script lang="ts">
import VueComponent from "vue";
import { Prop, Component, Watch } from "vue-property-decorator";
import Two from "two.js";
import SETTINGS, { LAYER } from "@/global-settings";
import { Matrix4 } from "three";
import { State } from "vuex-class";
import AppStore from "@/store";
import { ZoomSphereCommand } from "@/commands/ZoomSphereCommand";

import { ToolStrategy } from "@/eventHandlers/ToolStrategy";
import SelectionHandler from "@/eventHandlers/SelectionHandler";
import PointHandler from "@/eventHandlers/PointHandler";
import LineHandler from "@/eventHandlers/LineHandler";
import SegmentHandler from "@/eventHandlers/SegmentHandler";
import CircleHandler from "@/eventHandlers/CircleHandler";
import RotateHandler from "@/eventHandlers/RotateHandler";
import PanZoomHandler, { ZoomMode } from "@/eventHandlers/PanZoomHandler";
import { PositionVisitor } from "@/visitors/PositionVisitor";
import EventBus from "@/eventHandlers/EventBus";
import MoveHandler from "../eventHandlers/MoveHandler";

@Component({})
export default class SphereFrame extends VueComponent {
  @Prop()
  readonly canvasSize!: number;

  @State
  readonly editMode!: string;

  @State
  readonly zoomMagnificationFactor!: number;

  @State
  readonly zoomTranslation!: number[];

  $refs!: {
    canvas: HTMLDivElement;
  };
  private twoInstance: Two;
  private sphereCanvas!: Two.Group;
  private boundaryCircle!: Two.Circle;
  protected store = AppStore; // Vuex global state
  /**
   * Transformation from the ideal unit sphere to the rendered sphere.  The rendered sphere has radius
   * SETTINGS.boundaryCircle.radius. (The screen only shows a portion of the rendered sphere called the
   * ??ZoomViewPort??.)
   */
  //private sphereTransformMat = new Matrix4();
  /**
   * Transformation that is a translation and a scaling that maps the current view of the sphere
   * of radius SETTINGS.boundaryCircle.radius to the sphereFrame window
   */
  //private zoomMatrix = new Matrix4();
  //private magnificationFactor = 1;

  /**
   * Transformation that is passed to the CSS
   */
  private CSSTransformMat = new Matrix4(); // CSSMat = sphereTransform * zoomMat

  /** Tools for handling user input */
  private currentTool: ToolStrategy | null = null;
  private selectTool!: SelectionHandler;
  private pointTool!: PointHandler;
  private lineTool!: LineHandler;
  private segmentTool!: SegmentHandler;
  private circleTool!: CircleHandler;
  private rotateTool!: RotateHandler;
  private zoomTool!: PanZoomHandler;
  private moveTool!: MoveHandler;

  /**
   * A way to change the location of the points in the store to enact a rotation, this visits
   * all points and updates their position according to a matrix4 passed as an argument. It visits
   * all lines and circles and tells them to update.
   */
  private visitor!: PositionVisitor;

  /**
   * The layers for displaying the various objects in the right way. So a point in the
   * background is not displayed over a line in the foreground
   */
  private layers: Two.Group[] = [];

  constructor() {
    super();
    this.twoInstance = new Two({
      width: this.canvasSize,
      height: this.canvasSize,
      autostart: true,
      ratio: window.devicePixelRatio
    });
    // Clear layer array
    this.layers.splice(0, this.layers.length);

    // Record the text layer number so that the Y axis is not flipped for them
    const textLayers = [
      LAYER.foregroundText,
      LAYER.backgroundText,
      LAYER.foregroundTextGlowing,
      LAYER.backgroundTextGlowing
    ].map(Number); // shortcut for .map(x => Number(x))
    for (const layer in LAYER) {
      const layerIdx = Number(layer);
      if (!isNaN(layerIdx)) {
        // Create the layers
        const newLayer = this.twoInstance.makeGroup();
        this.layers.push(newLayer);

        // Don't flip the Y-coord of text layers
        if (textLayers.indexOf(layerIdx) < 0) {
          // Not in textLayers
          (newLayer as any).scale = new Two.Vector(1, -1);
        }
      }
    }
    // The midground is where the temporary objects and the boundary circle are drawn
    this.sphereCanvas = this.layers[LAYER.midground];
    console.info("Sphere canvas ID", this.sphereCanvas.id);
    // Add the layers to the store
    this.$store.commit("setLayers", this.layers);

    // Draw the boundary circle in the default radius
    // and scale it later to fit the canvas
    this.boundaryCircle = new Two.Circle(0, 0, SETTINGS.boundaryCircle.radius);
    this.boundaryCircle.noFill();
    this.boundaryCircle.linewidth = SETTINGS.boundaryCircle.linewidth;
    this.layers[LAYER.midground].add(this.boundaryCircle);
    // const box1 = new Two.Rectangle(-100, 150, 100, 150);
    // box1.fill = "hsl(200,80%,50%)";
    // const box2 = new Two.Rectangle(100, 150, 100, 150);
    // box2.fill = "red";
    // box1.addTo(this.layers[LAYER.background]);
    // box2.addTo(this.layers[LAYER.foregroundText]);

    const t1 = new Two.Text("Text must be upright", 50, 80, {
      size: 12,
      alignment: "left",
      family: "Arial",
      style: "bold"
    });
    this.layers[LAYER.foregroundText].add(t1);

    // Draw horizontal and vertical lines (just for debugging)
    // const R = SETTINGS.boundaryCircle.radius;
    // const hLine = new Two.Line(-R, 0, R, 0);
    // const vLine = new Two.Line(0, -R, 0, R);
    // hLine.stroke = "red";
    // vLine.stroke = "green";
    // this.sphereCanvas.add(
    //   hLine,
    //   vLine,
    //   new Two.Line(100, -R, 100, R),
    //   new Two.Line(-R, 100, R, 100)
    // );
    this.visitor = new PositionVisitor();

    // Add Event Bus (a Vue component) listeners to change the display of the sphere - rotate and Zoom/Pan
    EventBus.listen("sphere-rotate", this.handleSphereRotation);
    EventBus.listen("zoom-updated", this.updateView);
  }

  mounted(): void {
    this.twoInstance.appendTo(this.$refs.canvas);
    this.twoInstance.play();
    // this.sphereCanvas.translation.set(this.canvasSize / 2, this.canvasSize / 2);
    // this.$refs.canvas.addEventListener("wheel", this.handleMouseScroll); // by Hans
    this.$refs.canvas.addEventListener("mousemove", this.handleMouseMoved);
    this.$refs.canvas.addEventListener("mousedown", this.handleMousePressed);
    this.$refs.canvas.addEventListener("mouseup", this.handleMouseReleased);
    this.$refs.canvas.addEventListener("mouseleave", this.handleMouseLeave);
    this.$refs.canvas.addEventListener("wheel", this.handleMouseWheel); // by Will
    this.selectTool = new SelectionHandler(this.layers, this.CSSTransformMat);
    this.currentTool = this.selectTool;
    this.pointTool = new PointHandler(this.layers, this.CSSTransformMat);
    this.lineTool = new LineHandler(this.layers, this.CSSTransformMat);
    this.segmentTool = new SegmentHandler(this.layers, this.CSSTransformMat);
    this.circleTool = new CircleHandler(this.layers, this.CSSTransformMat);
    this.rotateTool = new RotateHandler(this.layers, this.CSSTransformMat);
    this.zoomTool = new PanZoomHandler(this.$refs.canvas);
    this.moveTool = new MoveHandler(this.layers, this.CSSTransformMat);
  }

  beforeDestroy(): void {
    this.$refs.canvas.removeEventListener("mousemove", this.handleMouseMoved);
    this.$refs.canvas.removeEventListener("mousedown", this.handleMousePressed);
    this.$refs.canvas.removeEventListener("mouseup", this.handleMouseReleased);
    this.$refs.canvas.removeEventListener("mouseleave", this.handleMouseLeave);
    this.$refs.canvas.removeEventListener("wheel", this.handleMouseWheel);
  }

  @Watch("canvasSize")
  onCanvasResize(size: number): void {
    console.debug("onCanvasResize");
    (this.twoInstance.renderer as any).setSize(size, size);
    // Move the origin of all layers to the center of the viewport
    this.layers.forEach(z => {
      z.translation.set(this.canvasSize / 2, this.canvasSize / 2);
    });

    const radius = size / 2 - 16; // 16-pixel gap
    this.$store.commit("setSphereRadius", radius);

    const ratio = radius / SETTINGS.boundaryCircle.radius;
    EventBus.fire("magnification-updated", {
      factor: ratio
    });
    this.$store.commit("setZoomMagnificationFactor", ratio);
    // Each window size gets its own zoom matrix
    // When you resize a window the zoom resets
    this.$store.commit("setZoomTranslation", [0, 0]);

    this.updateView();
  }

  /** Apply the affine transform (m) to the entire TwoJS SVG tree! */
  // The translation element of the CSS transform matrix
  // is actually the pivot/origin of the zoom

  private updateView() {
    // console.debug("updateView() is called with zoom factor", this.zoomMagnificationFactor, this.zoomTranslation);
    // Get the current maginiication factor and translation vector
    const mag = this.store.state.zoomMagnificationFactor;
    const transVector = this.store.state.zoomTranslation;

    // Get the DOM element to apply the transform to
    const el = (this.twoInstance.renderer as any).domElement as HTMLElement;
    // Set the transform
<<<<<<< HEAD
    const mat = `matrix(${mag},0,0,${mag},${transVector[0]},${transVector[1]})`;
    console.debug("CSS transform matrix: ", mat);
=======
    const mat = `matrix(${mag},0,0,${mag},${transVector[0]},${transVector[1]})`
    // console.debug("CSS transform matrix: ", mat);
>>>>>>> a36e851d
    el.style.transform = mat;
    // Set the origin of the transform
    const origin = this.canvasSize / 2;
    el.style.transformOrigin = `${origin}pixelX ${origin}pixelX`;
    // What does this do?
    el.style.overflow = "visible";
  }

  // handleMouseScroll(e: MouseWheelEvent): void {
  //   if (e.metaKey) {
  //     e.preventDefault();
  //     let scrollFraction = e.deltaY / this.canvasSize;
  //     if (e.ctrlKey) {
  //       // Flip the sign for pinch/zoom gestures on Mac trackpad
  //       scrollFraction *= -1;
  //     }
  //     if (Math.abs(scrollFraction) > 0.1) // Limit 10% change in magnification
  //       scrollFraction = 0.1 * Math.sign(scrollFraction);
  //     const scaleFactor = 1 + scrollFraction;
  //     // Limit zoom-out to 0.4x
  //     if (scaleFactor < 1 && this.magnificationFactor < 0.4) return;
  //     // Limit zoom-in to 5x
  //     if (scaleFactor > 1 && this.magnificationFactor > 5) return;
  //     this.magnificationFactor *= scaleFactor;
  //     const sphereRatio = (this.canvasSize / 2) / SETTINGS.boundaryCircle.radius;
  //     EventBus.fire("magnification-updated", { factor: this.magnificationFactor * sphereRatio });
  //     const target = (e.currentTarget || e.target) as HTMLDivElement;
  //     const boundingRect = target.getBoundingClientRect();
  //     const offsetX = e.clientX - boundingRect.left;
  //     const offsetY = e.clientY - boundingRect.top;

  //     // The origin of translation is the center of the canvas
  //     const tx = offsetX - this.canvasSize / 2;
  //     const ty = offsetY - this.canvasSize / 2;
  //     // console.debug("Zoom info", scrollFraction.toFixed(2), scaleFactor.toFixed(2), this.magnificationFactor.toFixed(2));
  //     const mag = this.magnificationFactor;

  //     // Update the zoom matrix
  //     if (mag > 1) {
  //       this.zoomMatrix.identity();
  //       tmpMatrix1.makeTranslation(tx, ty, 0);
  //       this.zoomMatrix.multiply(tmpMatrix1);
  //       tmpMatrix1.makeScale(mag, mag, mag);
  //       this.zoomMatrix.multiply(tmpMatrix1);
  //       tmpMatrix1.makeTranslation(-tx, -ty, 0);
  //       this.zoomMatrix.multiply(tmpMatrix1);
  //     } else {
  //       this.sphereTransformMat.elements[12] = 0;
  //       this.sphereTransformMat.elements[13] = 0;
  //       this.sphereTransformMat.elements[14] = 0;
  //       this.zoomMatrix.makeScale(mag, mag, mag);
  //     }
  //     tmpMatrix1.multiplyMatrices(this.sphereTransformMat, this.zoomMatrix);
  //     this.viewTransform = tmpMatrix1;
  //   }
  // }

  handleMouseWheel(event: MouseWheelEvent): void {
    console.log("Mouse Wheel Zoom!");
    // Compute (pixelX,pixelY) = the location of the mouse release in pixel coordinates relative to
    //  the top left of the sphere frame. This is a location *post* affine transformation
    const target = (event.currentTarget || event.target) as HTMLDivElement;
    const boundingRect = target.getBoundingClientRect();
    const pixelX = event.clientX - boundingRect.left - boundingRect.width / 2;
    const pixelY = event.clientY - boundingRect.top - boundingRect.height / 2;
    event.preventDefault();

    // Compute the fraction to zoom in or out by
    let scrollFraction = event.deltaY / boundingRect.height;
    if (event.ctrlKey) {
      // Flip the sign for pinch/zoom gestures on Mac trackpad
      scrollFraction *= -1;
    }
    // Get the current magnification factor and set a variable for the next one
    const currentMagFactor = this.store.state.zoomMagnificationFactor;
    let newMagFactor = currentMagFactor;
    // Set the next magnification factor. Positive scroll fraction means zoom out, negative zoom in.
    if (scrollFraction < 0) {
      if (currentMagFactor < SETTINGS.zoom.minMagnification) return;
      newMagFactor = (1 - Math.abs(scrollFraction)) * currentMagFactor;
    }
    if (scrollFraction > 0) {
      if (currentMagFactor > SETTINGS.zoom.maxMagnification) return;
      newMagFactor = (1 + scrollFraction) * currentMagFactor;
    }
    // Get the current translation vector to allow us to untransform the CSS transformation
    const currentTranslationVector = [
      this.store.state.zoomTranslation[0],
      this.store.state.zoomTranslation[1]
    ];

    // Compute (untransformedPixelX,untransformedPixelY) which is the location of the mouse
    // wheel event *pre* affine transformation
    const untransformedPixelX =
      (pixelX - currentTranslationVector[0]) / currentMagFactor;
    const untransformedPixelY =
      (pixelY - currentTranslationVector[1]) / currentMagFactor;
    // Compute the new translation Vector. We want the untransformedPixel vector to be mapped
    // to the pixel vector under the new maginification factor. That is, if
    //  Z(x,y)= newMagFactor*(x,y) + newTranslationVector
    // then we must have
    //  Z(untransformedPixel) = pixel Vector
    // Solve for newTranlationVector yields

    const newTranslationVector = [
      pixelX - untransformedPixelX * newMagFactor,
      pixelY - untransformedPixelY * newMagFactor
    ];
    // When zooming out, add extra translation so the pivot of
    // zoom is eventually (0,0) when the magnification factor reaches 1
    if (newMagFactor < currentMagFactor) {
      if (newMagFactor > 1) {
        const fraction = (newMagFactor - 1) / (currentMagFactor - 1);
        newTranslationVector[0] *= fraction;
        newTranslationVector[1] *= fraction;
      }
      else {
        newTranslationVector[0] = 0;
        newTranslationVector[1] = 0;
      }

    }

    // Set the new magnifiction factor and the next translation vector in the store
    this.store.commit("setZoomMagnificationFactor", newMagFactor);
    this.store.commit("setZoomTranslation", newTranslationVector);
    // Update the display
    this.updateView();
    //EventBus.fire("zoom-updated", {});
    // Store the zoom as a command that can be undone or redone
    const zoomCommand = new ZoomSphereCommand(
      newMagFactor,
      newTranslationVector,
      currentMagFactor,
      currentTranslationVector
    );
    // Push the command on to the command stack, but do not execute it because it has already been enacted
    zoomCommand.push();
  }
  handleMouseMoved(e: MouseEvent): void {
    // WHen currentTool is NULL, currentTool? resolves to no action
    this.currentTool?.mouseMoved(e);
  }

  handleMousePressed(e: MouseEvent): void {
    this.currentTool?.mousePressed(e);
  }

  handleMouseReleased(e: MouseEvent): void {
    // WHen currentTool is NULL, the following line does nothing
    this.currentTool?.mouseReleased(e);
  }

  handleMouseLeave(e: MouseEvent): void {
    this.currentTool?.mouseLeave(e);
  }

  handleSphereRotation(e: unknown): void {
    this.$store.commit("rotateSphere", (e as any).transform);
  }

  @Watch("editMode")
  switchEditMode(mode: string): void {
    this.currentTool?.deactivate();
    this.currentTool = null;
    switch (mode) {
      case "select":
        this.currentTool = this.selectTool;
        break;
      case "rotate":
        this.currentTool = this.rotateTool;
        break;
      case "move":
        this.currentTool = this.moveTool;
        break;
      case "point":
        this.currentTool = this.pointTool;
        break;
      case "line":
        this.currentTool = this.lineTool;
        break;
      case "segment":
        this.currentTool = this.segmentTool;
        break;
      case "circle":
        this.currentTool = this.circleTool;
        break;
      case "zoomIn":
        this.currentTool = this.zoomTool;
        this.zoomTool.zoomMode = ZoomMode.MAGNIFY;
        break;
      case "zoomOut":
        this.currentTool = this.zoomTool;
        this.zoomTool.zoomMode = ZoomMode.MINIFY;
        break;
      default:
        this.currentTool = null;
    }
    this.currentTool?.activate();
  }
}
</script><|MERGE_RESOLUTION|>--- conflicted
+++ resolved
@@ -233,13 +233,8 @@
     // Get the DOM element to apply the transform to
     const el = (this.twoInstance.renderer as any).domElement as HTMLElement;
     // Set the transform
-<<<<<<< HEAD
     const mat = `matrix(${mag},0,0,${mag},${transVector[0]},${transVector[1]})`;
-    console.debug("CSS transform matrix: ", mat);
-=======
-    const mat = `matrix(${mag},0,0,${mag},${transVector[0]},${transVector[1]})`
     // console.debug("CSS transform matrix: ", mat);
->>>>>>> a36e851d
     el.style.transform = mat;
     // Set the origin of the transform
     const origin = this.canvasSize / 2;
@@ -355,12 +350,10 @@
         const fraction = (newMagFactor - 1) / (currentMagFactor - 1);
         newTranslationVector[0] *= fraction;
         newTranslationVector[1] *= fraction;
-      }
-      else {
+      } else {
         newTranslationVector[0] = 0;
         newTranslationVector[1] = 0;
       }
-
     }
 
     // Set the new magnifiction factor and the next translation vector in the store
