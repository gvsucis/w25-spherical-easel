<template>
  <div>
    <div id="canvas"
      ref="canvas"></div>
  </div>
</template>


<script lang="ts">
import VueComponent from "vue";
import { Prop, Component, Watch } from "vue-property-decorator";
import SETTINGS, { LAYER } from "@/global-settings";
import { ZoomSphereCommand } from "@/commands/ZoomSphereCommand";
import { Command } from "@/commands/Command";
import { ToolStrategy } from "@/eventHandlers/ToolStrategy";

import SelectionHandler from "@/eventHandlers/SelectionHandler";
import PointHandler from "@/eventHandlers/PointHandler";
import LineHandler from "@/eventHandlers/LineHandler";
import SegmentHandler from "@/eventHandlers/SegmentHandler";
import CircleHandler from "@/eventHandlers/CircleHandler";
import RotateHandler from "@/eventHandlers/RotateHandler";
import PointOnOneDimensionalHandler from "@/eventHandlers/PointOnOneOrTwoDimensionalHandler";
import IntersectionPointHandler from "@/eventHandlers/IntersectionPointHandler";
import AntipodalPointHandler from "@/eventHandlers/AntipodalPointHandler";
import PolarObjectHandler from "@/eventHandlers/PolarObjectHandler";
import PanZoomHandler, { ZoomMode } from "@/eventHandlers/PanZoomHandler";
import DeleteHandler from "@/eventHandlers/DeleteHandler";
import HideObjectHandler from "@/eventHandlers/HideObjectHandler";
import SegmentLengthHandler from "@/eventHandlers/SegmentLengthHandler";
import PointDistanceHandler from "@/eventHandlers/PointDistanceHandler";
import AngleHandler from "@/eventHandlers/AngleHandler";
import CoordinateHandler from "@/eventHandlers/PointCoordinateHandler";
import ToggleLabelDisplayHandler from "@/eventHandlers/ToggleLabelDisplayHandler";
import PerpendicularLineThruPointHandler from "@/eventHandlers/PerpendicularLineThruPointHandler";
import TangentLineThruPointHandler from "@/eventHandlers/TangentLineThruPointHandler";
import IconFactoryHandler from "@/eventHandlers/IconFactoryHandler";
import EllipseHandler from "@/eventHandlers/EllipseHandler";
import PolygonHandler from "@/eventHandlers/PolygonHandler";
import NSectSegmentHandler from "@/eventHandlers/NSectSegmentHandler";
import NSectAngleHandler from "@/eventHandlers/NSectAngleHandler";
import ThreePointCircleHandler from "@/eventHandlers/ThreePointCircleHandler";
import MeasuredCircleHandler from "@/eventHandlers/MeasuredCircleHandler";
import TranslationTransformationHandler from "@/eventHandlers/TranslationTransformationHandler";

import EventBus from "@/eventHandlers/EventBus";
import MoveHandler from "../eventHandlers/MoveHandler";
import { ActionMode } from "@/types";
import colors from "vuetify/es5/util/colors";
import { SELabel } from "@/models/SELabel";
import FileSaver from "file-saver";
import Nodule from "@/plottables/Nodule";
import { mapState, mapActions, mapWritableState } from "pinia";
import { useSEStore } from "@/stores/se";
import { Matrix4 } from "three";
<<<<<<< HEAD
import Two from "two.js";
// import { Circle } from "two.js/src/shapes/circle";
// import { Group } from "two.js/src/group";
import { SEExpression } from "@/models/SEExpression";
import RotationTransformationHandler from "@/eventHandlers/RotationTransformationHandler";
import ReflectionTransformationHandler from "@/eventHandlers/ReflectionTransformationHandler";
import PointReflectionTransformationHandler from "@/eventHandlers/PointReflectionTransformationHandler";
import InversionTransformationHandler from "@/eventHandlers/InversionTransformationHandler";
import { SETransformation } from "@/models/SETransformation";
import ApplyTransformationHandler from "@/eventHandlers/ApplyTransformationHandler";
import { SENodule } from "@/models/SENodule";
import i18n from "@/i18n";
=======
>>>>>>> d53a8079

@Component({
  computed: {
    ...mapState(useSEStore, [
      "actionMode",
      "zoomMagnificationFactor",
      "zoomTranslation",
      "seLabels",
      "layers"
    ]),
    ...mapWritableState(useSEStore, ["zoomMagnificationFactor"])
  },

  methods: {
    ...mapActions(useSEStore, [
      "init",
      "setLayers",
      "setCanvas",
      "rotateSphere",
      // "setSphereRadius",
      "setCanvasWidth",
      "setActionMode",
      "revertActionMode",
      "setZoomMagnificationFactor"
    ])
  }
})
export default class SphereFrame extends VueComponent {
  @Prop({ default: 240 })
  readonly canvasSize!: number;

  readonly actionMode!: ActionMode;
  readonly zoomMagnificationFactor!: number;
  readonly zoomTranslation!: number[];
  readonly seLabels!: SELabel[];

  readonly init!: () => void;
  readonly setLayers!: (_: Array<Two.Group>) => void;
  readonly setCanvas!: (_: HTMLDivElement | null) => void;
  readonly setCanvasWidth!: (_: number) => void;
  // readonly setSphereRadius!: (_: number) => void;
  readonly setZoomMagnificationFactor!: (_: number) => void;
  readonly rotateSphere!: (_: Matrix4) => void;
  readonly revertActionMode!: () => void;
  readonly getZoomMagnificationFactor!: () => number;
  readonly setActionMode!: (args: { id: ActionMode; name: string }) => void;

  $refs!: {
    canvas: HTMLDivElement;
  };
  /**
   * The main (the only one) TwoJS object that contains the layers (each a Group) making up the screen graph
   * First layers  (Groups) are added to the twoInstance (index by the enum LAYER from
   * global-settings.ts), then TwoJs objects (Path, Ellipse, etc..) are added to the
   * appropriate layer. This object is refreshed at 60 fps (in constructor -- autostart: true).
   */
  private twoInstance!: Two;

  // private sphereCanvas!: Group;
  /**
   * The circle that is the end of the projection of the Default Sphere in the Default Screen Plane
   */
  private boundaryCircle!: Two.Circle;
<<<<<<< HEAD
=======
  /**
   * The Global Vuex Store
   */
>>>>>>> d53a8079

  /** Tools for handling user input */
  private currentTool: ToolStrategy | null = null;
  private selectTool: SelectionHandler | null = null;
  private pointTool: PointHandler | null = null;
  private lineTool: LineHandler | null = null;
  private segmentTool: SegmentHandler | null = null;
  private circleTool: CircleHandler | null = null;
  private ellipseTool: EllipseHandler | null = null;
  private rotateTool: RotateHandler | null = null;
  private zoomTool: PanZoomHandler | null = null;
  private moveTool: MoveHandler | null = null;
  private pointOnOneDimensionalTool: PointOnOneDimensionalHandler | null = null;
  private antipodalPointTool: AntipodalPointHandler | null = null;
  private polarObjectTool: PolarObjectHandler | null = null;
  private intersectTool: IntersectionPointHandler | null = null;
  private deleteTool: DeleteHandler | null = null;
  private hideTool: HideObjectHandler | null = null;
  private segmentLengthTool: SegmentLengthHandler | null = null;
  private pointDistanceTool: PointDistanceHandler | null = null;
  private angleTool: AngleHandler | null = null;
  private coordinateTool: CoordinateHandler | null = null;
  private toggleLabelDisplayTool: ToggleLabelDisplayHandler | null = null;
  private perpendicularLineThruPointTool: PerpendicularLineThruPointHandler | null =
    null;
  private tangentLineThruPointTool: TangentLineThruPointHandler | null = null;
  private iconFactoryTool: IconFactoryHandler | null = null;
  private measureTriangleTool: PolygonHandler | null = null;
  private measurePolygonTool: PolygonHandler | null = null;
  private midpointTool: NSectSegmentHandler | null = null;
  private nSectSegmentTool: NSectSegmentHandler | null = null;
  private angleBisectorTool: NSectAngleHandler | null = null;
  private nSectAngleTool: NSectAngleHandler | null = null;
  private threePointCircleTool: ThreePointCircleHandler | null = null;
  private measuredCircleTool: MeasuredCircleHandler | null = null;
  private translationTool: TranslationTransformationHandler | null = null;
  private rotationTool: RotationTransformationHandler | null = null;
  private reflectionTool: ReflectionTransformationHandler | null = null;
  private pointReflectionTool: PointReflectionTransformationHandler | null =
    null;
  private inversionTool: InversionTransformationHandler | null = null;
  private applyTransformationTool: ApplyTransformationHandler | null = null;

  /**
   * The layers for displaying the various objects in the right way. So a point in the
   * background is not displayed over a line in the foreground
   */
  readonly layers!: Two.Group[];

  created(): void {
    this.twoInstance = new Two({
      width: this.canvasSize,
      height: this.canvasSize,
      autostart: true
      // ratio: window.devicePixelRatio
    });
<<<<<<< HEAD
    console.debug("TwoJS scene is Group", this.twoInstance.scene.id);
    //this.twoInstance.scene.matrix.manual = true;
=======
    // this.twoInstance.scene.matrix.manual = true;
    // Clear layer array
    // this.layers.splice(0);
>>>>>>> d53a8079

    //#region addlayers
    // Record the text layer number so that the y axis is not flipped for them
    const textLayers = [
      LAYER.foregroundText,
      LAYER.backgroundText,
      LAYER.foregroundTextGlowing,
      LAYER.backgroundTextGlowing
    ].map(Number); // shortcut for .map(x => Number(x))

    // Create a detached group to prevent duplicate group ID
    // in TwoJS scene (https://github.com/jonobr1/two.js/issues/639)
    const dummy_group = new Two.Group();
    let groups: Array<Two.Group> = [];
    for (const layer in LAYER) {
      const layerIdx = Number(layer);
      if (!isNaN(layerIdx)) {
        // Create the layers
        const newLayer = new Two.Group();
        if (layerIdx === LAYER.background)
          console.debug("Background layer is", newLayer.id);
        if (layerIdx === LAYER.foreground)
          console.debug("Foreground layer is", newLayer.id);
        // newLayer.matrix.manual = true;
        // Undo the y-flip on text layers
        if (textLayers.indexOf(layerIdx) >= 0) {
          // Not in textLayers
          newLayer.scale = new Two.Vector(1, -1);
          // newLayer.matrix.scale(1, -1);
        }

        newLayer.addTo(this.twoInstance.scene);
        groups.push(newLayer);
      }
    }
    //#endregion addlayers

    // The midground is where the temporary objects and the boundary circle were drawn TODO: Needed?
    //this.sphereCanvas = this.layers[LAYER.midground];
    // console.info("Sphere canvas ID", this.sphereCanvas.id);
    // Add the layers to the store
    this.init();
    this.setLayers(groups);

    // Draw the boundary circle in the default radius
    // and scale it later to fit the canvas
    this.boundaryCircle = new Two.Circle(0, 0, SETTINGS.boundaryCircle.radius);
    this.boundaryCircle.noFill();
    this.boundaryCircle.linewidth = SETTINGS.boundaryCircle.lineWidth;
    this.boundaryCircle.addTo(this.layers[Number(LAYER.midground)]);

    //Record the path ids for all the TwoJS objects which are not glowing. This is for use in IconBase to create icons.
    Nodule.idPlottableDescriptionMap.set(String(this.boundaryCircle.id), {
      type: "boundaryCircle",
      side: "mid",
      fill: false,
      part: ""
    });

    // Draw horizontal and vertical lines (just for debugging)
    // const R = SETTINGS.boundaryCircle.radius;
    // const hLine = new Line(-R, 0, R, 0);
    // const vLine = new Line(0, -R, 0, R);
    // hLine.stroke = "red";
    // vLine.stroke = "green";
    // this.sphereCanvas.add(
    //   hLine,
    //   vLine,
    //   new Line(100, -R, 100, R),
    //   new Line(-R, 100, R, 100)
    // );
    //this.visitor = new RotationVisitor();

    // Create the tools/handlers
    this.selectTool = new SelectionHandler(this.layers);
    this.currentTool = this.selectTool;
    // Postpone the instantiation of the remaining tools to on-demand
    // to avoid runtime error when the tools depend of Pinia initialization

    // Add Event Bus (a Vue component) listeners to change the display of the sphere - rotate and Zoom/Pan
    EventBus.listen("sphere-rotate", this.handleSphereRotation);
    EventBus.listen("zoom-updated", this.updateView);
    EventBus.listen("export-current-svg", this.getCurrentSVGForIcon);
    EventBus.listen("construction-loaded", this.animateCanvas);
    EventBus.listen(
      "measured-circle-set-temporary-radius",
      this.measuredCircleSetTemporaryRadius
    );
    EventBus.listen("set-expression-for-tool", this.setExpressionForTool);
    EventBus.listen(
      "set-transformation-for-tool",
      this.setTransformationForTool
    );
    EventBus.listen("delete-node", this.deleteNode);
    // EventBus.listen("dialog-box-is-active", this.dialogBoxIsActive);
    // EventBus.listen(
    //   "set-point-visibility-and-label",
    //   this.setPointInitialVibilityAndLabel
    // );
  }

  mounted(): void {
    // Put the main js instance into the canvas
    this.twoInstance.appendTo(this.$refs.canvas);
    // Set up the listeners
<<<<<<< HEAD
=======

>>>>>>> d53a8079
    this.$refs.canvas.addEventListener("mousemove", this.handleMouseMoved);
    this.$refs.canvas.addEventListener("mousedown", this.handleMousePressed);
    this.$refs.canvas.addEventListener("mouseup", this.handleMouseReleased);
    this.$refs.canvas.addEventListener("mouseleave", this.handleMouseLeave);
    this.$refs.canvas.addEventListener("wheel", this.handleMouseWheel);

    // Add the listener to disable the context menu because without this line of code, if the user activates a tool,
    // then *first* presses ctrl key, then mouse clicks, a context menu appears and the functionality of the tool is
    // unpredictable. (In the case of the move tool, if the user first clicks, then presses ctrl, the behavior is fine.)
    // source: https://www.sitepoint.com/community/t/how-do-i-disable-the-context-menu-in-chrome-on-a-mac/346738
    // I can't see a good way to remove this listener
    // IS THIS A GOOD IDEA? Maybe not
    this.$refs.canvas.addEventListener("contextmenu", event =>
      event.preventDefault()
    );

    // Make the canvas accessible to other components which need
    // to grab the SVG contents of the sphere
    this.setCanvas(this.$refs.canvas);
    this.updateView();
  }

  beforeDestroy(): void {
    this.$refs.canvas.removeEventListener("mousemove", this.handleMouseMoved);
    this.$refs.canvas.removeEventListener("mousedown", this.handleMousePressed);
    this.$refs.canvas.removeEventListener("mouseup", this.handleMouseReleased);
    this.$refs.canvas.removeEventListener("mouseleave", this.handleMouseLeave);
    this.$refs.canvas.removeEventListener("wheel", this.handleMouseWheel);
    // Does this remove the context menu listener? I'm not sure.
    this.$refs.canvas.removeEventListener("contextmenu", event =>
      event.preventDefault()
    );

    EventBus.unlisten("sphere-rotate");
    EventBus.unlisten("zoom-updated");
    EventBus.unlisten("export-current-svg");
    EventBus.unlisten("construction-loaded");
    EventBus.unlisten("measured-circle-set-temporary-radius");
    EventBus.unlisten("set-expression-for-tool");
    EventBus.unlisten("set-transformation-for-tool");
    EventBus.unlisten("delete-node");
    // EventBus.unlisten("dialog-box-is-active");
  }

  @Watch("canvasSize")
  onCanvasResize(size: number): void {
    this.twoInstance.width = size;
    this.twoInstance.height = size;
    // this.layers.forEach(z => {
    //   z.translation.set(size / 2, size / 2);
    // });

    const radius = size / 2 - 16; // 16-pixel gap
    // this.setSphereRadius(radius);

    const ratio = radius / SETTINGS.boundaryCircle.radius;
    //this.zoomMagnificationFactor = ratio;
    //set the zoom magnification in the store so that all geometric/plottable objects are updated.
    this.setZoomMagnificationFactor(ratio);
    // Each window size gets its own zoom matrix
    // When you resize a window the zoom resets
    this.zoomTranslation.splice(0);
    // this.zoomTranslation.push(size / 2, size / 2);
    this.zoomTranslation.push(0, 0);

    this.updateView();
    // record the canvas width for the SELabel so that the bounding box of the text can be computed correctly
    this.setCanvasWidth(size);
  }

  /** Apply the affine transform (m) to the entire TwoJS SVG tree! */

  // The translation element of the CSS transform matrix
  // is actually the pivot/origin of the zoom

  //#region updateView
  private updateView() {
    // Get the current maginification factor and translation vector
    const mag = this.zoomMagnificationFactor;
    const transVector = this.zoomTranslation;
    const origin = this.canvasSize / 2;

    this.twoInstance.scene.translation = new Two.Vector(
      origin + transVector[0],
      origin + transVector[1]
    );
    this.twoInstance.scene.scale = new Two.Vector(mag, -mag);
    // this.twoInstance.scene.matrix
    //   .identity()
    //   .translate(origin + transVector[0], origin + transVector[1]) // Order of these two operations
    //   .scale(mag, -mag); // (translate & scale) is important
    //Now update the display of the arrangement (i.e. make sure the labels are not too far from their associated objects)
    this.seLabels.forEach((l: SELabel) => {
      l.update();
    });
  }
  //#endregion updateView

  handleMouseWheel(event: WheelEvent): void {
    // Compute (pixelX,pixelY) = the location of the mouse release in pixel coordinates relative to
    //  the top left of the sphere frame. This is a location *post* affine transformation
    const target = (event.currentTarget || event.target) as HTMLDivElement;
    const boundingRect = target.getBoundingClientRect();
    const pixelX = event.clientX - boundingRect.left - boundingRect.width / 2;
    const pixelY = event.clientY - boundingRect.top - boundingRect.height / 2;
    event.preventDefault();

    // Compute the fraction to zoom in or out by
    let scrollFraction = event.deltaY / boundingRect.height;
    if (event.ctrlKey) {
      // Flip the sign for pinch/zoom gestures on Mac trackpad
      scrollFraction *= -1;
    }
    // Get the current magnification factor and set a variable for the next one
    const currentMagFactor = this.zoomMagnificationFactor;
    let newMagFactor = currentMagFactor;
    // Set the next magnification factor. Positive scroll fraction means zoom out, negative zoom in.
    if (scrollFraction < 0) {
      if (currentMagFactor < SETTINGS.zoom.minMagnification) {
        console.error(
          `Exceeded zoom out limit ${SETTINGS.zoom.maxMagnification}`
        );
        EventBus.fire("show-alert", {
          key: `handlers.panZoomHandlerZoomOutLimitReached`,
          keyOptions: {},
          type: "warning"
        });
        return;
      }
      newMagFactor = (1 - Math.abs(scrollFraction)) * currentMagFactor;
    }
    if (scrollFraction > 0) {
      if (currentMagFactor > SETTINGS.zoom.maxMagnification) {
        console.error(
          `Exceeded zoom in limit ${SETTINGS.zoom.minMagnification}`
        );
        EventBus.fire("show-alert", {
          key: `handlers.panZoomHandlerZoomInLimitReached`,
          keyOptions: {},
          type: "warning"
        });
        return;
      }
      newMagFactor = (1 + scrollFraction) * currentMagFactor;
    }
    // Get the current translation vector to allow us to untransform the CSS transformation
    const currentTranslationVector = [
      this.zoomTranslation[0],
      this.zoomTranslation[1]
    ];

    // Compute (untransformedPixelX,untransformedPixelY) which is the location of the mouse
    // wheel event *pre* affine transformation
    const untransformedPixelX =
      (pixelX - currentTranslationVector[0]) / currentMagFactor;
    const untransformedPixelY =
      (pixelY - currentTranslationVector[1]) / currentMagFactor;
    // Compute the new translation Vector. We want the untransformedPixel vector to be mapped
    // to the pixel vector under the new magnification factor. That is, if
    //  Z(x,y)= newMagFactor*(x,y) + newTranslationVector
    // then we must have
    //  Z(untransformedPixel) = pixel Vector
    // Solve for newTranslationVector yields

    const newTranslationVector = [
      pixelX - untransformedPixelX * newMagFactor,
      pixelY - untransformedPixelY * newMagFactor
    ];
    // When zooming out, add extra translation so the pivot of
    // zoom is eventually (0,0) when the magnification factor reaches 1
    if (newMagFactor < currentMagFactor) {
      if (newMagFactor > 1) {
        const fraction = (newMagFactor - 1) / (currentMagFactor - 1);
        newTranslationVector[0] *= fraction;
        newTranslationVector[1] *= fraction;
      } else {
        newTranslationVector[0] = 0;
        newTranslationVector[1] = 0;
      }
    }

    // Set the new magnification factor and the next translation vector in the store
    // this.zoomMagnificationFactor = newMagFactor;
    this.setZoomMagnificationFactor(newMagFactor); //must be set this way so that plottables resize correctly
    this.zoomTranslation.splice(0);
    this.zoomTranslation.push(...newTranslationVector);
    // Update the display
    this.updateView();
    // Query to see if the last command on the stack was also a zoom sphere command. If it was, simply update that command with the new
    // magnification factor and translations vector. If the last command wasn't a zoom sphere command, push a new one onto the stack.
    const commandStackLength = Command.commandHistory.length;
    if (
      Command.commandHistory[commandStackLength - 1] instanceof
      ZoomSphereCommand
    ) {
      (
        Command.commandHistory[commandStackLength - 1] as ZoomSphereCommand
      ).setMagnificationFactor = newMagFactor;
      (
        Command.commandHistory[commandStackLength - 1] as ZoomSphereCommand
      ).setTranslationVector = newTranslationVector;
    } else {
      // Store the zoom as a command that can be undone or redone
      const zoomCommand = new ZoomSphereCommand(
        newMagFactor,
        newTranslationVector,
        currentMagFactor,
        currentTranslationVector
      );
      // Push the command on to the command stack, but do not execute it because it has already been enacted
      zoomCommand.push();
    }
  }
  handleMouseMoved(e: MouseEvent): void {
    // Only process events from the left (inner) mouse button to avoid adverse interactions with any pop-up menu
    if (e.button === 0)
      // When currentTool is NULL, currentTool? resolves to no action
      this.currentTool?.mouseMoved(e);
  }

  handleMousePressed(e: MouseEvent): void {
    // Only process events from the left (inner) mouse button to avoid adverse interactions with any pop-up menu
    // const bb = (e.currentTarget as HTMLElement).getBoundingClientRect();
    // console.debug(
    //   "Mode",
    //   this.actionMode,
    //   ` mouse pressed at (${e.clientX - bb.left},${e.clientY - bb.top})`
    // );
    if (e.button === 0) this.currentTool?.mousePressed(e);
  }

  handleMouseReleased(e: MouseEvent): void {
    // Only process events from the left (inner) mouse button to avoid adverse interactions with any pop-up menu
    // const bb = (e.currentTarget as HTMLElement).getBoundingClientRect();
    // console.debug(
    //   "Mode",
    //   this.actionMode,
    //   ` mouse released at (${e.clientX - bb.left},${e.clientY - bb.top})`
    // );
    if (e.button === 0) {
      // When currentTool is NULL, the following line does nothing
      this.currentTool?.mouseReleased(e);
    }
  }

  handleMouseLeave(e: MouseEvent): void {
    // Only process events from the left (inner) mouse button to avoid adverse interactions with any pop-up menu
    if (e.button === 0)
      // When currentTool is NULL, the following line does nothing
      this.currentTool?.mouseLeave(e);
  }

  //#region handleSphereRotation
  handleSphereRotation(e: unknown): void {
    this.rotateSphere((e as any).transform);
  }
  //#endregion handleSphereRotation

  getCurrentSVGForIcon(): void {
    const svgRoot = this.$refs.canvas?.querySelector("svg") as SVGElement;
    //Dump a copy of the Nodule.idPlottableDescriptionMap into the console to it tso.js object
    console.log(
      "Nodule.idPlottableDescriptionMap",
      Nodule.idPlottableDescriptionMap
    );

    // Make a duplicate of the SVG tree
    const svgElement = svgRoot.cloneNode(true) as SVGElement;
    svgElement.setAttribute("xmlns", "http://www.w3.org/2000/svg");
    //remove all the text items
    const textGroups = svgElement.querySelectorAll("text");
    for (let i = 0; i < textGroups.length; i++) {
      textGroups[i].remove();
    }
    // remove all the hidden paths or paths with no anchors
    // Also remove the straight edge start/end front/back for the angle markers (they look horrible in the icon)
    const allElements = svgElement.querySelectorAll("path");
    for (let i = 0; i < allElements.length; i++) {
      const element = allElements[i];
      const description = Nodule.idPlottableDescriptionMap.get(
        element.getAttribute("id") ?? ""
      );

      if (
        element.getAttribute("visibility") === "hidden" ||
        element.getAttribute("d") === "" ||
        (description?.type === "angleMarker" && description.part === "edge")
      ) {
        element.remove();
      }
    }

    // remove all SVG groups with no children (they are are result of empty layers)
    const groups = svgElement.querySelectorAll("g");
    for (let i = 0; i < groups.length; i++) {
      const group = groups[i];
      if (group.childElementCount === 0) {
        group.remove();
      }
    }
    const iconArray = [];
    const defs = svgElement.querySelectorAll("defs");
    for (let i = 0; i < defs.length; i++) {
      iconArray.push(defs[i].outerHTML);
    }

    const paths = svgElement.querySelectorAll("path");
    for (let i = 0; i < paths.length; i++) {
      paths[i].setAttribute("vector-effect", "non-scaling-stroke");

      // Into each path inject four new attributes, which will be removed later
      const description = Nodule.idPlottableDescriptionMap.get(
        paths[i].getAttribute("id") ?? ""
      );
      if (description === undefined) {
        throw new Error(`IconBase - ${paths[i]} has no id.`);
      }
      paths[i].setAttribute("type", description.type);
      paths[i].setAttribute("side", description.side);
      paths[i].setAttribute("myfill", String(description.fill));
      paths[i].setAttribute("part", description.part);

      iconArray.push(paths[i].outerHTML);
    }

    // We are NOT actually saving an SVG content,
    // but it is actually a plain text payload
    // The ";" delimiter is required by IconBase.vue
    var blob = new Blob([iconArray.join(";")], {
      type: "text/plain;charset=utf-8"
    });
    FileSaver.saveAs(blob, "iconXXXPaths.svg");
  }

  animateCanvas(): void {
    this.$refs.canvas.classList.add("spin");
    setTimeout(() => {
      this.$refs.canvas.classList.remove("spin");
    }, 1200);
  }

  measuredCircleSetTemporaryRadius(e: {
    display: boolean;
    radius: number;
  }): void {
    if (this.currentTool instanceof MeasuredCircleHandler) {
      this.currentTool.displayTemporaryCircle(e.display, e.radius);
    }
  }

  setExpressionForTool(e: { expression: SEExpression }): void {
    if (
      this.currentTool instanceof MeasuredCircleHandler ||
      this.currentTool instanceof RotationTransformationHandler ||
      this.currentTool instanceof TranslationTransformationHandler
    ) {
      this.currentTool.setExpression(e.expression);
    }
  }

  setTransformationForTool(e: { transformation: SETransformation }): void {
    if (this.currentTool instanceof ApplyTransformationHandler) {
      this.currentTool.setTransformation(e.transformation);
    } else {
      // console.debug(`The current action mode ${this.actionMode}`);
      this.setActionMode({
        id: "applyTransformation",
        name: "ApplyTransformationDisplayedName"
      });
      // console.debug(`The current action mode ${this.actionMode}`);
      // this.currentTool?.deactivate();
      if (!this.applyTransformationTool) {
        this.applyTransformationTool = new ApplyTransformationHandler(
          this.layers
        );
      }
      this.applyTransformationTool.setTransformation(e.transformation);
    }
  }

  deleteNode(e: {
    victim: SENodule;
    victimName: string;
    victimType: string;
  }): void {
    if (!this.deleteTool) {
      this.deleteTool = new DeleteHandler(this.layers);
    }
    const deletedNodeIds = this.deleteTool.delete(e.victim);
    //deletedNodes: "Successfully deleted {type} {name} and {number} {objects} that depend on it.",
    EventBus.fire("show-alert", {
      key: `handlers.deletedNodes`,
      keyOptions: {
        type: e.victimType,
        name: e.victimName,
        number: deletedNodeIds.length - 1,
        objects:
          deletedNodeIds.length === 2
            ? i18n.tc(`objects.objects`, 4)
            : i18n.tc(`objects.objects`, 3)
      },
      type: "success"
    });
  }

  // dialogBoxIsActive(e: { active: boolean }): void {
  //   // console.debug(`dialog box is active is ${e.active}`);
  //   if (this.hideTool) {
  //     this.hideTool.disableKeyHandler = e.active;
  //   }
  //   if (this.nSectAngleTool) {
  //     this.nSectAngleTool.disableKeyHandler = e.active;
  //   }
  //   if (this.nSectSegmentTool) {
  //     this.nSectSegmentTool.disableKeyHandler = e.active;
  //   }
  //   if (this.rotateTool) {
  //     this.rotateTool.disableKeyHandler = e.active;
  //   }
  //   if (this.selectTool) {
  //     this.selectTool.disableKeyHandler = e.active;
  //   }
  //   if (this.toggleLabelDisplayTool) {
  //     this.toggleLabelDisplayTool.disableKeyHandler = e.active;
  //   }
  // }
  /**
   * Watch the actionMode in the store. This is the two-way binding of variables in the Vuex Store.  Notice that this
   * is a vue component so we are able to Watch for changes in variables in the store. If this was not a vue component
   * we would not be able to do this (at least not directly).
   */
  @Watch("actionMode")
  switchActionMode(mode: ActionMode): void {
    //console.debug("Switch tool /action mode");
    this.currentTool?.deactivate();
    this.currentTool = null;
    //set the default footer color -- override as necessary
    EventBus.fire("set-footer-color", { color: colors.blue.lighten4 });
    switch (mode) {
      case "select":
        if (!this.selectTool) {
          this.selectTool = new SelectionHandler(this.layers);
        }
        this.currentTool = this.selectTool;
        EventBus.fire("set-footer-color", { color: colors.blue.lighten2 });
        break;
      case "delete":
        if (!this.deleteTool) {
          this.deleteTool = new DeleteHandler(this.layers);
        }
        this.currentTool = this.deleteTool;
        EventBus.fire("set-footer-color", { color: colors.blue.lighten2 });
        break;
      case "zoomIn":
        if (!this.zoomTool) {
          this.zoomTool = new PanZoomHandler(this.$refs.canvas);
        }
        this.zoomTool.zoomMode = ZoomMode.MAGNIFY;
        this.currentTool = this.zoomTool;
        EventBus.fire("set-footer-color", { color: colors.blue.lighten2 });
        break;
      case "zoomOut":
        if (!this.zoomTool) {
          this.zoomTool = new PanZoomHandler(this.$refs.canvas);
        }
        this.zoomTool.zoomMode = ZoomMode.MINIFY;
        this.currentTool = this.zoomTool;
        EventBus.fire("set-footer-color", { color: colors.blue.lighten2 });
        break;
      case "zoomFit":
        // This is a tool that only needs to run once and then the actionMode should be the same as the is was before the zoom fit (and the tool should be the same)
        if (!this.zoomTool) {
          this.zoomTool = new PanZoomHandler(this.$refs.canvas);
        }
        this.zoomTool.doZoomFit(this.canvasSize);
        this.zoomTool.activate(); // unglow any selected objects.
        this.zoomTool.deactivate(); // shut the tool down properly
        this.revertActionMode();
        break;

      case "iconFactory":
        // This is a tool that only needs to run once and then the actionMode should be the same as the is was before the click (and the tool should be the same)
        if (!this.iconFactoryTool) {
          this.iconFactoryTool = new IconFactoryHandler();
        }
        this.iconFactoryTool.createIconPaths();
        this.revertActionMode();
        break;

      case "hide":
        if (!this.hideTool) {
          this.hideTool = new HideObjectHandler(this.layers);
        }
        this.currentTool = this.hideTool;
        break;
      case "move":
        if (!this.moveTool) {
          this.moveTool = new MoveHandler(this.layers);
        }
        this.currentTool = this.moveTool;
        EventBus.fire("set-footer-color", { color: colors.red.lighten5 });
        break;
      case "rotate":
        if (!this.rotateTool) {
          this.rotateTool = new RotateHandler(this.layers);
        }
        this.currentTool = this.rotateTool;
        break;

      case "point":
        if (!this.pointTool) {
          this.pointTool = new PointHandler(this.layers);
        }
        this.currentTool = this.pointTool;
        EventBus.fire("set-footer-color", { color: colors.blue.lighten2 });
        break;
      case "line":
        if (!this.lineTool) {
          this.lineTool = new LineHandler(this.layers);
        }
        this.currentTool = this.lineTool;
        EventBus.fire("set-footer-color", { color: colors.blue.lighten2 });
        break;
      case "segment":
        if (!this.segmentTool) {
          this.segmentTool = new SegmentHandler(this.layers);
        }
        this.currentTool = this.segmentTool;
        EventBus.fire("set-footer-color", { color: colors.blue.lighten2 });
        break;
      case "circle":
        if (!this.circleTool) {
          this.circleTool = new CircleHandler(this.layers);
        }
        this.currentTool = this.circleTool;
        EventBus.fire("set-footer-color", { color: colors.blue.lighten2 });
        break;
      case "ellipse":
        if (!this.ellipseTool) {
          this.ellipseTool = new EllipseHandler(this.layers);
        }
        this.currentTool = this.ellipseTool;
        EventBus.fire("set-footer-color", { color: colors.blue.lighten2 });
        break;
      case "antipodalPoint":
        if (!this.antipodalPointTool) {
          this.antipodalPointTool = new AntipodalPointHandler(this.layers);
        }
        this.currentTool = this.antipodalPointTool;
        break;
      case "polar":
        if (!this.polarObjectTool) {
          this.polarObjectTool = new PolarObjectHandler(this.layers);
        }
        this.currentTool = this.polarObjectTool;
        break;
      case "intersect":
        if (!this.intersectTool) {
          this.intersectTool = new IntersectionPointHandler(this.layers);
        }
        this.currentTool = this.intersectTool;
        break;
      case "pointOnObject":
        if (!this.pointOnOneDimensionalTool) {
          this.pointOnOneDimensionalTool = new PointOnOneDimensionalHandler(
            this.layers
          );
        }
        this.currentTool = this.pointOnOneDimensionalTool;
        break;

      case "segmentLength":
        if (!this.segmentLengthTool) {
          this.segmentLengthTool = new SegmentLengthHandler(this.layers);
        }
        this.currentTool = this.segmentLengthTool;
        EventBus.fire("set-footer-color", { color: colors.blue.lighten2 });
        break;
      case "pointDistance":
        if (!this.pointDistanceTool) {
          this.pointDistanceTool = new PointDistanceHandler(this.layers);
        }
        this.currentTool = this.pointDistanceTool;
        EventBus.fire("set-footer-color", { color: colors.blue.lighten2 });
        break;
      case "angle":
        if (!this.angleTool) {
          this.angleTool = new AngleHandler(this.layers);
        }
        this.currentTool = this.angleTool;
        EventBus.fire("set-footer-color", { color: colors.blue.lighten2 });
        break;
      case "coordinate":
        if (!this.coordinateTool) {
          this.coordinateTool = new CoordinateHandler(this.layers);
        }
        this.currentTool = this.coordinateTool;
        EventBus.fire("set-footer-color", { color: colors.blue.lighten2 });
        break;
      case "toggleLabelDisplay":
        if (!this.toggleLabelDisplayTool) {
          this.toggleLabelDisplayTool = new ToggleLabelDisplayHandler(
            this.layers
          );
        }
        this.currentTool = this.toggleLabelDisplayTool;
        break;
      case "perpendicular":
        if (!this.perpendicularLineThruPointTool) {
          this.perpendicularLineThruPointTool =
            new PerpendicularLineThruPointHandler(this.layers);
        }

        this.currentTool = this.perpendicularLineThruPointTool;
        break;
      case "tangent":
        if (!this.tangentLineThruPointTool) {
          this.tangentLineThruPointTool = new TangentLineThruPointHandler(
            this.layers
          );
        }
        this.currentTool = this.tangentLineThruPointTool;
        break;
      case "measureTriangle":
        if (!this.measureTriangleTool) {
          this.measureTriangleTool = new PolygonHandler(this.layers, true);
        }
        this.currentTool = this.measureTriangleTool;
        break;
      case "measurePolygon":
        if (!this.measurePolygonTool) {
          this.measurePolygonTool = new PolygonHandler(this.layers, false);
        }
        this.currentTool = this.measurePolygonTool;
        break;
      case "midpoint":
        if (!this.midpointTool) {
          this.midpointTool = new NSectSegmentHandler(this.layers, true);
        }
        this.currentTool = this.midpointTool;
        break;
      case "nSectPoint":
        if (!this.nSectSegmentTool) {
          this.nSectSegmentTool = new NSectSegmentHandler(this.layers, false);
        }
        this.currentTool = this.nSectSegmentTool;
        break;
      case "angleBisector":
        if (!this.angleBisectorTool) {
          this.angleBisectorTool = new NSectAngleHandler(this.layers, true);
        }
        this.currentTool = this.angleBisectorTool;
        break;
      case "nSectLine":
        if (!this.nSectAngleTool) {
          this.nSectAngleTool = new NSectAngleHandler(this.layers, false);
        }
        this.currentTool = this.nSectAngleTool;
        break;
      case "threePointCircle":
        if (!this.threePointCircleTool) {
          this.threePointCircleTool = new ThreePointCircleHandler(this.layers);
        }
        this.currentTool = this.threePointCircleTool;
        break;
      case "measuredCircle":
        if (!this.measuredCircleTool) {
          this.measuredCircleTool = new MeasuredCircleHandler(this.layers);
        }
        this.currentTool = this.measuredCircleTool;
        break;
      case "translation":
        if (!this.translationTool) {
          this.translationTool = new TranslationTransformationHandler(
            this.layers
          );
        }
        this.currentTool = this.translationTool;
        break;
      case "rotation":
        if (!this.rotationTool) {
          this.rotationTool = new RotationTransformationHandler(this.layers);
        }
        this.currentTool = this.rotationTool;
        break;
      case "reflection":
        if (!this.reflectionTool) {
          this.reflectionTool = new ReflectionTransformationHandler(
            this.layers
          );
        }
        this.currentTool = this.reflectionTool;
        break;
      case "pointReflection":
        if (!this.pointReflectionTool) {
          this.pointReflectionTool = new PointReflectionTransformationHandler(
            this.layers
          );
        }
        this.currentTool = this.pointReflectionTool;
        break;
      case "inversion":
        if (!this.inversionTool) {
          this.inversionTool = new InversionTransformationHandler(this.layers);
        }
        this.currentTool = this.inversionTool;
        break;
      case "applyTransformation":
        if (!this.applyTransformationTool) {
          this.applyTransformationTool = new ApplyTransformationHandler(
            this.layers
          );
        }
        this.currentTool = this.applyTransformationTool;
        break;
      default:
        this.currentTool = null;
    }
    this.currentTool?.activate();
  }
}
</script>

<style lang="scss" scoped>
.spin {
  animation-name: spinCCW;
  animation-duration: 600ms;
  animation-direction: normal;
}
@keyframes spinCCW {
  50% {
    transform: rotate(180deg);
  }
}
</style><|MERGE_RESOLUTION|>--- conflicted
+++ resolved
@@ -53,7 +53,6 @@
 import { mapState, mapActions, mapWritableState } from "pinia";
 import { useSEStore } from "@/stores/se";
 import { Matrix4 } from "three";
-<<<<<<< HEAD
 import Two from "two.js";
 // import { Circle } from "two.js/src/shapes/circle";
 // import { Group } from "two.js/src/group";
@@ -66,8 +65,6 @@
 import ApplyTransformationHandler from "@/eventHandlers/ApplyTransformationHandler";
 import { SENodule } from "@/models/SENodule";
 import i18n from "@/i18n";
-=======
->>>>>>> d53a8079
 
 @Component({
   computed: {
@@ -131,12 +128,9 @@
    * The circle that is the end of the projection of the Default Sphere in the Default Screen Plane
    */
   private boundaryCircle!: Two.Circle;
-<<<<<<< HEAD
-=======
   /**
    * The Global Vuex Store
    */
->>>>>>> d53a8079
 
   /** Tools for handling user input */
   private currentTool: ToolStrategy | null = null;
@@ -193,14 +187,9 @@
       autostart: true
       // ratio: window.devicePixelRatio
     });
-<<<<<<< HEAD
-    console.debug("TwoJS scene is Group", this.twoInstance.scene.id);
-    //this.twoInstance.scene.matrix.manual = true;
-=======
     // this.twoInstance.scene.matrix.manual = true;
     // Clear layer array
     // this.layers.splice(0);
->>>>>>> d53a8079
 
     //#region addlayers
     // Record the text layer number so that the y axis is not flipped for them
@@ -306,10 +295,6 @@
     // Put the main js instance into the canvas
     this.twoInstance.appendTo(this.$refs.canvas);
     // Set up the listeners
-<<<<<<< HEAD
-=======
-
->>>>>>> d53a8079
     this.$refs.canvas.addEventListener("mousemove", this.handleMouseMoved);
     this.$refs.canvas.addEventListener("mousedown", this.handleMousePressed);
     this.$refs.canvas.addEventListener("mouseup", this.handleMouseReleased);
