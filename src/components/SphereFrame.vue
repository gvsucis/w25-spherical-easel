<template>
  <div>
    <div id="canvas"
      ref="canvas"></div>
  </div>
</template>


<script lang="ts">
import VueComponent from "vue";
import { Prop, Component, Watch } from "vue-property-decorator";
import Two from "two.js";
import SETTINGS, { LAYER } from "@/global-settings";
import { ZoomSphereCommand } from "@/commands/ZoomSphereCommand";
import { Command } from "@/commands/Command";
import { ToolStrategy } from "@/eventHandlers/ToolStrategy";
import SelectionHandler from "@/eventHandlers/SelectionHandler";
import PointHandler from "@/eventHandlers/PointHandler";
import LineHandler from "@/eventHandlers/LineHandler";
import SegmentHandler from "@/eventHandlers/SegmentHandler";
import CircleHandler from "@/eventHandlers/CircleHandler";
import RotateHandler from "@/eventHandlers/RotateHandler";
import PointOnOneDimensionalHandler from "@/eventHandlers/PointOnOneOrTwoDimensionalHandler";
import IntersectionPointHandler from "@/eventHandlers/IntersectionPointHandler";
import AntipodalPointHandler from "@/eventHandlers/AntipodalPointHandler";
import PolarObjectHandler from "@/eventHandlers/PolarObjectHandler";
import PanZoomHandler, { ZoomMode } from "@/eventHandlers/PanZoomHandler";
import DeleteHandler from "@/eventHandlers/DeleteHandler";
import HideObjectHandler from "@/eventHandlers/HideObjectHandler";
import SegmentLengthHandler from "@/eventHandlers/SegmentLengthHandler";
import PointDistanceHandler from "@/eventHandlers/PointDistanceHandler";
import AngleHandler from "@/eventHandlers/AngleHandler";
import CoordinateHandler from "@/eventHandlers/PointCoordinateHandler";
import ToggleLabelDisplayHandler from "@/eventHandlers/ToggleLabelDisplayHandler";
import PerpendicularLineThruPointHandler from "@/eventHandlers/PerpendicularLineThruPointHandler";
import TangentLineThruPointHandler from "@/eventHandlers/TangentLineThruPointHandler";
import IconFactoryHandler from "@/eventHandlers/IconFactoryHandler";
import EllipseHandler from "@/eventHandlers/EllipseHandler";
import PolygonHandler from "@/eventHandlers/PolygonHandler";
import NSectSegmentHandler from "@/eventHandlers/NSectSegmentHandler";
import NSectAngleHandler from "@/eventHandlers/NSectAngleHandler";

import EventBus from "@/eventHandlers/EventBus";
import MoveHandler from "../eventHandlers/MoveHandler";
import { ActionMode } from "@/types";
import colors from "vuetify/es5/util/colors";
import { SELabel } from "@/models/SELabel";
import FileSaver from "file-saver";
import Nodule from "@/plottables/Nodule";
import { mapState, mapActions, mapWritableState } from "pinia";
import { useSEStore } from "@/stores/se";
import { Matrix4 } from "three";
import { Circle } from "two.js/src/shapes/circle";
import { Group } from "two.js/src/group";
import { Vector } from "two.js/src/vector";
<<<<<<< HEAD
import { Text } from "two.js/src/text";
=======
import { Shape } from "two.js/src/shape";

>>>>>>> f91a740b
@Component({
  computed: {
    ...mapState(useSEStore, [
      "actionMode",
      "zoomMagnificationFactor",
      "zoomTranslation",
      "seLabels"
    ]),
    ...mapWritableState(useSEStore, ["zoomMagnificationFactor"])
  },
  methods: {
    ...mapActions(useSEStore, [
      "init",
      "setLayers",
      "setCanvas",
      "rotateSphere",
      // "setSphereRadius",
      "setCanvasWidth",
      "revertActionMode"
    ])
  }
})
export default class SphereFrame extends VueComponent {
  @Prop({ default: 240 })
  readonly canvasSize!: number;

  readonly actionMode!: ActionMode;
  zoomMagnificationFactor!: number;
  readonly zoomTranslation!: number[];
  readonly seLabels!: SELabel[];

  readonly init!: () => void;
  readonly setLayers!: (_: Array<Group>) => void;
  readonly setCanvas!: (_: HTMLDivElement | null) => void;
  readonly setCanvasWidth!: (_: number) => void;
  // readonly setSphereRadius!: (_: number) => void;
  readonly rotateSphere!: (_: Matrix4) => void;
  readonly revertActionMode!: () => void;

  $refs!: {
    canvas: HTMLDivElement;
  };
  /**
   * The main (the only one) TwoJS object that contains the layers (each a Group) making up the screen graph
   * First layers  (Groups) are added to the twoInstance (index by the enum LAYER from
   * global-settings.ts), then TwoJs objects (Path, Ellipse, etc..) are added to the
   * appropriate layer. This object is refreahed at 60 fps (in constructir -- autostart: true).
   */
  private twoInstance!: Two;

  // private sphereCanvas!: Group;
  /**
   * The circle that is the end of the projection of the Default Sphere in the Default Screen Plane
   */
  private boundaryCircle!: Circle;
  /**
   * The Global Vuex Store
   */

  /** Tools for handling user input */
  private currentTool: ToolStrategy | null = null;
  private selectTool: SelectionHandler | null = null;
  private pointTool: PointHandler | null = null;
  private lineTool: LineHandler | null = null;
  private segmentTool: SegmentHandler | null = null;
  private circleTool: CircleHandler | null = null;
  private ellipseTool: EllipseHandler | null = null;
  private rotateTool: RotateHandler | null = null;
  private zoomTool: PanZoomHandler | null = null;
  private moveTool: MoveHandler | null = null;
  private pointOnOneDimensionalTool: PointOnOneDimensionalHandler | null = null;
  private antipodalPointTool: AntipodalPointHandler | null = null;
  private polarObjectTool: PolarObjectHandler | null = null;
  private intersectTool: IntersectionPointHandler | null = null;
  private deleteTool: DeleteHandler | null = null;
  private hideTool: HideObjectHandler | null = null;
  private segmentLengthTool: SegmentLengthHandler | null = null;
  private pointDistanceTool: PointDistanceHandler | null = null;
  private angleTool: AngleHandler | null = null;
  private coordinateTool: CoordinateHandler | null = null;
  private toggleLabelDisplayTool: ToggleLabelDisplayHandler | null = null;
  private perpendicularLineThruPointTool: PerpendicularLineThruPointHandler | null =
    null;
  private tangentLineThruPointTool: TangentLineThruPointHandler | null = null;
  private iconFactoryTool: IconFactoryHandler | null = null;
  private measureTriangleTool: PolygonHandler | null = null;
  private measurePolygonTool: PolygonHandler | null = null;
  private midpointTool: NSectSegmentHandler | null = null;
  private nSectSegmentTool: NSectSegmentHandler | null = null;
  private angleBisectorTool: NSectAngleHandler | null = null;
  private nSectAngleTool: NSectAngleHandler | null = null;

  /**
   * The layers for displaying the various objects in the right way. So a point in the
   * background is not displayed over a line in the foreground
   */
  private layers: Group[] = [];

  created(): void {
    this.twoInstance = new Two({
      width: this.canvasSize,
      height: this.canvasSize,
      autostart: true
      // ratio: window.devicePixelRatio
    });
    // Clear layer array
    this.layers.splice(0, this.layers.length);

    //#region addlayers
    // Record the text layer number so that the y axis is not flipped for them
    const textLayers = [
      LAYER.foregroundText,
      LAYER.backgroundText,
      LAYER.foregroundTextGlowing,
      LAYER.backgroundTextGlowing
    ].map(Number); // shortcut for .map(x => Number(x))
    for (const layer in LAYER) {
      const layerIdx = Number(layer);
      if (!isNaN(layerIdx)) {
        // Create the layers
        const newLayer = this.twoInstance.makeGroup();
        // newLayer.translation.set(this.canvasSize / 2, this.canvasSize / 2);
        this.layers.push(newLayer);

        // Don't flip the y-coord of text layers
<<<<<<< HEAD
        // if (textLayers.indexOf(layerIdx) < 0) {
        // Not in textLayers
        // (newLayer.scale as any) = new Vector(1, -1);
        // }
=======
        if (textLayers.indexOf(layerIdx) < 0) {
          // Not in textLayers

          console.log("layer id", newLayer.id);
          console.log("old scale", newLayer.scale);
          console.log("old matrix", newLayer.matrix.elements[0]);
          newLayer.scale = new Vector(1, -1);
          // newLayer["_scale"] = new Vector(1, -1);
          // newLayer["_flagScale"] = true;
          // newLayer["_flagMatrix"] = true;
          console.log(
            "new scale",
            newLayer.scale,
            "new matrix",
            newLayer.matrix.elements[0],
            newLayer.matrix.elements[1],
            newLayer.matrix.elements[2],
            newLayer.matrix.elements[3],
            newLayer.matrix.elements[4],
            newLayer.matrix.elements[5],
            newLayer.matrix.elements[6],

            "current matrix",
            newLayer.matrix
          );
        }
>>>>>>> f91a740b
      }
    }
    //#endregion addlayers

    // The midground is where the temporary objects and the boundary circle were drawn TODO: Needed?
    //this.sphereCanvas = this.layers[LAYER.midground];
    // console.info("Sphere canvas ID", this.sphereCanvas.id);
    // Add the layers to the store
    this.init();
    this.setLayers(this.layers);

    // Draw the boundary circle in the default radius
    // and scale it later to fit the canvas
    this.boundaryCircle = new Circle(0, 0, SETTINGS.boundaryCircle.radius);
    this.boundaryCircle.noFill();
    this.boundaryCircle.linewidth = SETTINGS.boundaryCircle.lineWidth;
    this.boundaryCircle.addTo(this.layers[LAYER.midground]);

    //Record the path ids for all the TwoJS objects which are not glowing. This is for use in IconBase to create icons.
    Nodule.idPlottableDescriptionMap.set(String(this.boundaryCircle.id), {
      type: "boundaryCircle",
      side: "mid",
      fill: false,
      part: ""
    });

    // Draw horizontal and vertical lines (just for debugging)
    // const R = SETTINGS.boundaryCircle.radius;
    // const hLine = new Line(-R, 0, R, 0);
    // const vLine = new Line(0, -R, 0, R);
    // hLine.stroke = "red";
    // vLine.stroke = "green";
    // this.sphereCanvas.add(
    //   hLine,
    //   vLine,
    //   new Line(100, -R, 100, R),
    //   new Line(-R, 100, R, 100)
    // );
    //this.visitor = new RotationVisitor();

    // Create the tools/handlers
    this.selectTool = new SelectionHandler(this.layers);
    this.currentTool = this.selectTool;
    // Postpone the instantiation of the remaining tools to on-demand
    // to avoid runtime error when the tools depend of Pinia initialization

    // Add Event Bus (a Vue component) listeners to change the display of the sphere - rotate and Zoom/Pan
    EventBus.listen("sphere-rotate", this.handleSphereRotation);
    EventBus.listen("zoom-updated", this.updateView);
    EventBus.listen("export-current-svg", this.getCurrentSVGForIcon);
    EventBus.listen("construction-loaded", this.animateCanvas);
  }

  mounted(): void {
    // Put the main js instance into the canvas
    this.twoInstance.appendTo(this.$refs.canvas);
    // Set the main js instance to refresh at 60 fps
    this.twoInstance.play();
    // Draw a line in the first quadrant, just to test the X-Y orientation
    const testLine = this.twoInstance.makeLine(0, 0, 50, 100);
    testLine.stroke = "orange";
    testLine.linewidth = 4;
    //
    // Set up the listeners
    this.$refs.canvas.addEventListener("mousemove", this.handleMouseMoved);
    this.$refs.canvas.addEventListener("mousedown", this.handleMousePressed);
    this.$refs.canvas.addEventListener("mouseup", this.handleMouseReleased);
    this.$refs.canvas.addEventListener("mouseleave", this.handleMouseLeave);
    this.$refs.canvas.addEventListener("wheel", this.handleMouseWheel);

    // Add the listener to disable the context menu because without this line of code, if the user activates a tool,
    // then *first* presses ctrl key, then mouse clicks, a context menu appears and the functionality of the tool is
    // unpredictable. (In the case of the move tool, if the user first clicks, then presses ctrl, the behavior is fine.)
    // source: https://www.sitepoint.com/community/t/how-do-i-disable-the-context-menu-in-chrome-on-a-mac/346738
    // I can't see a good way to remove this listener
    // IS THIS A GOOD IDEA? Maybe not
    this.$refs.canvas.addEventListener("contextmenu", event =>
      event.preventDefault()
    );

    // Make the canvas accessible to other components which need
    // to grab the SVG contents of the sphere
    this.setCanvas(this.$refs.canvas);
    this.updateView();
  }

  beforeDestroy(): void {
    this.$refs.canvas.removeEventListener("mousemove", this.handleMouseMoved);
    this.$refs.canvas.removeEventListener("mousedown", this.handleMousePressed);
    this.$refs.canvas.removeEventListener("mouseup", this.handleMouseReleased);
    this.$refs.canvas.removeEventListener("mouseleave", this.handleMouseLeave);
    this.$refs.canvas.removeEventListener("wheel", this.handleMouseWheel);
    // Does this remove the context menu listener? I'm not sure.
    this.$refs.canvas.removeEventListener("contextmenu", event =>
      event.preventDefault()
    );

    EventBus.unlisten("sphere-rotate");
    EventBus.unlisten("zoom-updated");
    EventBus.unlisten("export-current-svg");
    EventBus.unlisten("construction-loaded");
  }

  @Watch("canvasSize")
  onCanvasResize(size: number): void {
    this.twoInstance.width = size;
    this.twoInstance.height = size;
    // Move the origin of all layers to the center of the viewport
    this.layers.forEach(z => {
      z.translation.set(size / 2, size / 2);
    });

    const radius = size / 2 - 16; // 16-pixel gap
    // this.setSphereRadius(radius);

    const ratio = radius / SETTINGS.boundaryCircle.radius;
    console.debug(
      `On canvas requested resize to ${size} pixels, currently ${this.canvasSize} ratio to ideal sphere ${ratio}`
    );
    this.zoomMagnificationFactor = ratio;
    // Each window size gets its own zoom matrix
    // When you resize a window the zoom resets
    this.zoomTranslation.splice(0);
    // this.zoomTranslation.push(size / 2, size / 2);
    this.zoomTranslation.push(0, 0);

    this.updateView();
    // record the canvas width for the SELabel so that the bounding box of the text can be computed correctly
    this.setCanvasWidth(size);
  }

  /** Apply the affine transform (m) to the entire TwoJS SVG tree! */

  // The translation element of the CSS transform matrix
  // is actually the pivot/origin of the zoom

  //#region updateView
  private updateView() {
    console.debug("UpdateView called?", this.zoomTranslation);
    // Get the current maginification factor and translation vector
    const mag = this.zoomMagnificationFactor;
    const transVector = this.zoomTranslation;
    const origin = this.canvasSize / 2;

    // Get the DOM element to apply the transform to
    const el = (this.twoInstance.renderer as any).domElement as HTMLElement;
    console.log("mag and transVector", mag, transVector[0], transVector[1]);
    // Set the transform
<<<<<<< HEAD
    const mat = `matrix(${mag},0,0,${-mag},${mag * origin},${-mag * origin})`;
    console.debug("CSS transform matrix: ", mat);
    el.style.transform = mat;
=======
    const mat = `matrix(${mag},0,0,${mag},${transVector[0]},${transVector[1]})`;
    console.log("mat", mat);
    // console.debug("CSS transform matrix: ", mat);
    el.style.transform = mat;
    console.log(el.style.transform);
    // Set the origin of the transform
    const origin = this.canvasSize / 2;
    el.style.transformOrigin = `${origin}px ${origin}px`;
>>>>>>> f91a740b
    // What does this do?
    el.style.overflow = "visible";
    //Now update the display of the arrangment (i.e. make sure the labels are not too far from their associated objects)
    this.seLabels.forEach((l: SELabel) => {
      l.update();
    });
  }
  //#endregion updateView

  handleMouseWheel(event: WheelEvent): void {
    console.debug("Mouse Wheel Zoom!");
    // Compute (pixelX,pixelY) = the location of the mouse release in pixel coordinates relative to
    //  the top left of the sphere frame. This is a location *post* affine transformation
    const target = (event.currentTarget || event.target) as HTMLDivElement;
    const boundingRect = target.getBoundingClientRect();
    const pixelX = event.clientX - boundingRect.left - boundingRect.width / 2;
    const pixelY = event.clientY - boundingRect.top - boundingRect.height / 2;
    event.preventDefault();

    // Compute the fraction to zoom in or out by
    let scrollFraction = event.deltaY / boundingRect.height;
    if (event.ctrlKey) {
      // Flip the sign for pinch/zoom gestures on Mac trackpad
      scrollFraction *= -1;
    }
    // Get the current magnification factor and set a variable for the next one
    const currentMagFactor = this.zoomMagnificationFactor;
    let newMagFactor = currentMagFactor;
    // Set the next magnification factor. Positive scroll fraction means zoom out, negative zoom in.
    if (scrollFraction < 0) {
      if (currentMagFactor < SETTINGS.zoom.minMagnification) {
        console.error(
          `Exceeded zoom out limit ${SETTINGS.zoom.maxMagnification}`
        );
        EventBus.fire("show-alert", {
          key: `handlers.panZoomHandlerZoomOutLimitReached`,
          keyOptions: {},
          type: "warning"
        });
        return;
      }
      newMagFactor = (1 - Math.abs(scrollFraction)) * currentMagFactor;
    }
    if (scrollFraction > 0) {
      if (currentMagFactor > SETTINGS.zoom.maxMagnification) {
        console.error(
          `Exceeded zoom in limit ${SETTINGS.zoom.minMagnification}`
        );
        EventBus.fire("show-alert", {
          key: `handlers.panZoomHandlerZoomInLimitReached`,
          keyOptions: {},
          type: "warning"
        });
        return;
      }
      newMagFactor = (1 + scrollFraction) * currentMagFactor;
    }
    // Get the current translation vector to allow us to untransform the CSS transformation
    const currentTranslationVector = [
      this.zoomTranslation[0],
      this.zoomTranslation[1]
    ];

    // Compute (untransformedPixelX,untransformedPixelY) which is the location of the mouse
    // wheel event *pre* affine transformation
    const untransformedPixelX =
      (pixelX - currentTranslationVector[0]) / currentMagFactor;
    const untransformedPixelY =
      (pixelY - currentTranslationVector[1]) / currentMagFactor;
    // Compute the new translation Vector. We want the untransformedPixel vector to be mapped
    // to the pixel vector under the new magnification factor. That is, if
    //  Z(x,y)= newMagFactor*(x,y) + newTranslationVector
    // then we must have
    //  Z(untransformedPixel) = pixel Vector
    // Solve for newTranslationVector yields

    const newTranslationVector = [
      pixelX - untransformedPixelX * newMagFactor,
      pixelY - untransformedPixelY * newMagFactor
    ];
    // When zooming out, add extra translation so the pivot of
    // zoom is eventually (0,0) when the magnification factor reaches 1
    if (newMagFactor < currentMagFactor) {
      if (newMagFactor > 1) {
        const fraction = (newMagFactor - 1) / (currentMagFactor - 1);
        newTranslationVector[0] *= fraction;
        newTranslationVector[1] *= fraction;
      } else {
        newTranslationVector[0] = 0;
        newTranslationVector[1] = 0;
      }
    }

    // Set the new magnification factor and the next translation vector in the store
    this.zoomMagnificationFactor = newMagFactor;
    this.zoomTranslation.splice(0);
    this.zoomTranslation.push(...newTranslationVector);
    // Update the display
    this.updateView();
    // Query to see if the last command on the stack was also a zoom sphere command. If it was, simply update that command with the new
    // magnification factor and translations vector. If the last command wasn't a zoom sphere command, push a new one onto the stack.
    const commandStackLength = Command.commandHistory.length;
    if (
      Command.commandHistory[commandStackLength - 1] instanceof
      ZoomSphereCommand
    ) {
      (
        Command.commandHistory[commandStackLength - 1] as ZoomSphereCommand
      ).setMagnificationFactor = newMagFactor;
      (
        Command.commandHistory[commandStackLength - 1] as ZoomSphereCommand
      ).setTranslationVector = newTranslationVector;
    } else {
      // Store the zoom as a command that can be undone or redone
      const zoomCommand = new ZoomSphereCommand(
        newMagFactor,
        newTranslationVector,
        currentMagFactor,
        currentTranslationVector
      );
      // Push the command on to the command stack, but do not execute it because it has already been enacted
      zoomCommand.push();
    }
  }
  handleMouseMoved(e: MouseEvent): void {
    // Only process events from the left (inner) mouse button to avoid adverse interactions with any pop-up menu
    if (e.button === 0)
      // When currentTool is NULL, currentTool? resolves to no action
      this.currentTool?.mouseMoved(e);
  }

  handleMousePressed(e: MouseEvent): void {
    // Only process events from the left (inner) mouse button to avoid adverse interactions with any pop-up menu
    // const bb = (e.currentTarget as HTMLElement).getBoundingClientRect();
    // console.debug(
    //   "Mode",
    //   this.actionMode,
    //   ` mouse pressed at (${e.clientX - bb.left},${e.clientY - bb.top})`
    // );
    if (e.button === 0) this.currentTool?.mousePressed(e);
  }

  handleMouseReleased(e: MouseEvent): void {
    // Only process events from the left (inner) mouse button to avoid adverse interactions with any pop-up menu
    // const bb = (e.currentTarget as HTMLElement).getBoundingClientRect();
    // console.debug(
    //   "Mode",
    //   this.actionMode,
    //   ` mouse released at (${e.clientX - bb.left},${e.clientY - bb.top})`
    // );
    if (e.button === 0) {
      // When currentTool is NULL, the following line does nothing
      this.currentTool?.mouseReleased(e);
    }
  }

  handleMouseLeave(e: MouseEvent): void {
    // Only process events from the left (inner) mouse button to avoid adverse interactions with any pop-up menu
    if (e.button === 0)
      // When currentTool is NULL, the following line does nothing
      this.currentTool?.mouseLeave(e);
  }

  //#region handleSphereRotation
  handleSphereRotation(e: unknown): void {
    this.rotateSphere((e as any).transform);
  }
  //#endregion handleSphereRotation

  getCurrentSVGForIcon(): void {
    const svgRoot = this.$refs.canvas?.querySelector("svg") as SVGElement;
    //Dump a copy of the Nodule.idPlottableDescriptionMap into the console to it tso.js object
    console.log(
      "Nodule.idPlottableDescriptionMap",
      Nodule.idPlottableDescriptionMap
    );

    // Make a duplicate of the SVG tree
    const svgElement = svgRoot.cloneNode(true) as SVGElement;
    svgElement.setAttribute("xmlns", "http://www.w3.org/2000/svg");
    //remove all the text items
    const textGroups = svgElement.querySelectorAll("text");
    for (let i = 0; i < textGroups.length; i++) {
      textGroups[i].remove();
    }
    // remove all the hidden paths or paths with no anchors
    // Also remove the straight edge start/end front/back for the angle markers (they look horrible in the icon)
    const allElements = svgElement.querySelectorAll("path");
    for (let i = 0; i < allElements.length; i++) {
      const element = allElements[i];
      const description = Nodule.idPlottableDescriptionMap.get(
        element.getAttribute("id") ?? ""
      );

      if (
        element.getAttribute("visibility") === "hidden" ||
        element.getAttribute("d") === "" ||
        (description?.type === "angleMarker" && description.part === "edge")
      ) {
        element.remove();
      }
    }

    // remove all SVG groups with no children (they are are result of empty layers)
    const groups = svgElement.querySelectorAll("g");
    for (let i = 0; i < groups.length; i++) {
      const group = groups[i];
      if (group.childElementCount === 0) {
        group.remove();
      }
    }
    const iconArray = [];
    const defs = svgElement.querySelectorAll("defs");
    for (let i = 0; i < defs.length; i++) {
      iconArray.push(defs[i].outerHTML);
    }

    const paths = svgElement.querySelectorAll("path");
    for (let i = 0; i < paths.length; i++) {
      paths[i].setAttribute("vector-effect", "non-scaling-stroke");

      // Into each path inject four new attributes, which will be removed later
      const description = Nodule.idPlottableDescriptionMap.get(
        paths[i].getAttribute("id") ?? ""
      );
      if (description === undefined) {
        throw new Error(`IconBase - ${paths[i]} has no id.`);
      }
      paths[i].setAttribute("type", description.type);
      paths[i].setAttribute("side", description.side);
      paths[i].setAttribute("myfill", String(description.fill));
      paths[i].setAttribute("part", description.part);

      iconArray.push(paths[i].outerHTML);
    }

    // We are NOT actually saving an SVG content,
    // but it is actually a plain text payload
    // The ";" delimiter is required by IconBase.vue
    var blob = new Blob([iconArray.join(";")], {
      type: "text/plain;charset=utf-8"
    });
    FileSaver.saveAs(blob, "iconXXXPaths.svg");
  }

  animateCanvas(): void {
    this.$refs.canvas.classList.add("spin");
    setTimeout(() => {
      this.$refs.canvas.classList.remove("spin");
    }, 1200);
  }
  /**
   * Watch the actionMode in the store. This is the two-way binding of variables in the Vuex Store.  Notice that this
   * is a vue component so we are able to Watch for changes in variables in the store. If this was not a vue component
   * we would not be able to do this (at least not directly).
   */
  @Watch("actionMode")
  switchActionMode(mode: ActionMode): void {
    console.debug("Switch tool /action mode");
    this.currentTool?.deactivate();
    this.currentTool = null;
    //set the default footer color -- override as necessary
    EventBus.fire("set-footer-color", { color: colors.blue.lighten4 });
    switch (mode) {
      case "select":
        if (!this.selectTool)
          this.selectTool = new SelectionHandler(this.layers);
        this.currentTool = this.selectTool;
        EventBus.fire("set-footer-color", { color: colors.blue.lighten2 });
        break;
      case "delete":
        if (!this.deleteTool) this.deleteTool = new DeleteHandler(this.layers);
        this.currentTool = this.deleteTool;
        EventBus.fire("set-footer-color", { color: colors.blue.lighten2 });
        break;
      case "zoomIn":
        this.currentTool = this.zoomTool;
        if (!this.zoomTool) {
          this.zoomTool = new PanZoomHandler(this.$refs.canvas);
        }
        this.zoomTool.zoomMode = ZoomMode.MAGNIFY;
        EventBus.fire("set-footer-color", { color: colors.blue.lighten2 });
        break;
      case "zoomOut":
        this.currentTool = this.zoomTool;
        if (!this.zoomTool) {
          this.zoomTool = new PanZoomHandler(this.$refs.canvas);
        }
        this.zoomTool.zoomMode = ZoomMode.MINIFY;
        EventBus.fire("set-footer-color", { color: colors.blue.lighten2 });
        break;
      case "zoomFit":
        // This is a tool that only needs to run once and then the actionMode should be the same as the is was before the zoom fit (and the tool should be the same)
        if (!this.zoomTool) {
          this.zoomTool = new PanZoomHandler(this.$refs.canvas);
        }
        this.zoomTool.doZoomFit(this.canvasSize);
        this.zoomTool.activate(); // unglow any selected objects.
        this.zoomTool.deactivate(); // shut the tool down properly
        this.revertActionMode();
        break;

      case "iconFactory":
        // This is a tool that only needs to run once and then the actionMode should be the same as the is was before the click (and the tool should be the same)
        if (!this.iconFactoryTool)
          this.iconFactoryTool = new IconFactoryHandler();
        this.iconFactoryTool.createIconPaths();
        this.revertActionMode();
        break;

      case "hide":
        if (!this.hideTool) this.hideTool = new HideObjectHandler(this.layers);
        this.currentTool = this.hideTool;
        break;
      case "move":
        if (!this.moveTool) this.moveTool = new MoveHandler(this.layers);
        this.currentTool = this.moveTool;
        EventBus.fire("set-footer-color", { color: colors.red.lighten5 });
        break;
      case "rotate":
        if (!this.rotateTool) this.rotateTool = new RotateHandler(this.layers);
        this.currentTool = this.rotateTool;
        break;

      case "point":
        if (!this.pointTool) this.pointTool = new PointHandler(this.layers);
        this.currentTool = this.pointTool;
        EventBus.fire("set-footer-color", { color: colors.blue.lighten2 });
        break;
      case "line":
        if (!this.lineTool) this.lineTool = new LineHandler(this.layers);
        this.currentTool = this.lineTool;
        EventBus.fire("set-footer-color", { color: colors.blue.lighten2 });
        break;
      case "segment":
        if (!this.segmentTool)
          this.segmentTool = new SegmentHandler(this.layers);
        this.currentTool = this.segmentTool;
        EventBus.fire("set-footer-color", { color: colors.blue.lighten2 });
        break;
      case "circle":
        if (!this.circleTool) this.circleTool = new CircleHandler(this.layers);
        this.currentTool = this.circleTool;
        EventBus.fire("set-footer-color", { color: colors.blue.lighten2 });
        break;
      case "ellipse":
        if (!this.ellipseTool)
          this.ellipseTool = new EllipseHandler(this.layers);
        this.currentTool = this.ellipseTool;
        EventBus.fire("set-footer-color", { color: colors.blue.lighten2 });
        break;
      case "antipodalPoint":
        if (!this.antipodalPointTool)
          this.antipodalPointTool = new AntipodalPointHandler(this.layers);
        this.currentTool = this.antipodalPointTool;
        break;
      case "polar":
        if (!this.polarObjectTool)
          this.polarObjectTool = new PolarObjectHandler(this.layers);
        this.currentTool = this.polarObjectTool;
        break;
      case "intersect":
        if (!this.intersectTool)
          this.intersectTool = new IntersectionPointHandler(this.layers);
        this.currentTool = this.intersectTool;
        break;
      case "pointOnObject":
        if (!this.pointOnOneDimensionalTool)
          this.pointOnOneDimensionalTool = new PointOnOneDimensionalHandler(
            this.layers
          );
        this.currentTool = this.pointOnOneDimensionalTool;
        break;

      case "segmentLength":
        if (!this.segmentLengthTool)
          this.segmentLengthTool = new SegmentLengthHandler(this.layers);
        this.currentTool = this.segmentLengthTool;
        EventBus.fire("set-footer-color", { color: colors.blue.lighten2 });
        break;
      case "pointDistance":
        if (!this.pointDistanceTool)
          this.pointDistanceTool = new PointDistanceHandler(this.layers);
        this.currentTool = this.pointDistanceTool;
        EventBus.fire("set-footer-color", { color: colors.blue.lighten2 });
        break;
      case "angle":
        if (!this.angleTool) this.angleTool = new AngleHandler(this.layers);
        this.currentTool = this.angleTool;
        EventBus.fire("set-footer-color", { color: colors.blue.lighten2 });
        break;
      case "coordinate":
        if (!this.coordinateTool)
          this.coordinateTool = new CoordinateHandler(this.layers);
        this.currentTool = this.coordinateTool;
        EventBus.fire("set-footer-color", { color: colors.blue.lighten2 });
        break;
      case "toggleLabelDisplay":
        if (!this.toggleLabelDisplayTool)
          this.toggleLabelDisplayTool = new ToggleLabelDisplayHandler(
            this.layers
          );
        this.currentTool = this.toggleLabelDisplayTool;
        break;
      case "perpendicular":
        if (!this.perpendicularLineThruPointTool)
          this.perpendicularLineThruPointTool =
            new PerpendicularLineThruPointHandler(this.layers);

        this.currentTool = this.perpendicularLineThruPointTool;
        break;
      case "tangent":
        if (!this.tangentLineThruPointTool)
          this.tangentLineThruPointTool = new TangentLineThruPointHandler(
            this.layers
          );
        this.currentTool = this.tangentLineThruPointTool;
        break;
      case "measureTriangle":
        if (!this.measureTriangleTool)
          this.measureTriangleTool = new PolygonHandler(this.layers, true);
        this.currentTool = this.measureTriangleTool;
        break;
      case "measurePolygon":
        if (!this.measurePolygonTool)
          this.measurePolygonTool = new PolygonHandler(this.layers, false);
        this.currentTool = this.measurePolygonTool;
        break;
      case "midpoint":
        if (!this.midpointTool)
          this.midpointTool = new NSectSegmentHandler(this.layers, true);
        this.currentTool = this.midpointTool;
        break;
      case "nSectPoint":
        if (!this.nSectSegmentTool)
          this.nSectSegmentTool = new NSectSegmentHandler(this.layers, false);
        this.currentTool = this.nSectSegmentTool;
        break;
      case "angleBisector":
        if (!this.angleBisectorTool)
          this.angleBisectorTool = new NSectAngleHandler(this.layers, true);
        this.currentTool = this.angleBisectorTool;
        break;
      case "nSectLine":
        if (!this.nSectAngleTool)
          this.nSectAngleTool = new NSectAngleHandler(this.layers, false);
        this.currentTool = this.nSectAngleTool;
        break;
      default:
        this.currentTool = null;
    }
    this.currentTool?.activate();
  }
}
</script>

<style lang="scss" scoped>
.spin {
  animation-name: spinCCW;
  animation-duration: 600ms;
  animation-direction: normal;
}
@keyframes spinCCW {
  50% {
    transform: rotate(180deg);
  }
}
</style><|MERGE_RESOLUTION|>--- conflicted
+++ resolved
@@ -52,13 +52,7 @@
 import { Matrix4 } from "three";
 import { Circle } from "two.js/src/shapes/circle";
 import { Group } from "two.js/src/group";
-import { Vector } from "two.js/src/vector";
-<<<<<<< HEAD
-import { Text } from "two.js/src/text";
-=======
-import { Shape } from "two.js/src/shape";
-
->>>>>>> f91a740b
+
 @Component({
   computed: {
     ...mapState(useSEStore, [
@@ -184,39 +178,10 @@
         this.layers.push(newLayer);
 
         // Don't flip the y-coord of text layers
-<<<<<<< HEAD
         // if (textLayers.indexOf(layerIdx) < 0) {
         // Not in textLayers
         // (newLayer.scale as any) = new Vector(1, -1);
         // }
-=======
-        if (textLayers.indexOf(layerIdx) < 0) {
-          // Not in textLayers
-
-          console.log("layer id", newLayer.id);
-          console.log("old scale", newLayer.scale);
-          console.log("old matrix", newLayer.matrix.elements[0]);
-          newLayer.scale = new Vector(1, -1);
-          // newLayer["_scale"] = new Vector(1, -1);
-          // newLayer["_flagScale"] = true;
-          // newLayer["_flagMatrix"] = true;
-          console.log(
-            "new scale",
-            newLayer.scale,
-            "new matrix",
-            newLayer.matrix.elements[0],
-            newLayer.matrix.elements[1],
-            newLayer.matrix.elements[2],
-            newLayer.matrix.elements[3],
-            newLayer.matrix.elements[4],
-            newLayer.matrix.elements[5],
-            newLayer.matrix.elements[6],
-
-            "current matrix",
-            newLayer.matrix
-          );
-        }
->>>>>>> f91a740b
       }
     }
     //#endregion addlayers
@@ -365,20 +330,9 @@
     const el = (this.twoInstance.renderer as any).domElement as HTMLElement;
     console.log("mag and transVector", mag, transVector[0], transVector[1]);
     // Set the transform
-<<<<<<< HEAD
     const mat = `matrix(${mag},0,0,${-mag},${mag * origin},${-mag * origin})`;
     console.debug("CSS transform matrix: ", mat);
     el.style.transform = mat;
-=======
-    const mat = `matrix(${mag},0,0,${mag},${transVector[0]},${transVector[1]})`;
-    console.log("mat", mat);
-    // console.debug("CSS transform matrix: ", mat);
-    el.style.transform = mat;
-    console.log(el.style.transform);
-    // Set the origin of the transform
-    const origin = this.canvasSize / 2;
-    el.style.transformOrigin = `${origin}px ${origin}px`;
->>>>>>> f91a740b
     // What does this do?
     el.style.overflow = "visible";
     //Now update the display of the arrangment (i.e. make sure the labels are not too far from their associated objects)
