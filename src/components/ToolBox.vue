--- conflicted
+++ resolved
@@ -114,13 +114,6 @@
   private toolTipCloseDelay = SETTINGS.toolTip.closeDelay;
   private activeLeftDrawerTab = 0;
 
-<<<<<<< HEAD
-=======
-  created(): void {
-    EventBus.listen("left-panel-set-active-tab", this.setActiveTab);
-  }
-
->>>>>>> 852d1f80
   mounted(): void {
     // this.scene = this.layers[LAYER.midground];
   }
