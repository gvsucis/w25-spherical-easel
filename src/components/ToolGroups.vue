--- conflicted
+++ resolved
@@ -103,13 +103,9 @@
 @Component({
   components: { ToolButton },
   computed: {
-<<<<<<< HEAD
-    ...mapState(useAccountStore, ["userRole", "includedTools"])
+    ...mapState(useAccountStore, ["userRole", "includedTools"]),
     // ...mapState(useSEStore, ["disabledTools"])
-=======
-    ...mapState(useAccountStore, ["userRole", "includedTools"]),
     ...mapState(useSEStore, ["expressions", "seTransformations"])
->>>>>>> 6a33551a
   },
   methods: {
     ...mapActions(useAccountStore, ["includeToolName", "excludeToolName"]),
@@ -122,12 +118,9 @@
   readonly includeToolName!: (s: ActionMode) => void;
   readonly excludeToolName!: (s: ActionMode) => void;
   readonly setActionMode!: (_: { id: ActionMode; name: string }) => void;
-<<<<<<< HEAD
   // readonly disabledTools!: ActionMode[];
-=======
   readonly expressions!: SEExpression[];
   readonly seTransformations!: SETransformation[];
->>>>>>> 6a33551a
 
   /* Controls the selection of the actionMode using the buttons. */
   private actionMode: { id: ActionMode; name: string } = {
@@ -160,9 +153,6 @@
 
   /* Writes the current state/edit mode to the store, where the Easel view can read it. */
   switchActionMode(): void {
-<<<<<<< HEAD
-    //console.debug(`Tool Group action mode ${this.actionMode.id}`);
-=======
     switch(this.actionMode.id) {
       case 'measuredCircle':
          if (this.expressions.length > 0) {
@@ -218,7 +208,6 @@
         break;
     }
 
->>>>>>> 6a33551a
     this.setActionMode(this.actionMode);
   }
 
