<template>
  <div class="pa-1 accent"
    id="toolButtonContainer">
    <!-- The Edit Tool Group only shown if the user has permission to use a tool in this group.
    Note the use of the translation $t(key_value).-->
    <div id="EditToolGroup"
      v-show="nonEmptyGroup('edit')">
      <h3 class="body-1 font-weight-bold">{{ $t("toolGroups.EditTools") }}
      </h3>
      <v-btn-toggle v-model="actionMode"
        @change="switchActionMode"
        class="mr-2 d-flex flex-wrap accent">
        <!--- Use Array.filter to select only edit tools -->
        <ToolButton v-for="(button, pos) in buttonList.filter(
            b => b.toolGroup === 'edit'
          )"
          :key="pos"
          :button="button"
          v-on:displayOnlyThisToolUseMessage="displayOnlyThisToolUseMessageFunc">
        </ToolButton>
      </v-btn-toggle>
    </div>

    <!-- The Display Tool Group only shown if the user has permission to use a tool in this group.
    Note the use of the translation $t(key_value).-->
    <div id="DisplayToolGroup"
      v-show="nonEmptyGroup('display')">
      <h3 class="body-1 font-weight-bold">
        {{ $t("toolGroups.DisplayTools") }}
      </h3>
      <v-btn-toggle v-model="actionMode"
        @change="switchActionMode"
        class="mr-2 d-flex flex-wrap accent">
        <!--- Use Array.filter to select only basic tools -->
        <ToolButton v-for="(button, pos) in buttonList.filter(
            b => b.toolGroup === 'display'
          )"
          :key="pos"
          :button="button"
          v-on:displayOnlyThisToolUseMessage="displayOnlyThisToolUseMessageFunc">
        </ToolButton>
      </v-btn-toggle>
    </div>

    <!-- The Basic Tool Group only shown if the user has permission to use a tool in this group.
    Note the use of the translation $t(key_value).-->
    <div id="BasicToolGroup"
      v-show="nonEmptyGroup('basic')">
      <h3 class="body-1 font-weight-bold">{{ $t("toolGroups.BasicTools") }}
      </h3>
      <v-btn-toggle v-model="actionMode"
        @change="switchActionMode"
        class="mr-2 d-flex flex-wrap accent">
        <!--- Use Array.filter to select only basic tools -->
        <ToolButton v-for="(button, pos) in buttonList.filter(
            b => b.toolGroup === 'basic'
          )"
          :key="pos"
          :button="button"
          v-on:displayOnlyThisToolUseMessage="displayOnlyThisToolUseMessageFunc">
        </ToolButton>
      </v-btn-toggle>
    </div>
    <!-- The Construction Tool Group only shown if the user has permission to use a tool in this group.
    Note the use of the translation $t(key_value).-->
    <div id="ConstructionToolGroup"
      v-show="nonEmptyGroup('construction')">
      <h3 class="body-1 font-weight-bold">
        {{ $t("toolGroups.ConstructionTools") }}
      </h3>
      <v-btn-toggle v-model="actionMode"
        @change="switchActionMode"
        class="mr-2 d-flex flex-wrap accent">
        <!--- Use Array.filter to select only basic tools -->
        <ToolButton v-for="(button, pos) in buttonList.filter(
            b => b.toolGroup === 'construction'
          )"
          :key="pos"
          :button="button"
          v-on:displayOnlyThisToolUseMessage="displayOnlyThisToolUseMessageFunc">
        </ToolButton>
      </v-btn-toggle>
    </div>

    <!-- 
      The Measurement Tool Group only shown if the user has permission to use a tool in this 
      group. Note the use of the translation $t(key_value).
    -->
    <div id="MeasurementToolGroup"
      v-show="nonEmptyGroup('measurement')">
      <h3 class="body-1 font-weight-bold">
        {{ $t("toolGroups.MeasurementTools") }}
      </h3>
      <v-btn-toggle v-model="actionMode"
        @change="switchActionMode"
        class="mr-2 d-flex flex-wrap accent">
        <ToolButton v-for="(button, pos) in buttonList.filter(
            b => b.toolGroup === 'measurement'
          )"
          :key="pos"
          :button="button"
          v-on:displayOnlyThisToolUseMessage="displayOnlyThisToolUseMessageFunc">
        </ToolButton>
      </v-btn-toggle>
    </div>

    <!-- 
      The Advanced Tool Group only shown if the user has permission to use a tool in this 
      group. Note the use of the translation $t(key_value).
    -->
    <div id="AdvanceToolGroup"
      v-show="nonEmptyGroup('advanced')">
      <h3 class="body-1 font-weight-bold">
        {{ $t("toolGroups.AdvancedTools") }}
      </h3>
      <v-btn-toggle v-model="actionMode"
        @change="switchActionMode"
        class="mr-2 d-flex flex-wrap accent">
        <!--- Use Array.filter to select only advanced tools -->
        <ToolButton v-for="(button, pos) in buttonList.filter(
            b => b.toolGroup === 'advanced'
          )"
          :key="pos"
          :button="button"
          v-on:displayOnlyThisToolUseMessage="displayOnlyThisToolUseMessageFunc">
        </ToolButton>
      </v-btn-toggle>
    </div>

    <!-- 
      The Transformational Tool Group only shown if the user has permission to use a tool in this 
      group. Note the use of the translation $t(key_value).
    -->
    <div id="TransformationalToolGroup"
      v-show="nonEmptyGroup('transformational')">
      <h3 class="body-1 font-weight-bold">
        {{ $t("toolGroups.TransformationalTools") }}
      </h3>
      <v-btn-toggle v-model="actionMode"
        @change="switchActionMode"
        class="mr-2 d-flex flex-wrap accent">
        <ToolButton v-for="(button, pos) in buttonList.filter(
            b => b.toolGroup === 'transformation'
          )"
          :key="pos"
          :button="button"
          v-on:displayOnlyThisToolUseMessage="displayOnlyThisToolUseMessageFunc">
        </ToolButton>
      </v-btn-toggle>
    </div>

    <!-- 
      The Conice Tool Group only shown if the user has permission to use a tool in this 
      group. Note the use of the translation $t(key_value).
    -->
    <div id="ConicToolGroup"
      v-show="nonEmptyGroup('conic')">
      <h3 class="body-1 font-weight-bold">
        {{ $t("toolGroups.ConicTools") }}
      </h3>
      <v-btn-toggle v-model="actionMode"
        @change="switchActionMode"
        class="mr-2 d-flex flex-wrap accent">
        <ToolButton v-for="(button, pos) in buttonList.filter(
            b => b.toolGroup === 'conic'
          )"
          :key="pos"
          :button="button"
          v-on:displayOnlyThisToolUseMessage="displayOnlyThisToolUseMessageFunc">
        </ToolButton>
      </v-btn-toggle>
    </div>

    <div id="DeveloperToolGroup"
      v-show="nonEmptyGroup('developerOnly') && !inProductionMode">
      <h3 class="body-1 font-weight-bold">
        {{ $t("toolGroups.DeveloperOnlyTools") }}
      </h3>
      <v-btn-toggle v-model="actionMode"
        @change="switchActionMode"
        class="mr-2 d-flex flex-wrap accent">
        <!--- Use Array.filter to select only edit tools -->
        <ToolButton v-for="(button, pos) in buttonList.filter(
            b => b.toolGroup === 'developerOnly'
          )"
          :key="pos"
          :button="button"
          :elev="elev"
          v-on:displayOnlyThisToolUseMessage="displayOnlyThisToolUseMessageFunc">
        </ToolButton>
      </v-btn-toggle>
    </div>

  </div>
</template>

<script lang="ts">
import Vue from "vue";
/* Import the components so we can use the class-style vue components in TypeScript. */
import Component from "vue-class-component";
import ToolButton from "@/components/ToolButton.vue";
import { ActionMode, ToolButtonType } from "@/types";
import { SEStore } from "@/store";
/* Import the global settings. */
import SETTINGS from "@/global-settings";

/* Declare the components used in this component. */
@Component({
  components: { ToolButton }
})
export default class ToolGroups extends Vue {
  /* Controls the selection of the actionMode using the buttons. The default is segment. */
  private actionMode: { id: ActionMode; name: string } = {
    id: "rotate",
    name: ""
  };

  /* Use the global settings to set the variables bound to the toolTipOpen/CloseDelay */
  private toolTipOpenDelay = SETTINGS.toolTip.openDelay;
  private toolTipCloseDelay = SETTINGS.toolTip.closeDelay;

  private elev = 24;
  private inProductionMode = false;

  /* This is a variable that does NOT belong in the global settings but I don't know where else to 
  put it. This is the list of tools that should be displayed*/
  private buttonDisplayList = SETTINGS.userButtonDisplayList;

  created(): void {
    this.inProductionMode = process.env.NODE_ENV === "production";
  }

  /* Writes the current state/edit mode to the store, where the Easel view can read it. */
  switchActionMode(): void {
    SEStore.setActionMode(this.actionMode);
  }

  /* This returns true only if there is at least one tool that needs to be displayed in the group. */
  nonEmptyGroup(groupName: string): boolean {
    return this.buttonList.filter(b => b.toolGroup === groupName).length > 0;
  }

  /* This turns off all other snackbar/toolUseMessage displays so that multiple 
  snackbar/toolUseMessages are not displayed at the same time.  */
  displayOnlyThisToolUseMessageFunc(id: number): void {
    // Alternative solution: use Array high-order functions
    this.buttonList
      .filter(btn => btn.id !== id)
      .forEach(btn => {
        btn.displayToolUseMessage = !btn.displayToolUseMessage;
      });
  }
  /* A list of all the buttons that are possible to display/use. Only those that the User has
  permission to use will be available. */
  private buttonList: ToolButtonType[] = [
    {
      id: 0,
      actionModeValue: "point",
      displayedName: "CreatePointDisplayedName",
      icon: "$vuetify.icons.value.point",
      toolTipMessage: "CreatePointToolTipMessage",
      toolUseMessage: "CreatePointToolUseMessage",
      displayToolUseMessage: false,
      toolGroup: "basic"
    },
    {
      id: 5,
      actionModeValue: "line",
      displayedName: "CreateLineDisplayedName",
      icon: "$vuetify.icons.value.line",
      toolTipMessage: "CreateLineToolTipMessage",
      toolUseMessage: "CreateLineToolUseMessage",
      displayToolUseMessage: false,
      toolGroup: "basic"
    },
    {
      id: 10,
      actionModeValue: "segment",
      displayedName: "CreateLineSegmentDisplayedName",
      icon: "$vuetify.icons.value.segment",
      toolTipMessage: "CreateLineSegmentToolTipMessage",
      toolUseMessage: "CreateLineSegmentToolUseMessage",
      displayToolUseMessage: false,
      toolGroup: "basic"
    },
    {
      id: 20,
      actionModeValue: "circle",
      displayedName: "CreateCircleDisplayedName",
      icon: "$vuetify.icons.value.circle",
      toolTipMessage: "CreateCircleToolTipMessage",
      toolUseMessage: "CreateCircleToolUseMessage",
      displayToolUseMessage: false,
      toolGroup: "basic"
    },

    {
      id: 0,
      actionModeValue: "select",
      displayedName: "SelectDisplayedName",
      icon: "mdi-cursor-pointer",
      toolTipMessage: "SelectToolTipMessage",
      toolUseMessage: "SelectToolUseMessage",
      displayToolUseMessage: false,
      toolGroup: "edit"
    },
    {
      id: 5,
      actionModeValue: "delete",
      displayedName: "DeleteDisplayedName",
      icon: "mdi-delete",
      toolTipMessage: "DeleteToolTipMessage",
      toolUseMessage: "DeleteToolUseMessage",
      displayToolUseMessage: false,
      toolGroup: "edit"
    },

    {
      id: 0,
      actionModeValue: "hide",
      displayedName: "HideDisplayedName",
      icon: "mdi-file-hidden",
      toolTipMessage: "HideObjectToolTipMessage",
      toolUseMessage: "HideObjectToolUseMessage",
      displayToolUseMessage: false,
      toolGroup: "display"
    },
    {
      id: 5,
      actionModeValue: "toggleLabelDisplay",
      displayedName: "ToggleLabelDisplayedName",
      icon: "mdi-toggle-switch-off-outline",
      toolTipMessage: "ToggleLabelToolTipMessage",
      toolUseMessage: "ToggleLabelToolUseMessage",
      displayToolUseMessage: false,
      toolGroup: "display"
    },

    {
      id: 15,
      actionModeValue: "move",
      displayedName: "MoveDisplayedName",
      icon: "mdi-cursor-move",
      toolTipMessage: "MoveObjectToolTipMessage",
      toolUseMessage: "MoveObjectToolUseMessage",
      displayToolUseMessage: false,
      toolGroup: "display"
    },
    {
      id: 20,
      actionModeValue: "rotate",
      displayedName: "RotateDisplayedName",
      icon: "mdi-rotate-3d-variant",
      toolTipMessage: "RotateSphereToolTipMessage",
      toolUseMessage: "RotateSphereToolUseMessage",
      displayToolUseMessage: false,
      toolGroup: "display"
    },

    {
      id: 25,
      actionModeValue: "zoomIn",
      displayedName: "PanZoomInDisplayedName",
      icon: "mdi-magnify-plus-outline",
      toolTipMessage: "PanZoomInToolTipMessage",
      toolUseMessage: "PanZoomInToolUseMessage",
      displayToolUseMessage: false,
      toolGroup: "edit"
    },
    {
      id: 30,
      actionModeValue: "zoomOut",
      displayedName: "PanZoomOutDisplayedName",
      icon: "mdi-magnify-minus-outline",
      toolTipMessage: "PanZoomOutToolTipMessage",
      toolUseMessage: "PanZoomOutToolUseMessage",
      displayToolUseMessage: false,
      toolGroup: "edit"
    },
    {
      id: 35,
      actionModeValue: "zoomFit",
      displayedName: "ZoomFitDisplayedName",
      icon: "mdi-magnify-scan",
      toolTipMessage: "ZoomFitToolTipMessage",
      toolUseMessage: "ZoomFitToolUseMessage",
      displayToolUseMessage: false,
      toolGroup: "edit"
    },
    {
      id: 15,
      actionModeValue: "antipodalPoint",
      displayedName: "CreateAntipodalPointDisplayedName",
      icon: "$vuetify.icons.value.antipode",
      toolTipMessage: "CreateAntipodalPointToolTipMessage",
      toolUseMessage: "CreateAntipodalPointToolUseMessage",
      displayToolUseMessage: false,
      toolGroup: "construction"
    },
    {
      id: 20,
      actionModeValue: "polar",
      displayedName: "CreatePolarDisplayedName",
      icon: "$vuetify.icons.value.polar",
      toolTipMessage: "CreatePolarToolTipMessage",
      toolUseMessage: "CreatePolarToolUseMessage",
      displayToolUseMessage: false,
      toolGroup: "construction"
    },
    {
      id: 25,
      actionModeValue: "tangent",
      displayedName: "CreateTangentDisplayedName",
      icon: "$vuetify.icons.value.tangent",
      toolTipMessage: "CreateTangentToolTipMessage",
      toolUseMessage: "CreateTangentToolUseMessage",
      displayToolUseMessage: false,
      toolGroup: "construction"
    },
    {
      id: 30,
      actionModeValue: "perpendicular",
      displayedName: "CreatePerpendicularDisplayedName",
      icon: "$vuetify.icons.value.perpendicular",
      toolTipMessage: "CreatePerpendicularToolTipMessage",
      toolUseMessage: "CreatePerpendicularToolUseMessage",
      displayToolUseMessage: false,
      toolGroup: "construction"
    },
    {
      id: 50,
      actionModeValue: "intersect",
      displayedName: "CreateIntersectionDisplayedName",
      icon: "$vuetify.icons.value.intersection",
      toolTipMessage: "CreateIntersectionToolTipMessage",
      toolUseMessage: "CreateIntersectionToolUseMessage",
      displayToolUseMessage: false,
      toolGroup: "construction"
    },
    {
      id: 45,
      actionModeValue: "pointOnOneDim",
      displayedName: "CreatePointOnOneDimDisplayedName",
      icon: "$vuetify.icons.value.pointOnObject",
      toolTipMessage: "CreatePointOnOneDimToolTipMessage",
      toolUseMessage: "CreatePointOnOneDimToolUseMessage",
      displayToolUseMessage: false,
      toolGroup: "construction"
    },
    {
      id: 0,
      actionModeValue: "segmentLength",
      displayedName: "CreateSegmentLengthDisplayedName",
      icon: "$vuetify.icons.value.segmentLength",
      toolTipMessage: "CreateSegmentLengthToolTipMessage",
      toolUseMessage: "CreateSegmentLengthToolUseMessage",
      displayToolUseMessage: false,
      toolGroup: "measurement"
    },
    {
      id: 5,
      actionModeValue: "pointDistance",
      displayedName: "CreatePointDistanceDisplayedName",
      icon: "$vuetify.icons.value.pointDistance",
      toolTipMessage: "CreatePointDistanceToolTipMessage",
      toolUseMessage: "CreatePointDistanceToolUseMessage",
      displayToolUseMessage: false,
      toolGroup: "measurement"
    },
    {
      id: 10,
      actionModeValue: "angle",
      displayedName: "CreateAngleDisplayedName",
      icon: "$vuetify.icons.value.angle",
      toolTipMessage: "CreateAngleToolTipMessage",
      toolUseMessage: "CreateAngleToolUseMessage",
      displayToolUseMessage: false,
      toolGroup: "measurement"
    },
    {
      id: 15,
      actionModeValue: "coordinate",
      displayedName: "CreateCoordinateDisplayedName",
      icon: "mdi-axis-arrow-info",
      toolTipMessage: "CreateCoordinateToolTipMessage",
      toolUseMessage: "CreateCoordinateToolUseMessage",
      displayToolUseMessage: false,
      toolGroup: "measurement"
    },
    {
      id: 20,
      actionModeValue: "measureTriangle",
      displayedName: "MeasureTriangleDisplayedName",
      icon: "$vuetify.icons.value.measuredTriangle",
      toolTipMessage: "MeasureTriangleToolTipMessage",
      toolUseMessage: "MeasureTriangleToolUseMessage",
      displayToolUseMessage: false,
      toolGroup: "measurement"
    },
    {
      id: 25,
      actionModeValue: "measurePolygon",
      displayedName: "MeasurePolygonDisplayedName",
      icon: "$vuetify.icons.value.measuredPolygon",
      toolTipMessage: "MeasurePolygonToolTipMessage",
      toolUseMessage: "MeasurePolygonToolUseMessage",
      displayToolUseMessage: false,
      toolGroup: "measurement"
    },
    {
      id: 0,
      actionModeValue: "ellipse",
      displayedName: "CreateEllipseDisplayedName",
      icon: "$vuetify.icons.value.ellipse",
      toolTipMessage: "CreateEllipseToolTipMessage",
      toolUseMessage: "CreateEllipseToolUseMessage",
      displayToolUseMessage: false,
      toolGroup: "conic"
    }
<<<<<<< HEAD
    // Disable the icon factory for deployment - this for developers only
    // {
    //   id: 0,
    //   actionModeValue: "iconFactory",
    //   displayedName: "CreateIconDisplayedName",
    //   icon: "mdi-plus",
    //   toolTipMessage: "CreateIconToolTipMessage",
    //   toolUseMessage: "CreateIconToolUseMessage",
    //   displayToolUseMessage: false,
    //   toolGroup: "developerOnly"
    // }
    // {
    //   id: 75,
    //   actionModeValue: "slider",
    //   displayedName: "CreateSliderDisplayedName",
    //   icon: "mdi-arrow-left-right-bold",
    //   toolTipMessage: "CreateSliderToolTipMessage",
    //   toolUseMessage: "CreateSliderToolUseMessage",
    //   displayToolUseMessage: false,
    //   toolGroup: "construction"
    // }
=======
>>>>>>> e497f836

    //sort the button list by id so that we don't have to reorder the list each item we add a new button
  ].sort((a: ToolButtonType, b: ToolButtonType) => {
    if (a.toolGroup === b.toolGroup) {
      if (a.id > b.id) {
        return 1;
      } else {
        return -1;
      }
    }
    if (a.toolGroup > b.toolGroup) {
      return 1;
    } else {
      return -1;
    }
  });
}
</script>

<style lang="scss"></style><|MERGE_RESOLUTION|>--- conflicted
+++ resolved
@@ -517,7 +517,6 @@
       displayToolUseMessage: false,
       toolGroup: "conic"
     }
-<<<<<<< HEAD
     // Disable the icon factory for deployment - this for developers only
     // {
     //   id: 0,
@@ -539,8 +538,6 @@
     //   displayToolUseMessage: false,
     //   toolGroup: "construction"
     // }
-=======
->>>>>>> e497f836
 
     //sort the button list by id so that we don't have to reorder the list each item we add a new button
   ].sort((a: ToolButtonType, b: ToolButtonType) => {
