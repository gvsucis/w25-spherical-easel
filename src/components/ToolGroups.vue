<template>
  <div class="pa-1 accent"
    id="toolButtonContainer">
    <v-btn elevation="2"
      v-if="userRole && userRole === 'instructor'"
      fab
      small
      color="primary"
      @click="toggleEditMode">
      <v-icon v-if="inEditMode">mdi-check</v-icon>
      <v-icon v-else>mdi-pencil</v-icon>
    </v-btn>

    <div v-for="(g,gpos) in buttonGroup"
      :key="gpos">
      <template v-if="g.children.length > 0">
        <h3 class="body-1 font-weight-bold">{{$t(`toolGroups.${g.group}`)}}
        </h3>
        <v-btn-toggle v-model="actionMode"
          @change="switchActionMode">
          <v-container>
            <v-row justify="start"
              align="stretch"
              class="accent">
              <v-col cols="auto"
                v-for="(button,bpos) in g.children"
                :key="bpos">
                <ToolButton :disabled="inEditMode"
                  :button="button"
                  v-on:display-only-this-tool-use-message="displayOnlyThisToolUseMessageFunc">
                  <template #overlay
                    v-if="inEditMode">
                    <v-overlay v-if="toolIncluded(button.actionModeValue)"
                      absolute
                      opacity="0.25">
                      <v-icon color="white"
                        class="overlayicon"
                        @click="excludeToolName(button.actionModeValue)">
                        mdi-minus-circle</v-icon>
                    </v-overlay>
                    <v-overlay v-else
                      absolute
                      opacity="0.85">
                      <v-icon color="primary"
                        class="overlayicon"
                        @click="includeToolName(button.actionModeValue)">
                        mdi-plus-circle</v-icon>

                    </v-overlay>
                  </template>
                </ToolButton>
              </v-col>
            </v-row>
          </v-container>
        </v-btn-toggle>
      </template>
    </div>

    <div id="DeveloperToolGroup"
      v-show="developerButtonList.length > 0 && !inProductionMode">
      <h3 class="body-1 font-weight-bold">
        {{ $t("toolGroups.DeveloperOnlyTools") }}
      </h3>
      <v-btn-toggle v-model="actionMode"
        @change="switchActionMode"
        class="mr-2 d-flex flex-wrap accent">

        <ToolButton v-for="(button, pos) in developerButtonList"
          :key="pos"
          :button="button"
          :elev="elev"
          v-on:display-only-this-tool-use-message="displayOnlyThisToolUseMessageFunc">
        </ToolButton>
      </v-btn-toggle>
    </div>

  </div>
</template>

<script lang="ts">
import Vue from "vue";
/* Import the components so we can use the class-style vue components in TypeScript. */
import Component from "vue-class-component";
import ToolButton from "@/components/ToolButton.vue";
import { ActionMode, ToolButtonType, ToolButtonGroup } from "@/types";
import { useAccountStore } from "@/stores/account";
/* Import the global settings. */
import SETTINGS from "@/global-settings";
import { toolGroups } from "./toolgroups";
import cloneDeep from "lodash.clonedeep";
import { mapActions, mapState } from "pinia";
import { useSEStore } from "@/stores/se";

/* Declare the components used in this component. */
@Component({
  components: { ToolButton },
  computed: {
    ...mapState(useAccountStore, ["userRole", "includedTools"])
  },
  methods: {
    ...mapActions(useAccountStore, ["includeToolName", "excludeToolName"]),
    ...mapActions(useSEStore, ["setActionMode"])
  }
})
export default class ToolGroups extends Vue {
  readonly userRole!: string | undefined;
  readonly includedTools!: ActionMode[];
  readonly includeToolName!: (s: ActionMode) => void;
  readonly excludeToolName!: (s: ActionMode) => void;
  readonly setActionMode!: (_: { id: ActionMode; name: string }) => void;

  /* Controls the selection of the actionMode using the buttons. The default is segment. */
  private actionMode: { id: ActionMode; name: string } = {
    id: "rotate",
    name: ""
  };

  /* Use the global settings to set the variables bound to the toolTipOpen/CloseDelay */
  private toolTipOpenDelay = SETTINGS.toolTip.openDelay;
  private toolTipCloseDelay = SETTINGS.toolTip.closeDelay;

  private elev = 24;
  private inProductionMode = false;
  private inEditMode = false;
  private buttonGroup: Array<ToolButtonGroup> = [];
  private currentToolset: Array<ActionMode> = [];

  /* This is a variable that does NOT belong in the global settings but I don't know where else to
  put it. This is the list of tools that should be displayed*/
  // private buttonDisplayList = SETTINGS.userButtonDisplayList;

  created(): void {
    this.inProductionMode = process.env.NODE_ENV === "production";
    this.buttonGroup.push(...toolGroups);
    this.buttonGroup.forEach((gr: ToolButtonGroup) => {
      gr.children.sort((a: ToolButtonType, b: ToolButtonType) => a.id - b.id);
    });
    this.currentToolset.push(...this.includedTools);
  }

  /* Writes the current state/edit mode to the store, where the Easel view can read it. */
  switchActionMode(): void {
    this.setActionMode(this.actionMode);
  }

  /* This returns true only if there is at least one tool that needs to be displayed in the group. */
  // nonEmptyGroup(groupName: string): boolean {
  //   return this.buttonList.filter(b => b.toolGroup === groupName).length > 0;
  // }

  /* This turns off all other snackbar/toolUseMessage displays so that multiple
  snackbar/toolUseMessages are not displayed at the same time.  */
  displayOnlyThisToolUseMessageFunc(actionModeValue: string): void {
    // Alternative solution: use Array high-order functions
    this.buttonGroup
      .flatMap(group => group.children)
      .filter(btn => btn.actionModeValue !== actionModeValue)
      .forEach(btn => {
        btn.displayToolUseMessage = !btn.displayToolUseMessage;
      });
  }

  toggleEditMode(): void {
    this.inEditMode = !this.inEditMode;
    this.buttonGroup.splice(0);
    if (this.inEditMode) {
      // Show all buttons

      this.buttonGroup.push(...toolGroups);
    } else {
      // show only included buttons
      const selected = cloneDeep(toolGroups);
      selected.forEach((g: ToolButtonGroup) => {
        g.children = g.children.filter((tool: ToolButtonType) =>
          this.includedTools.includes(tool.actionModeValue)
        );
      });
      this.buttonGroup.push(...selected);
    }
  }

  toolIncluded(name: ActionMode): boolean {
    return this.includedTools.findIndex((s: string) => s === name) >= 0;
  }

<<<<<<< HEAD
  /* A list of all the buttons that are possible to display/use. Only those that the User has
  permission to use will be available. */
=======
  includeTool(name: ActionMode): void {
    ACStore.includeToolName(name);
  }
  excludeTool(name: ActionMode): void {
    ACStore.excludeToolName(name);
  }
>>>>>>> 574e1ec4

  private developerButtonList: ToolButtonType[] = [
    {
      id: 0,
      actionModeValue: "iconFactory",
      displayedName: "CreateIconDisplayedName",
      icon: "$vuetify.icons.value.iconFactory",
      toolTipMessage: "CreateIconToolTipMessage",
      toolUseMessage: "CreateIconToolUseMessage",
      displayToolUseMessage: false
    }

    //sort the button list by id so that we don't have to reorder the list each item we add a new button
  ];
}
</script>

<style lang="scss">
.overlayicon {
  position: absolute;
  top: -40px;
  right: -32px;
  animation-name: shake;
  animation-duration: 250ms;
  animation-iteration-count: infinite;
}

@keyframes shake {
  0% {
    transform: translateX(0px);
  }
  25% {
    transform: translateX(-3px);
  }
  50% {
    transform: translateX(0px);
  }
  75% {
    transform: translateX(+3px);
  }
}
</style><|MERGE_RESOLUTION|>--- conflicted
+++ resolved
@@ -183,17 +183,14 @@
     return this.includedTools.findIndex((s: string) => s === name) >= 0;
   }
 
-<<<<<<< HEAD
   /* A list of all the buttons that are possible to display/use. Only those that the User has
   permission to use will be available. */
-=======
   includeTool(name: ActionMode): void {
-    ACStore.includeToolName(name);
+    this.includeToolName(name);
   }
   excludeTool(name: ActionMode): void {
-    ACStore.excludeToolName(name);
-  }
->>>>>>> 574e1ec4
+    this.excludeToolName(name);
+  }
 
   private developerButtonList: ToolButtonType[] = [
     {
