--- conflicted
+++ resolved
@@ -28,12 +28,9 @@
   private messages: MessageType[] = [];
   private messageText: string | null = null;
   private messageType: string | null = null;
-<<<<<<< HEAD
   private messageTimer: any | null = null;
-=======
-  //eslint-disable-next-line
-  private messageTimer: NodeJS.Timer | null = null;
->>>>>>> 852d1f80
+  // //eslint-disable-next-line // Declare messageTimer as any or disable the linter
+  // private messageTimer: NodeJS.Timer | null = null;
 
   mounted(): void {
     EventBus.listen("show-alert", this.addMessage);
