--- conflicted
+++ resolved
@@ -12,34 +12,6 @@
         class="text-subtitle-2"
         style="color:red">{{" "+ $t("style.labelStyleOptionsMultiple") }}</span>
     </div>
-<<<<<<< HEAD
-    <span v-show="totallyDisableColorSelector"
-      class="select-an-object-text">{{ $t("style.selectAnObject") }}</span>
-    <template v-if="!totallyDisableColorSelector">
-      <HintButton v-if="!colorAgreement"
-        @click="setCommonColorArgreement"
-        i18n-label="style.differingStylesDetected"
-        long-label
-        i18n-tooltip="style.differingStylesDetectedToolTip"></HintButton>
-      <HintButton v-else
-        @click="showColorPresets"
-        i18n-label="style.showColorPresets"
-        i18n-tooltup="style.showColorPresetsToolTip"></HintButton>
-    </template>
-    <HintButton v-show="colorAgreement && !totallyDisableColorSelector"
-      @click="clearRecentColorChanges"
-      :disabled="disableUndoButton"
-      i18n-label="style.clearChanges"
-      i18n-tooltip="style.clearChangesToolTip"></HintButton>
-    <HintButton v-show="colorAgreement && !totallyDisableColorSelector"
-      @click="resetColorToDefaults"
-      i18n-label="style.restoreDefaults"
-      i18n-tooltip="style.restoreDefaultsToolTip"></HintButton>
-
-    <v-color-picker hide-canvas
-      panel="hsla"
-      :disabled="!colorAgreement || totallyDisableColorSelector || noData"
-=======
     <!-- Disable the Dynamic Back Style Overlay -->
     <OverlayWithFixButton
       v-if="useDynamicBackStyleFromSelector && !totallyDisableColorSelector && this.usingDynamicBackStyleAgreement && (usingDynamicBackStyle || this.usingDynamicBackStyleCommonValue)"
@@ -65,7 +37,6 @@
       :disabled="totallyDisableColorSelector || noData"
       hide-sliders
       hide-canvas
->>>>>>> a59a4624
       show-swatches
       :hide-inputs="!showColorInputs"
       :swatches-max-height="100"
