--- conflicted
+++ resolved
@@ -1,18 +1,11 @@
 <template>
   <canvas id="earth"></canvas>
 </template>
-<<<<<<< HEAD
 <style scoped>
 #earth {
   /* border: 5px solid #a46e6e; */
   position: absolute;
   /* top: 0; */
-=======
-<style>
-#earth {
-  /* border: 5px solid #a46e6e; */
-  position: absolute;
->>>>>>> e08e54cb
 
   /* width:100px;
     height:100px; */
@@ -21,141 +14,18 @@
 <script setup lang="ts">
 // se store magnification factor * 240 over orthographic camera
 import SETTINGS from "@/global-settings";
-<<<<<<< HEAD
-import * as THREE from "three";
-import { watch, onMounted } from "vue";
-import { useSEStore } from "@/stores/se";
-import { storeToRefs } from "pinia";
-import { onBeforeUnmount } from "vue";
-type EarhtModeProps = {
-  availableHeight: number,
-  availableWidth: number
-}
-const prop = defineProps<EarhtModeProps>();
-const store = useSEStore();
-const { zoomMagnificationFactor, zoomTranslation, inverseTotalRotationMatrix } =
-  storeToRefs(store);
-let animFrameHandle:number|null = null
-
-onMounted(() => {
-  const scene = new THREE.Scene();
-  const scaledHalfHeight = prop.availableHeight / (zoomMagnificationFactor.value * 2);
-  const scaledHalfWidth = prop.availableWidth / (zoomMagnificationFactor.value * 2);
-  const camera = new THREE.OrthographicCamera(-scaledHalfWidth, scaledHalfWidth, scaledHalfHeight, -scaledHalfHeight, 0.1, 1000);
-  //  const camera = new THREE.PerspectiveCamera(75, window.innerWidth / window.innerHeight, 0.1, 1000);
-  camera.position.z =
-    prop.availableHeight / (zoomMagnificationFactor.value * 2) + 10;
-  const x = -zoomTranslation.value[0];
-  const y = -zoomTranslation.value[1];
-  camera.setViewOffset(
-    prop.availableWidth,
-    prop.availableHeight,
-    x,
-    y,
-    prop.availableWidth,
-    prop.availableHeight
-  );
-  const renderer = new THREE.WebGLRenderer({
-    canvas: document.getElementById("earth") as HTMLCanvasElement
-  });
-
-  if (prop.availableHeight != 0) {
-    renderer.setSize(prop.availableWidth, prop.availableHeight);
-  } else {
-    renderer.setSize(240, 240);
-  }
-  renderer.setPixelRatio(window.devicePixelRatio);
-  renderer.setClearColor(0x000000, 0);
-
-  const geometry = new THREE.SphereGeometry(
-    SETTINGS.boundaryCircle.radius,
-    250,
-    250
-  );
-  const material = new THREE.MeshStandardMaterial({
-    map: new THREE.TextureLoader().load("/earth/earth.jpg"),
-    bumpMap: new THREE.TextureLoader().load("/earth/elevate.jpg"),
-    bumpScale: 10
-  });
-  const earth = new THREE.Mesh(geometry, material);
-  earth.rotation.x = Math.PI / 2;
-  const matrixMulti = new THREE.Matrix4().makeRotationX(Math.PI / 2);
-  const ambientLight = new THREE.AmbientLight(0xffffff, 0.2);
-  const light = new THREE.PointLight(0xffffff, 1);
-  // light.position.set(num, num, num);
-
-  scene.add(earth);
-  scene.add(ambientLight);
-  scene.add(light);
-  scene.background = new THREE.TextureLoader().load("/earth/starfield.jpg");
-  function animate() {
-    animFrameHandle = requestAnimationFrame(animate);
-    // earth.rotation.y += 0.0001;
-    renderer.render(scene, camera);
-  }
-  animate();
-  // watch change of prop.availableHeight
-
-  watch(
-    [() => prop.availableWidth, () => prop.availableHeight, () => zoomMagnificationFactor.value],
-    ([canvasWidth, canvasHeight, zoomMagnificationFactor]) => {
-      renderer.setSize(canvasWidth, canvasHeight);
-      const scaledWidth = canvasWidth / (zoomMagnificationFactor * 2);
-      const scaledHeight = canvasHeight / (zoomMagnificationFactor * 2);
-      camera.left = -scaledWidth;
-      camera.right = scaledWidth;
-      camera.top = scaledHeight;
-      camera.bottom = -scaledHeight;
-      camera.updateProjectionMatrix();
-    }
-  );
-
-  // watch(()=>(zoomMagnificationFactor.value),()=>{
-  //     const num = prop.canvasSize / (zoomMagnificationFactor.value*2);
-  //     camera.left = -num;
-  //     camera.right = num;
-  //     camera.top = num;
-  //     camera.bottom = -num;
-  //     camera.updateProjectionMatrix();
-  // })
-  // zoom translate
-  watch(
-    () => zoomTranslation.value,
-    () => {
-      // console.log(zoomTranslation.value);
-      const x = -zoomTranslation.value[0];
-      const y = -zoomTranslation.value[1];
-      camera.setViewOffset(
-        prop.availableWidth,
-        prop.availableHeight,
-        x,
-        y,
-        prop.availableWidth,
-        prop.availableHeight
-      );
-    },
-    { deep: true }
-  );
-
-  watch(
-    () => inverseTotalRotationMatrix.value.elements,
-    () => {
-      const rotationMatrix = new THREE.Matrix4();
-      rotationMatrix.copy(inverseTotalRotationMatrix.value).invert();
-      rotationMatrix.multiply(matrixMulti);
-      earth.setRotationFromMatrix(rotationMatrix);
-    },
-    { deep: true }
-  );
-});
-
-onBeforeUnmount(() => {
-  if (animFrameHandle !== null) {
-    cancelAnimationFrame(animFrameHandle)
-  }
-})
-=======
-import {Matrix4, Scene, OrthographicCamera, SphereGeometry, MeshStandardMaterial, TextureLoader, Mesh, AmbientLight, PointLight, WebGLRenderer} from "three";
+import {
+  Matrix4,
+  Scene,
+  OrthographicCamera,
+  SphereGeometry,
+  MeshStandardMaterial,
+  TextureLoader,
+  Mesh,
+  AmbientLight,
+  PointLight,
+  WebGLRenderer
+} from "three";
 import { watch, onMounted, onBeforeUnmount } from "vue";
 import { useSEStore } from "@/stores/se";
 import { storeToRefs } from "pinia";
@@ -182,8 +52,6 @@
   1000
 );
 //  const camera = new THREE.PerspectiveCamera(75, window.innerWidth / window.innerHeight, 0.1, 1000);
-camera.position.z =
-  prop.availableHeight / (zoomMagnificationFactor.value * 2) + 10;
 const x = -zoomTranslation.value[0];
 const y = -zoomTranslation.value[1];
 camera.setViewOffset(
@@ -236,7 +104,6 @@
   rotationMatrix.copy(inverseTotalRotationMatrix.value).invert();
   rotationMatrix.multiply(ROTATION_X90);
   earth.setRotationFromMatrix(rotationMatrix);
-
   animate();
 });
 
@@ -254,6 +121,8 @@
     camera.right = scaledWidth;
     camera.top = scaledHeight;
     camera.bottom = -scaledHeight;
+    camera.position.z =
+      Math.min(canvasHeight, canvasWidth) / (zoomMagnificationFactor * 2) + 10;
     camera.updateProjectionMatrix();
     // camera.setViewOffset(prop.canvasSize,prop.canvasSize,0,0,prop.canvasSize,prop.canvasSize);
   }
@@ -272,7 +141,7 @@
 // zoom translate
 watch(
   () => zoomTranslation.value,
-  (translation) => {
+  translation => {
     camera.setViewOffset(
       prop.availableWidth,
       prop.availableHeight,
@@ -290,5 +159,4 @@
     cancelAnimationFrame(requestAnimFrameHandle);
   }
 });
->>>>>>> e08e54cb
 </script>