import { ActionMode, ToolButtonType } from "@/types";
import { Command } from "@/commands/Command";
import EventBus from "@/eventHandlers/EventBus";
import MouseHandler from "@/eventHandlers/MouseHandler";

// Note: when adding a new tool, will also need to add a new case in SphereFrame.vue switchActionMode()
export const TOOL_DICTIONARY: Map<ActionMode, ToolButtonType> = new Map();

/* The first three are default shortcut icons with special actions */
TOOL_DICTIONARY
  .set("undoAction", {
<<<<<<< HEAD
    // id:0,
=======
>>>>>>> 39fb319a
    action: "undoAction",
    displayedName: "buttons.UndoLastActionDisplayedName",
    icon: "mdi-undo",
    toolTipMessage: "buttons.UndoLastActionToolTipMessage",
    toolUseMessage: "buttons.UndoLastActionToolUseMessage",
    clickFunc: () => {
      // These have a clickFunc because the functions used to be statically defined in Easel.vue
      Command.undo();
    }
  })
  .set("redoAction", {
<<<<<<< HEAD
    // id:5,
=======
>>>>>>> 39fb319a
    action: "redoAction",
    displayedName: "buttons.RedoLastActionDisplayedName",
    icon: "mdi-redo",
    toolTipMessage: "buttons.RedoLastActionToolTipMessage",
    toolUseMessage: "buttons.RedoLastActionToolUseMessage",
    clickFunc: () => {
      Command.redo();
    }
  })
  .set("resetAction", {
<<<<<<< HEAD
    // id:10,
=======
>>>>>>> 39fb319a
    action: "resetAction",
    displayedName: "buttons.ResetSphereActionDisplayedName",
    icon: "mdi-broom",
    toolTipMessage: "buttons.ResetSphereActionToolTipMessage",
    toolUseMessage: "buttons.ResetSphereActionToolUseMessage",
    clickFunc: () => {
      EventBus.fire("initiate-clear-construction", {});
    }
  });

TOOL_DICTIONARY.set("select", {
<<<<<<< HEAD
  // id:0,
=======
>>>>>>> 39fb319a
  action: "select",
  displayedName: "buttons.SelectDisplayedName",
  toolGroup: "EditTools",
  toolTipMessage: "buttons.SelectToolTipMessage",
  toolUseMessage: "buttons.SelectToolUseMessage"
}).set("delete", {
<<<<<<< HEAD
  // id:5,
=======
>>>>>>> 39fb319a
  action: "delete",
  displayedName: "buttons.DeleteDisplayedName",
  toolGroup: "EditTools",
  toolTipMessage: "buttons.DeleteToolTipMessage",
  toolUseMessage: "buttons.DeleteToolUseMessage"
})
  .set("hide", {
<<<<<<< HEAD
    // id:0,
=======
>>>>>>> 39fb319a
    action: "hide",
    displayedName: "buttons.HideDisplayedName",
    toolGroup: "DisplayTools",
    toolTipMessage: "buttons.HideObjectToolTipMessage",
    toolUseMessage: "buttons.HideObjectToolUseMessage"
  })
  .set("toggleLabelDisplay", {
<<<<<<< HEAD
    // id:5,
=======
>>>>>>> 39fb319a
    action: "toggleLabelDisplay",
    displayedName: "buttons.ToggleLabelDisplayedName",
    toolGroup: "DisplayTools",
    toolTipMessage: "buttons.ToggleLabelToolTipMessage",
    toolUseMessage: "buttons.ToggleLabelToolUseMessage"
  })
  .set("move", {
<<<<<<< HEAD
    // id:15,
=======
>>>>>>> 39fb319a
    action: "move",
    displayedName: "buttons.MoveDisplayedName",
    toolGroup: "DisplayTools",
    toolTipMessage: "buttons.MoveObjectToolTipMessage",
    toolUseMessage: "buttons.MoveObjectToolUseMessage"
  })
  .set("rotate", {
<<<<<<< HEAD
    // id:20,
=======
>>>>>>> 39fb319a
    action: "rotate",
    displayedName: "buttons.RotateDisplayedName",
    toolGroup: "DisplayTools",
    toolTipMessage: "buttons.RotateSphereToolTipMessage",
    toolUseMessage: "buttons.RotateSphereToolUseMessage"
  })
  .set("zoomIn", {
<<<<<<< HEAD
    // id:25,
=======
>>>>>>> 39fb319a
    action: "zoomIn",
    displayedName: "buttons.PanZoomInDisplayedName",
    toolGroup: "DisplayTools",
    toolTipMessage: "buttons.PanZoomInToolTipMessage",
    toolUseMessage: "buttons.PanZoomInToolUseMessage",
    clickFunc: () => {
      // The second arg is true when the first arg is a ratio
      MouseHandler.store.scaleZoomMagnificationFactorBy(0.9)
      EventBus.fire('zoom-updated', {})
    }
  })
  .set("zoomOut", {
<<<<<<< HEAD
    // id:30,
=======
>>>>>>> 39fb319a
    action: "zoomOut",
    displayedName: "buttons.PanZoomOutDisplayedName",
    toolGroup: "DisplayTools",
    toolTipMessage: "buttons.PanZoomOutToolTipMessage",
    toolUseMessage: "buttons.PanZoomOutToolUseMessage",
    clickFunc: () => {
      // The second arg is true when the first arg is a ratio
      MouseHandler.store.scaleZoomMagnificationFactorBy(1.1)
      EventBus.fire('zoom-updated', {})
    }
  })
  .set("zoomFit", {
<<<<<<< HEAD
    // id:35,
=======
>>>>>>> 39fb319a
    action: "zoomFit",
    displayedName: "buttons.ZoomFitDisplayedName",
    toolGroup: "DisplayTools",
    toolTipMessage: "buttons.ZoomFitToolTipMessage",
    toolUseMessage: "buttons.ZoomFitToolUseMessage",
    clickFunc: () => {
      MouseHandler.store.fitZoomMagnificationFactor()
      EventBus.fire('zoom-updated', {})
    }
  })
  .set("point", {
<<<<<<< HEAD
    // id:0,
=======
>>>>>>> 39fb319a
    action: "point",
    displayedName: "buttons.CreatePointDisplayedName",
    toolGroup: "BasicTools",
    toolTipMessage: "buttons.CreatePointToolTipMessage",
    toolUseMessage: "buttons.CreatePointToolUseMessage"
  })
  .set("line", {
<<<<<<< HEAD
    // id:5,
=======
>>>>>>> 39fb319a
    action: "line",
    displayedName: "buttons.CreateLineDisplayedName",
    toolGroup: "BasicTools",
    toolTipMessage: "buttons.CreateLineToolTipMessage",
    toolUseMessage: "buttons.CreateLineToolUseMessage"
  })
  .set("segment", {
<<<<<<< HEAD
    // id:10,
=======
>>>>>>> 39fb319a
    action: "segment",
    displayedName: "buttons.CreateLineSegmentDisplayedName",
    toolGroup: "BasicTools",
    toolTipMessage: "buttons.CreateLineSegmentToolTipMessage",
    toolUseMessage: "buttons.CreateLineSegmentToolUseMessage"
  })
  .set("circle", {
<<<<<<< HEAD
    // id:20,
=======
>>>>>>> 39fb319a
    action: "circle",
    displayedName: "buttons.CreateCircleDisplayedName",
    toolGroup: "BasicTools",
    toolTipMessage: "buttons.CreateCircleToolTipMessage",
    toolUseMessage: "buttons.CreateCircleToolUseMessage"
  })
  .set("antipodalPoint", {
<<<<<<< HEAD
    // id:0,
=======
>>>>>>> 39fb319a
    action: "antipodalPoint",
    displayedName: "buttons.CreateAntipodalPointDisplayedName",
    toolGroup: "ConstructionTools",
    toolTipMessage: "buttons.CreateAntipodalPointToolTipMessage",
    toolUseMessage: "buttons.CreateAntipodalPointToolUseMessage"
  })
  .set("polar", {
<<<<<<< HEAD
    // id:5,
=======
>>>>>>> 39fb319a
    action: "polar",
    displayedName: "buttons.CreatePolarDisplayedName",
    toolGroup: "ConstructionTools",
    toolTipMessage: "buttons.CreatePolarToolTipMessage",
    toolUseMessage: "buttons.CreatePolarToolUseMessage"
  })
  .set("midpoint", {
<<<<<<< HEAD
    // id:10,
=======
>>>>>>> 39fb319a
    action: "midpoint",
    displayedName: "buttons.CreateMidpointDisplayedName",
    toolGroup: "ConstructionTools",
    toolTipMessage: "buttons.CreateMidpointToolTipMessage",
    toolUseMessage: "buttons.CreateMidpointToolUseMessage"
  })
  .set("angleBisector", {
<<<<<<< HEAD
    // id:15,
=======
>>>>>>> 39fb319a
    action: "angleBisector",
    displayedName: "buttons.CreateAngleBisectorDisplayedName",
    toolGroup: "ConstructionTools",
    toolTipMessage: "buttons.CreateAngleBisectorToolTipMessage",
    toolUseMessage: "buttons.CreateAngleBisectorToolUseMessage"
  })
  .set("tangent", {
<<<<<<< HEAD
    // id:20,
=======
>>>>>>> 39fb319a
    action: "tangent",
    displayedName: "buttons.CreateTangentDisplayedName",
    toolGroup: "ConstructionTools",
    toolTipMessage: "buttons.CreateTangentToolTipMessage",
    toolUseMessage: "buttons.CreateTangentToolUseMessage"
  })
  .set("perpendicular", {
<<<<<<< HEAD
    // id:25,
=======
>>>>>>> 39fb319a
    action: "perpendicular",
    displayedName: "buttons.CreatePerpendicularDisplayedName",
    toolGroup: "ConstructionTools",
    toolTipMessage: "buttons.CreatePerpendicularToolTipMessage",
    toolUseMessage: "buttons.CreatePerpendicularToolUseMessage"
  })
  .set("intersect", {
<<<<<<< HEAD
    // id:30,
=======
>>>>>>> 39fb319a
    action: "intersect",
    displayedName: "buttons.CreateIntersectionDisplayedName",
    toolGroup: "ConstructionTools",
    toolTipMessage: "buttons.CreateIntersectionToolTipMessage",
    toolUseMessage: "buttons.CreateIntersectionToolUseMessage"
  })
  .set("pointOnObject", {
<<<<<<< HEAD
    // id:55,
=======
>>>>>>> 39fb319a
    action: "pointOnObject",
    displayedName: "buttons.CreatePointOnOneDimDisplayedName",
    toolGroup: "ConstructionTools",
    toolTipMessage: "buttons.CreatePointOnOneDimToolTipMessage",
    toolUseMessage: "buttons.CreatePointOnOneDimToolUseMessage"
  })
  .set("angle", {
<<<<<<< HEAD
    // id:0,
=======
>>>>>>> 39fb319a
    action: "angle",
    displayedName: "buttons.CreateAngleDisplayedName",
    toolGroup: "MeasurementTools",
    toolTipMessage: "buttons.CreateAngleToolTipMessage",
    toolUseMessage: "buttons.CreateAngleToolUseMessage"
  })
  .set("pointDistance", {
<<<<<<< HEAD
    // id:5,
=======
>>>>>>> 39fb319a
    action: "pointDistance",
    displayedName: "buttons.CreatePointDistanceDisplayedName",
    toolGroup: "MeasurementTools",
    toolTipMessage: "buttons.CreatePointDistanceToolTipMessage",
    toolUseMessage: "buttons.CreatePointDistanceToolUseMessage"
  })
  .set("segmentLength", {
<<<<<<< HEAD
    // id:10,
=======
>>>>>>> 39fb319a
    action: "segmentLength",
    displayedName: "buttons.CreateSegmentLengthDisplayedName",
    toolGroup: "MeasurementTools",
    toolTipMessage: "buttons.CreateSegmentLengthToolTipMessage",
    toolUseMessage: "buttons.CreateSegmentLengthToolUseMessage"
  })
  .set("coordinate", {
<<<<<<< HEAD
    // id:15,
=======
>>>>>>> 39fb319a
    action: "coordinate",
    displayedName: "buttons.CreateCoordinateDisplayedName",
    toolGroup: "MeasurementTools",
    toolTipMessage: "buttons.CreateCoordinateToolTipMessage",
    toolUseMessage: "buttons.CreateCoordinateToolUseMessage"
  })
  .set("measureTriangle", {
<<<<<<< HEAD
    // id:20,
=======
>>>>>>> 39fb319a
    action: "measureTriangle",
    displayedName: "buttons.MeasureTriangleDisplayedName",
    toolGroup: "MeasurementTools",
    toolTipMessage: "buttons.MeasureTriangleToolTipMessage",
    toolUseMessage: "buttons.MeasureTriangleToolUseMessage"
  })
  .set("measurePolygon", {
<<<<<<< HEAD
    // id:25,
=======
>>>>>>> 39fb319a
    action: "measurePolygon",
    displayedName: "buttons.MeasurePolygonDisplayedName",
    toolGroup: "MeasurementTools",
    toolTipMessage: "buttons.MeasurePolygonToolTipMessage",
    toolUseMessage: "buttons.MeasurePolygonToolUseMessage"
  })
  .set("ellipse", {
<<<<<<< HEAD
    // id:0,
=======
>>>>>>> 39fb319a
    action: "ellipse",
    displayedName: "buttons.CreateEllipseDisplayedName",
    toolGroup: "ConicTools",
    toolTipMessage: "buttons.CreateEllipseToolTipMessage",
    toolUseMessage: "buttons.CreateEllipseToolUseMessage"
  })
  .set("threePointCircle", {
<<<<<<< HEAD
    // id:0,
=======
>>>>>>> 39fb319a
    action: "threePointCircle",
    displayedName: "buttons.CreateThreePointCircleDisplayedName",
    toolGroup: "AdvancedTools",
    toolTipMessage: "buttons.CreateThreePointCircleToolTipMessage",
    toolUseMessage: "buttons.CreateThreePointCircleToolUseMessage"
  })
  .set("nSectPoint", {
<<<<<<< HEAD
    // id:10,
=======
>>>>>>> 39fb319a
    action: "nSectPoint",
    displayedName: "buttons.CreateNSectSegmentDisplayedName",
    toolGroup: "AdvancedTools",
    toolTipMessage: "buttons.CreateNSectSegmentToolTipMessage",
    toolUseMessage: "buttons.CreateNSectSegmentToolUseMessage"
  })
  .set("nSectLine", {
<<<<<<< HEAD
    // id:15,
=======
>>>>>>> 39fb319a
    action: "nSectLine",
    displayedName: "buttons.CreateNSectAngleDisplayedName",
    toolGroup: "AdvancedTools",
    toolTipMessage: "buttons.CreateNSectAngleToolTipMessage",
    toolUseMessage: "buttons.CreateNSectAngleToolUseMessage"
  })
  .set("pointReflection", {
<<<<<<< HEAD
    // id:0,
=======
>>>>>>> 39fb319a
    action: "pointReflection",
    displayedName: "buttons.CreatePointReflectionDisplayedName",
    toolGroup: "TransformationTools",
    toolTipMessage: "buttons.CreatePointReflectionToolTipMessage",
    toolUseMessage: "buttons.CreatePointReflectionToolUseMessage"
  })
  .set("reflection", {
<<<<<<< HEAD
    // id:5,
=======
>>>>>>> 39fb319a
    action: "reflection",
    displayedName: "buttons.CreateReflectionDisplayedName",
    toolGroup: "TransformationTools",
    toolTipMessage: "buttons.CreateReflectionToolTipMessage",
    toolUseMessage: "buttons.CreateReflectionToolUseMessage"
  })
  .set("rotation", {
<<<<<<< HEAD
    // id:10,
=======
>>>>>>> 39fb319a
    action: "rotation",
    displayedName: "buttons.CreateRotationDisplayedName",
    toolGroup: "TransformationTools",
    toolTipMessage: "buttons.CreateRotationToolTipMessage",
    toolUseMessage: "buttons.CreateRotationToolUseMessage"
  })
  .set("translation", {
<<<<<<< HEAD
    // id:15,
=======
>>>>>>> 39fb319a
    action: "translation",
    displayedName: "buttons.CreateTranslationDisplayedName",
    toolGroup: "TransformationTools",
    toolTipMessage: "buttons.CreateTranslationToolTipMessage",
    toolUseMessage: "buttons.CreateTranslationToolUseMessage"
  })
  .set("inversion", {
<<<<<<< HEAD
    // id:20,
=======
>>>>>>> 39fb319a
    action: "inversion",
    displayedName: "buttons.CreateInversionDisplayedName",
    toolGroup: "TransformationTools",
    toolTipMessage: "buttons.CreateInversionToolTipMessage",
    toolUseMessage: "buttons.CreateInversionToolUseMessage"
  })
  .set("applyTransformation", {
<<<<<<< HEAD
    // id:25,
=======
>>>>>>> 39fb319a
    action: "applyTransformation",
    displayedName: "buttons.ApplyTransformationDisplayedName",
    toolGroup: "TransformationTools",
    toolTipMessage: "buttons.ApplyTransformationToolTipMessage",
    toolUseMessage: "buttons.ApplyTransformationToolUseMessage"
  })
  .set("measuredCircle", {
<<<<<<< HEAD
    // id:15,
=======
>>>>>>> 39fb319a
    action: "measuredCircle",
    displayedName: "buttons.CreateMeasuredCircleDisplayedName",
    toolGroup: "MeasuredObjectTools",
    toolTipMessage: "buttons.CreateMeasuredCircleToolTipMessage",
    toolUseMessage: "buttons.CreateMeasuredCircleToolUseMessage"
  })
  .set("iconFactory", {
<<<<<<< HEAD
    // id:0,
=======
>>>>>>> 39fb319a
    action: "iconFactory",
    displayedName: "buttons.CreateIconDisplayedName",
    toolGroup: "DeveloperOnlyTools",
    toolTipMessage: "buttons.CreateIconToolTipMessage",
    toolUseMessage: "buttons.CreateIconToolUseMessage"
  })

  // Use this entry a a starter for a new tool
  TOOL_DICTIONARY.set("dummy", {
    icon: "mdi-alphabetical",
    action: "dummy",
    displayedName: "buttons.DummyDisplayedName",
    toolGroup: "EditTools",
    toolUseMessage: "buttons.DummyToolUseMessage",
    toolTipMessage: "buttons.DummyToolTipMessage"

  });<|MERGE_RESOLUTION|>--- conflicted
+++ resolved
@@ -7,27 +7,18 @@
 export const TOOL_DICTIONARY: Map<ActionMode, ToolButtonType> = new Map();
 
 /* The first three are default shortcut icons with special actions */
-TOOL_DICTIONARY
-  .set("undoAction", {
-<<<<<<< HEAD
-    // id:0,
-=======
->>>>>>> 39fb319a
-    action: "undoAction",
-    displayedName: "buttons.UndoLastActionDisplayedName",
-    icon: "mdi-undo",
-    toolTipMessage: "buttons.UndoLastActionToolTipMessage",
-    toolUseMessage: "buttons.UndoLastActionToolUseMessage",
-    clickFunc: () => {
-      // These have a clickFunc because the functions used to be statically defined in Easel.vue
-      Command.undo();
-    }
-  })
+TOOL_DICTIONARY.set("undoAction", {
+  action: "undoAction",
+  displayedName: "buttons.UndoLastActionDisplayedName",
+  icon: "mdi-undo",
+  toolTipMessage: "buttons.UndoLastActionToolTipMessage",
+  toolUseMessage: "buttons.UndoLastActionToolUseMessage",
+  clickFunc: () => {
+    // These have a clickFunc because the functions used to be statically defined in Easel.vue
+    Command.undo();
+  }
+})
   .set("redoAction", {
-<<<<<<< HEAD
-    // id:5,
-=======
->>>>>>> 39fb319a
     action: "redoAction",
     displayedName: "buttons.RedoLastActionDisplayedName",
     icon: "mdi-redo",
@@ -38,10 +29,6 @@
     }
   })
   .set("resetAction", {
-<<<<<<< HEAD
-    // id:10,
-=======
->>>>>>> 39fb319a
     action: "resetAction",
     displayedName: "buttons.ResetSphereActionDisplayedName",
     icon: "mdi-broom",
@@ -53,31 +40,21 @@
   });
 
 TOOL_DICTIONARY.set("select", {
-<<<<<<< HEAD
   // id:0,
-=======
->>>>>>> 39fb319a
   action: "select",
   displayedName: "buttons.SelectDisplayedName",
   toolGroup: "EditTools",
   toolTipMessage: "buttons.SelectToolTipMessage",
   toolUseMessage: "buttons.SelectToolUseMessage"
-}).set("delete", {
-<<<<<<< HEAD
-  // id:5,
-=======
->>>>>>> 39fb319a
-  action: "delete",
-  displayedName: "buttons.DeleteDisplayedName",
-  toolGroup: "EditTools",
-  toolTipMessage: "buttons.DeleteToolTipMessage",
-  toolUseMessage: "buttons.DeleteToolUseMessage"
 })
+  .set("delete", {
+    action: "delete",
+    displayedName: "buttons.DeleteDisplayedName",
+    toolGroup: "EditTools",
+    toolTipMessage: "buttons.DeleteToolTipMessage",
+    toolUseMessage: "buttons.DeleteToolUseMessage"
+  })
   .set("hide", {
-<<<<<<< HEAD
-    // id:0,
-=======
->>>>>>> 39fb319a
     action: "hide",
     displayedName: "buttons.HideDisplayedName",
     toolGroup: "DisplayTools",
@@ -85,10 +62,6 @@
     toolUseMessage: "buttons.HideObjectToolUseMessage"
   })
   .set("toggleLabelDisplay", {
-<<<<<<< HEAD
-    // id:5,
-=======
->>>>>>> 39fb319a
     action: "toggleLabelDisplay",
     displayedName: "buttons.ToggleLabelDisplayedName",
     toolGroup: "DisplayTools",
@@ -96,10 +69,6 @@
     toolUseMessage: "buttons.ToggleLabelToolUseMessage"
   })
   .set("move", {
-<<<<<<< HEAD
-    // id:15,
-=======
->>>>>>> 39fb319a
     action: "move",
     displayedName: "buttons.MoveDisplayedName",
     toolGroup: "DisplayTools",
@@ -107,10 +76,6 @@
     toolUseMessage: "buttons.MoveObjectToolUseMessage"
   })
   .set("rotate", {
-<<<<<<< HEAD
-    // id:20,
-=======
->>>>>>> 39fb319a
     action: "rotate",
     displayedName: "buttons.RotateDisplayedName",
     toolGroup: "DisplayTools",
@@ -118,10 +83,6 @@
     toolUseMessage: "buttons.RotateSphereToolUseMessage"
   })
   .set("zoomIn", {
-<<<<<<< HEAD
-    // id:25,
-=======
->>>>>>> 39fb319a
     action: "zoomIn",
     displayedName: "buttons.PanZoomInDisplayedName",
     toolGroup: "DisplayTools",
@@ -129,15 +90,11 @@
     toolUseMessage: "buttons.PanZoomInToolUseMessage",
     clickFunc: () => {
       // The second arg is true when the first arg is a ratio
-      MouseHandler.store.scaleZoomMagnificationFactorBy(0.9)
-      EventBus.fire('zoom-updated', {})
+      MouseHandler.store.scaleZoomMagnificationFactorBy(0.9);
+      EventBus.fire("zoom-updated", {});
     }
   })
   .set("zoomOut", {
-<<<<<<< HEAD
-    // id:30,
-=======
->>>>>>> 39fb319a
     action: "zoomOut",
     displayedName: "buttons.PanZoomOutDisplayedName",
     toolGroup: "DisplayTools",
@@ -145,30 +102,22 @@
     toolUseMessage: "buttons.PanZoomOutToolUseMessage",
     clickFunc: () => {
       // The second arg is true when the first arg is a ratio
-      MouseHandler.store.scaleZoomMagnificationFactorBy(1.1)
-      EventBus.fire('zoom-updated', {})
+      MouseHandler.store.scaleZoomMagnificationFactorBy(1.1);
+      EventBus.fire("zoom-updated", {});
     }
   })
   .set("zoomFit", {
-<<<<<<< HEAD
-    // id:35,
-=======
->>>>>>> 39fb319a
     action: "zoomFit",
     displayedName: "buttons.ZoomFitDisplayedName",
     toolGroup: "DisplayTools",
     toolTipMessage: "buttons.ZoomFitToolTipMessage",
     toolUseMessage: "buttons.ZoomFitToolUseMessage",
     clickFunc: () => {
-      MouseHandler.store.fitZoomMagnificationFactor()
-      EventBus.fire('zoom-updated', {})
+      MouseHandler.store.fitZoomMagnificationFactor();
+      EventBus.fire("zoom-updated", {});
     }
   })
   .set("point", {
-<<<<<<< HEAD
-    // id:0,
-=======
->>>>>>> 39fb319a
     action: "point",
     displayedName: "buttons.CreatePointDisplayedName",
     toolGroup: "BasicTools",
@@ -176,10 +125,6 @@
     toolUseMessage: "buttons.CreatePointToolUseMessage"
   })
   .set("line", {
-<<<<<<< HEAD
-    // id:5,
-=======
->>>>>>> 39fb319a
     action: "line",
     displayedName: "buttons.CreateLineDisplayedName",
     toolGroup: "BasicTools",
@@ -187,10 +132,6 @@
     toolUseMessage: "buttons.CreateLineToolUseMessage"
   })
   .set("segment", {
-<<<<<<< HEAD
-    // id:10,
-=======
->>>>>>> 39fb319a
     action: "segment",
     displayedName: "buttons.CreateLineSegmentDisplayedName",
     toolGroup: "BasicTools",
@@ -198,10 +139,6 @@
     toolUseMessage: "buttons.CreateLineSegmentToolUseMessage"
   })
   .set("circle", {
-<<<<<<< HEAD
-    // id:20,
-=======
->>>>>>> 39fb319a
     action: "circle",
     displayedName: "buttons.CreateCircleDisplayedName",
     toolGroup: "BasicTools",
@@ -209,10 +146,6 @@
     toolUseMessage: "buttons.CreateCircleToolUseMessage"
   })
   .set("antipodalPoint", {
-<<<<<<< HEAD
-    // id:0,
-=======
->>>>>>> 39fb319a
     action: "antipodalPoint",
     displayedName: "buttons.CreateAntipodalPointDisplayedName",
     toolGroup: "ConstructionTools",
@@ -220,10 +153,6 @@
     toolUseMessage: "buttons.CreateAntipodalPointToolUseMessage"
   })
   .set("polar", {
-<<<<<<< HEAD
-    // id:5,
-=======
->>>>>>> 39fb319a
     action: "polar",
     displayedName: "buttons.CreatePolarDisplayedName",
     toolGroup: "ConstructionTools",
@@ -231,10 +160,6 @@
     toolUseMessage: "buttons.CreatePolarToolUseMessage"
   })
   .set("midpoint", {
-<<<<<<< HEAD
-    // id:10,
-=======
->>>>>>> 39fb319a
     action: "midpoint",
     displayedName: "buttons.CreateMidpointDisplayedName",
     toolGroup: "ConstructionTools",
@@ -242,10 +167,6 @@
     toolUseMessage: "buttons.CreateMidpointToolUseMessage"
   })
   .set("angleBisector", {
-<<<<<<< HEAD
-    // id:15,
-=======
->>>>>>> 39fb319a
     action: "angleBisector",
     displayedName: "buttons.CreateAngleBisectorDisplayedName",
     toolGroup: "ConstructionTools",
@@ -253,10 +174,6 @@
     toolUseMessage: "buttons.CreateAngleBisectorToolUseMessage"
   })
   .set("tangent", {
-<<<<<<< HEAD
-    // id:20,
-=======
->>>>>>> 39fb319a
     action: "tangent",
     displayedName: "buttons.CreateTangentDisplayedName",
     toolGroup: "ConstructionTools",
@@ -264,10 +181,6 @@
     toolUseMessage: "buttons.CreateTangentToolUseMessage"
   })
   .set("perpendicular", {
-<<<<<<< HEAD
-    // id:25,
-=======
->>>>>>> 39fb319a
     action: "perpendicular",
     displayedName: "buttons.CreatePerpendicularDisplayedName",
     toolGroup: "ConstructionTools",
@@ -275,10 +188,6 @@
     toolUseMessage: "buttons.CreatePerpendicularToolUseMessage"
   })
   .set("intersect", {
-<<<<<<< HEAD
-    // id:30,
-=======
->>>>>>> 39fb319a
     action: "intersect",
     displayedName: "buttons.CreateIntersectionDisplayedName",
     toolGroup: "ConstructionTools",
@@ -286,10 +195,6 @@
     toolUseMessage: "buttons.CreateIntersectionToolUseMessage"
   })
   .set("pointOnObject", {
-<<<<<<< HEAD
-    // id:55,
-=======
->>>>>>> 39fb319a
     action: "pointOnObject",
     displayedName: "buttons.CreatePointOnOneDimDisplayedName",
     toolGroup: "ConstructionTools",
@@ -297,10 +202,6 @@
     toolUseMessage: "buttons.CreatePointOnOneDimToolUseMessage"
   })
   .set("angle", {
-<<<<<<< HEAD
-    // id:0,
-=======
->>>>>>> 39fb319a
     action: "angle",
     displayedName: "buttons.CreateAngleDisplayedName",
     toolGroup: "MeasurementTools",
@@ -308,10 +209,6 @@
     toolUseMessage: "buttons.CreateAngleToolUseMessage"
   })
   .set("pointDistance", {
-<<<<<<< HEAD
-    // id:5,
-=======
->>>>>>> 39fb319a
     action: "pointDistance",
     displayedName: "buttons.CreatePointDistanceDisplayedName",
     toolGroup: "MeasurementTools",
@@ -319,10 +216,6 @@
     toolUseMessage: "buttons.CreatePointDistanceToolUseMessage"
   })
   .set("segmentLength", {
-<<<<<<< HEAD
-    // id:10,
-=======
->>>>>>> 39fb319a
     action: "segmentLength",
     displayedName: "buttons.CreateSegmentLengthDisplayedName",
     toolGroup: "MeasurementTools",
@@ -330,10 +223,6 @@
     toolUseMessage: "buttons.CreateSegmentLengthToolUseMessage"
   })
   .set("coordinate", {
-<<<<<<< HEAD
-    // id:15,
-=======
->>>>>>> 39fb319a
     action: "coordinate",
     displayedName: "buttons.CreateCoordinateDisplayedName",
     toolGroup: "MeasurementTools",
@@ -341,10 +230,6 @@
     toolUseMessage: "buttons.CreateCoordinateToolUseMessage"
   })
   .set("measureTriangle", {
-<<<<<<< HEAD
-    // id:20,
-=======
->>>>>>> 39fb319a
     action: "measureTriangle",
     displayedName: "buttons.MeasureTriangleDisplayedName",
     toolGroup: "MeasurementTools",
@@ -352,10 +237,6 @@
     toolUseMessage: "buttons.MeasureTriangleToolUseMessage"
   })
   .set("measurePolygon", {
-<<<<<<< HEAD
-    // id:25,
-=======
->>>>>>> 39fb319a
     action: "measurePolygon",
     displayedName: "buttons.MeasurePolygonDisplayedName",
     toolGroup: "MeasurementTools",
@@ -363,10 +244,6 @@
     toolUseMessage: "buttons.MeasurePolygonToolUseMessage"
   })
   .set("ellipse", {
-<<<<<<< HEAD
-    // id:0,
-=======
->>>>>>> 39fb319a
     action: "ellipse",
     displayedName: "buttons.CreateEllipseDisplayedName",
     toolGroup: "ConicTools",
@@ -374,10 +251,6 @@
     toolUseMessage: "buttons.CreateEllipseToolUseMessage"
   })
   .set("threePointCircle", {
-<<<<<<< HEAD
-    // id:0,
-=======
->>>>>>> 39fb319a
     action: "threePointCircle",
     displayedName: "buttons.CreateThreePointCircleDisplayedName",
     toolGroup: "AdvancedTools",
@@ -385,10 +258,6 @@
     toolUseMessage: "buttons.CreateThreePointCircleToolUseMessage"
   })
   .set("nSectPoint", {
-<<<<<<< HEAD
-    // id:10,
-=======
->>>>>>> 39fb319a
     action: "nSectPoint",
     displayedName: "buttons.CreateNSectSegmentDisplayedName",
     toolGroup: "AdvancedTools",
@@ -396,10 +265,6 @@
     toolUseMessage: "buttons.CreateNSectSegmentToolUseMessage"
   })
   .set("nSectLine", {
-<<<<<<< HEAD
-    // id:15,
-=======
->>>>>>> 39fb319a
     action: "nSectLine",
     displayedName: "buttons.CreateNSectAngleDisplayedName",
     toolGroup: "AdvancedTools",
@@ -407,10 +272,6 @@
     toolUseMessage: "buttons.CreateNSectAngleToolUseMessage"
   })
   .set("pointReflection", {
-<<<<<<< HEAD
-    // id:0,
-=======
->>>>>>> 39fb319a
     action: "pointReflection",
     displayedName: "buttons.CreatePointReflectionDisplayedName",
     toolGroup: "TransformationTools",
@@ -418,10 +279,6 @@
     toolUseMessage: "buttons.CreatePointReflectionToolUseMessage"
   })
   .set("reflection", {
-<<<<<<< HEAD
-    // id:5,
-=======
->>>>>>> 39fb319a
     action: "reflection",
     displayedName: "buttons.CreateReflectionDisplayedName",
     toolGroup: "TransformationTools",
@@ -429,10 +286,6 @@
     toolUseMessage: "buttons.CreateReflectionToolUseMessage"
   })
   .set("rotation", {
-<<<<<<< HEAD
-    // id:10,
-=======
->>>>>>> 39fb319a
     action: "rotation",
     displayedName: "buttons.CreateRotationDisplayedName",
     toolGroup: "TransformationTools",
@@ -440,10 +293,6 @@
     toolUseMessage: "buttons.CreateRotationToolUseMessage"
   })
   .set("translation", {
-<<<<<<< HEAD
-    // id:15,
-=======
->>>>>>> 39fb319a
     action: "translation",
     displayedName: "buttons.CreateTranslationDisplayedName",
     toolGroup: "TransformationTools",
@@ -451,10 +300,6 @@
     toolUseMessage: "buttons.CreateTranslationToolUseMessage"
   })
   .set("inversion", {
-<<<<<<< HEAD
-    // id:20,
-=======
->>>>>>> 39fb319a
     action: "inversion",
     displayedName: "buttons.CreateInversionDisplayedName",
     toolGroup: "TransformationTools",
@@ -462,10 +307,6 @@
     toolUseMessage: "buttons.CreateInversionToolUseMessage"
   })
   .set("applyTransformation", {
-<<<<<<< HEAD
-    // id:25,
-=======
->>>>>>> 39fb319a
     action: "applyTransformation",
     displayedName: "buttons.ApplyTransformationDisplayedName",
     toolGroup: "TransformationTools",
@@ -473,10 +314,6 @@
     toolUseMessage: "buttons.ApplyTransformationToolUseMessage"
   })
   .set("measuredCircle", {
-<<<<<<< HEAD
-    // id:15,
-=======
->>>>>>> 39fb319a
     action: "measuredCircle",
     displayedName: "buttons.CreateMeasuredCircleDisplayedName",
     toolGroup: "MeasuredObjectTools",
@@ -484,24 +321,19 @@
     toolUseMessage: "buttons.CreateMeasuredCircleToolUseMessage"
   })
   .set("iconFactory", {
-<<<<<<< HEAD
-    // id:0,
-=======
->>>>>>> 39fb319a
     action: "iconFactory",
     displayedName: "buttons.CreateIconDisplayedName",
     toolGroup: "DeveloperOnlyTools",
     toolTipMessage: "buttons.CreateIconToolTipMessage",
     toolUseMessage: "buttons.CreateIconToolUseMessage"
-  })
+  });
 
-  // Use this entry a a starter for a new tool
-  TOOL_DICTIONARY.set("dummy", {
-    icon: "mdi-alphabetical",
-    action: "dummy",
-    displayedName: "buttons.DummyDisplayedName",
-    toolGroup: "EditTools",
-    toolUseMessage: "buttons.DummyToolUseMessage",
-    toolTipMessage: "buttons.DummyToolTipMessage"
-
-  });+// Use this entry a a starter for a new tool
+TOOL_DICTIONARY.set("dummy", {
+  icon: "mdi-alphabetical",
+  action: "dummy",
+  displayedName: "buttons.DummyDisplayedName",
+  toolGroup: "EditTools",
+  toolUseMessage: "buttons.DummyToolUseMessage",
+  toolTipMessage: "buttons.DummyToolTipMessage"
+});