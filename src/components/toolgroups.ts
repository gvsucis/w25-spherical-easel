--- conflicted
+++ resolved
@@ -7,100 +7,13 @@
   {
     group: "EditTools",
     children: [
-<<<<<<< HEAD
-      {
-        id: 0,
-        action: "select",
-        displayedName: "SelectDisplayedName",
-        icon: "$select",
-        toolTipMessage: "SelectToolTipMessage",
-        toolUseMessage: "SelectToolUseMessage",
-        displayToolUseMessage: false
-      },
-      {
-        id: 5,
-        action: "delete",
-        displayedName: "DeleteDisplayedName",
-        icon: "$delete",
-        toolTipMessage: "DeleteToolTipMessage",
-        toolUseMessage: "DeleteToolUseMessage",
-        displayToolUseMessage: false
-      },
-      {
-        id: 25,
-        action: "zoomIn",
-        displayedName: "PanZoomInDisplayedName",
-        icon: "$zoomIn",
-        toolTipMessage: "PanZoomInToolTipMessage",
-        toolUseMessage: "PanZoomInToolUseMessage",
-        displayToolUseMessage: false
-      },
-      {
-        id: 30,
-        action: "zoomOut",
-        displayedName: "PanZoomOutDisplayedName",
-        icon: "$zoomOut",
-        toolTipMessage: "PanZoomOutToolTipMessage",
-        toolUseMessage: "PanZoomOutToolUseMessage",
-        displayToolUseMessage: false
-      },
-      {
-        id: 35,
-        action: "zoomFit",
-        displayedName: "ZoomFitDisplayedName",
-        icon: "$zoomFit",
-        toolTipMessage: "ZoomFitToolTipMessage",
-        toolUseMessage: "ZoomFitToolUseMessage",
-        displayToolUseMessage: false
-      }
-=======
         toolDictionary.get("select")!,
         toolDictionary.get("delete")!
->>>>>>> 3699cf24
     ]
   },
   {
     group: "DisplayTools",
     children: [
-<<<<<<< HEAD
-      {
-        id: 0,
-        action: "hide",
-        displayedName: "HideDisplayedName",
-        icon: "$hide",
-        toolTipMessage: "HideObjectToolTipMessage",
-        toolUseMessage: "HideObjectToolUseMessage",
-        displayToolUseMessage: false
-      },
-      {
-        id: 5,
-        action: "toggleLabelDisplay",
-        displayedName: "ToggleLabelDisplayedName",
-        icon: "$toggleLabelDisplay",
-        toolTipMessage: "ToggleLabelToolTipMessage",
-        toolUseMessage: "ToggleLabelToolUseMessage",
-        displayToolUseMessage: false
-      },
-
-      {
-        id: 15,
-        action: "move",
-        displayedName: "MoveDisplayedName",
-        icon: "$move",
-        toolTipMessage: "MoveObjectToolTipMessage",
-        toolUseMessage: "MoveObjectToolUseMessage",
-        displayToolUseMessage: false
-      },
-      {
-        id: 20,
-        action: "rotate",
-        displayedName: "RotateDisplayedName",
-        icon: "$rotate",
-        toolTipMessage: "RotateSphereToolTipMessage",
-        toolUseMessage: "RotateSphereToolUseMessage",
-        displayToolUseMessage: false
-      }
-=======
         toolDictionary.get("hide")!,
         toolDictionary.get("toggleLabelDisplay")!,
         toolDictionary.get("move")!,
@@ -108,134 +21,20 @@
         toolDictionary.get("zoomIn")!,
         toolDictionary.get("zoomOut")!,
         toolDictionary.get("zoomFit")!
->>>>>>> 3699cf24
     ]
   },
   {
     group: "BasicTools",
     children: [
-<<<<<<< HEAD
-      {
-        id: 0,
-        action: "point",
-        displayedName: "CreatePointDisplayedName",
-        icon: "$point",
-        toolTipMessage: "CreatePointToolTipMessage",
-        toolUseMessage: "CreatePointToolUseMessage",
-        displayToolUseMessage: false
-      },
-      {
-        id: 5,
-        action: "line",
-        displayedName: "CreateLineDisplayedName",
-        icon: "$line",
-        toolTipMessage: "CreateLineToolTipMessage",
-        toolUseMessage: "CreateLineToolUseMessage",
-        displayToolUseMessage: false
-      },
-      {
-        id: 10,
-        action: "segment",
-        displayedName: "CreateLineSegmentDisplayedName",
-        icon: "$segment",
-        toolTipMessage: "CreateLineSegmentToolTipMessage",
-        toolUseMessage: "CreateLineSegmentToolUseMessage",
-        displayToolUseMessage: false
-      },
-      {
-        id: 20,
-        action: "circle",
-        displayedName: "CreateCircleDisplayedName",
-        icon: "$circle",
-        toolTipMessage: "CreateCircleToolTipMessage",
-        toolUseMessage: "CreateCircleToolUseMessage",
-        displayToolUseMessage: false
-      }
-=======
         toolDictionary.get("point")!,
         toolDictionary.get("line")!,
         toolDictionary.get("segment")!,
         toolDictionary.get("circle")!
->>>>>>> 3699cf24
     ]
   },
   {
     group: "ConstructionTools",
     children: [
-<<<<<<< HEAD
-      {
-        id: 0,
-        action: "midpoint",
-        displayedName: "CreateMidpointDisplayedName",
-        icon: "$midpoint",
-        toolTipMessage: "CreateMidpointToolTipMessage",
-        toolUseMessage: "CreateMidpointToolUseMessage",
-        displayToolUseMessage: false
-      },
-      {
-        id: 5,
-        action: "angleBisector",
-        displayedName: "CreateAngleBisectorDisplayedName",
-        icon: "$angleBisector",
-        toolTipMessage: "CreateAngleBisectorToolTipMessage",
-        toolUseMessage: "CreateAngleBisectorToolUseMessage",
-        displayToolUseMessage: false
-      },
-      {
-        id: 15,
-        action: "antipodalPoint",
-        displayedName: "CreateAntipodalPointDisplayedName",
-        icon: "$antipodalPoint",
-        toolTipMessage: "CreateAntipodalPointToolTipMessage",
-        toolUseMessage: "CreateAntipodalPointToolUseMessage",
-        displayToolUseMessage: false
-      },
-      {
-        id: 20,
-        action: "polar",
-        displayedName: "CreatePolarDisplayedName",
-        icon: "$polar",
-        toolTipMessage: "CreatePolarToolTipMessage",
-        toolUseMessage: "CreatePolarToolUseMessage",
-        displayToolUseMessage: false
-      },
-      {
-        id: 25,
-        action: "tangent",
-        displayedName: "CreateTangentDisplayedName",
-        icon: "$tangent",
-        toolTipMessage: "CreateTangentToolTipMessage",
-        toolUseMessage: "CreateTangentToolUseMessage",
-        displayToolUseMessage: false
-      },
-      {
-        id: 30,
-        action: "perpendicular",
-        displayedName: "CreatePerpendicularDisplayedName",
-        icon: "$perpendicular",
-        toolTipMessage: "CreatePerpendicularToolTipMessage",
-        toolUseMessage: "CreatePerpendicularToolUseMessage",
-        displayToolUseMessage: false
-      },
-      {
-        id: 50,
-        action: "intersect",
-        displayedName: "CreateIntersectionDisplayedName",
-        icon: "$intersect",
-        toolTipMessage: "CreateIntersectionToolTipMessage",
-        toolUseMessage: "CreateIntersectionToolUseMessage",
-        displayToolUseMessage: false
-      },
-      {
-        id: 45,
-        action: "pointOnObject",
-        displayedName: "CreatePointOnOneDimDisplayedName",
-        icon: "$pointOnObject",
-        toolTipMessage: "CreatePointOnOneDimToolTipMessage",
-        toolUseMessage: "CreatePointOnOneDimToolUseMessage",
-        displayToolUseMessage: false
-      }
-=======
         toolDictionary.get("antipodalPoint")!,
         toolDictionary.get("polar")!,
         toolDictionary.get("midpoint")!,
@@ -244,217 +43,48 @@
         toolDictionary.get("perpendicular")!,
         toolDictionary.get("intersect")!,
         toolDictionary.get("pointOnObject")!
->>>>>>> 3699cf24
     ]
   },
   {
     group: "MeasurementTools",
     children: [
-<<<<<<< HEAD
-      {
-        id: 0,
-        action: "segmentLength",
-        displayedName: "CreateSegmentLengthDisplayedName",
-        icon: "$segmentLength",
-        toolTipMessage: "CreateSegmentLengthToolTipMessage",
-        toolUseMessage: "CreateSegmentLengthToolUseMessage",
-        displayToolUseMessage: false
-      },
-      {
-        id: 5,
-        action: "pointDistance",
-        displayedName: "CreatePointDistanceDisplayedName",
-        icon: "$pointDistance",
-        toolTipMessage: "CreatePointDistanceToolTipMessage",
-        toolUseMessage: "CreatePointDistanceToolUseMessage",
-        displayToolUseMessage: false
-      },
-      {
-        id: 10,
-        action: "angle",
-        displayedName: "CreateAngleDisplayedName",
-        icon: "$angle",
-        toolTipMessage: "CreateAngleToolTipMessage",
-        toolUseMessage: "CreateAngleToolUseMessage",
-        displayToolUseMessage: false
-      },
-      {
-        id: 15,
-        action: "coordinate",
-        displayedName: "CreateCoordinateDisplayedName",
-        icon: "$coordinate",
-        toolTipMessage: "CreateCoordinateToolTipMessage",
-        toolUseMessage: "CreateCoordinateToolUseMessage",
-        displayToolUseMessage: false
-      },
-      {
-        id: 20,
-        action: "measureTriangle",
-        displayedName: "MeasureTriangleDisplayedName",
-        icon: "$measureTriangle",
-        toolTipMessage: "MeasureTriangleToolTipMessage",
-        toolUseMessage: "MeasureTriangleToolUseMessage",
-        displayToolUseMessage: false
-      },
-      {
-        id: 25,
-        action: "measurePolygon",
-        displayedName: "MeasurePolygonDisplayedName",
-        icon: "$measurePolygon",
-        toolTipMessage: "MeasurePolygonToolTipMessage",
-        toolUseMessage: "MeasurePolygonToolUseMessage",
-        displayToolUseMessage: false
-      }
-=======
         toolDictionary.get("angle")!,
         toolDictionary.get("pointDistance")!,
         toolDictionary.get("segmentLength")!,
         toolDictionary.get("coordinate")!,
         toolDictionary.get("measureTriangle")!,
         toolDictionary.get("measurePolygon")!
->>>>>>> 3699cf24
     ]
   },
   {
     group: "ConicTools",
     children: [
-<<<<<<< HEAD
-      {
-        id: 0,
-        action: "ellipse",
-        displayedName: "CreateEllipseDisplayedName",
-        icon: "$ellipse",
-        toolTipMessage: "CreateEllipseToolTipMessage",
-        toolUseMessage: "CreateEllipseToolUseMessage",
-        displayToolUseMessage: false
-      }
-=======
         toolDictionary.get("ellipse")!
->>>>>>> 3699cf24
     ]
   },
   {
     group: "AdvancedTools",
     children: [
-<<<<<<< HEAD
-      {
-        id: 10,
-        action: "nSectPoint",
-        displayedName: "CreateNSectSegmentDisplayedName",
-        icon: "$nSectPoint",
-        toolTipMessage: "CreateNSectSegmentToolTipMessage",
-        toolUseMessage: "CreateNSectSegmentToolUseMessage",
-        displayToolUseMessage: false
-      },
-      {
-        id: 15,
-        action: "nSectLine",
-        displayedName: "CreateNSectAngleDisplayedName",
-        icon: "$nSectLine",
-        toolTipMessage: "CreateNSectAngleToolTipMessage",
-        toolUseMessage: "CreateNSectAngleToolUseMessage",
-        displayToolUseMessage: false
-      },
-      {
-        id: 20,
-        action: "threePointCircle",
-        displayedName: "CreateThreePointCircleDisplayedName",
-        icon: "$threePointCircle",
-        toolTipMessage: "CreateThreePointCircleToolTipMessage",
-        toolUseMessage: "CreateThreePointCircleToolUseMessage",
-        displayToolUseMessage: false
-      }
-=======
         toolDictionary.get("threePointCircle")!,
         toolDictionary.get("nSectPoint")!,
         toolDictionary.get("nSectLine")!
->>>>>>> 3699cf24
     ]
   },
   {
     group: "TransformationTools",
     children: [
-<<<<<<< HEAD
-      {
-        id: 0,
-        action: "pointReflection",
-        displayedName: "CreatePointReflectionDisplayedName",
-        icon: "$pointReflection",
-        toolTipMessage: "CreatePointReflectionToolTipMessage",
-        toolUseMessage: "CreatePointReflectionToolUseMessage",
-        displayToolUseMessage: false
-      },
-      {
-        id: 5,
-        action: "reflection",
-        displayedName: "CreateReflectionDisplayedName",
-        icon: "$reflection",
-        toolTipMessage: "CreateReflectionToolTipMessage",
-        toolUseMessage: "CreateReflectionToolUseMessage",
-        displayToolUseMessage: false
-      },
-      {
-        id: 10,
-        action: "rotation",
-        displayedName: "CreateRotationDisplayedName",
-        icon: "$rotation",
-        toolTipMessage: "CreateRotationToolTipMessage",
-        toolUseMessage: "CreateRotationToolUseMessage",
-        displayToolUseMessage: false
-      },
-      {
-        id: 15,
-        action: "translation",
-        displayedName: "CreateTranslationDisplayedName",
-        icon: "$translation",
-        toolTipMessage: "CreateTranslationToolTipMessage",
-        toolUseMessage: "CreateTranslationToolUseMessage",
-        displayToolUseMessage: false
-      },
-      {
-        id: 20,
-        action: "inversion",
-        displayedName: "CreateInversionDisplayedName",
-        icon: "$inversion",
-        toolTipMessage: "CreateInversionToolTipMessage",
-        toolUseMessage: "CreateInversionToolUseMessage",
-        displayToolUseMessage: false
-      },
-      {
-        id: 25,
-        action: "applyTransformation",
-        displayedName: "ApplyTransformationDisplayedName",
-        icon: "$applyTransformation",
-        toolTipMessage: "ApplyTransformationToolTipMessage",
-        toolUseMessage: "ApplyTransformationToolUseMessage",
-        displayToolUseMessage: false
-      }
-=======
         toolDictionary.get("pointReflection")!,
         toolDictionary.get("reflection")!,
         toolDictionary.get("rotation")!,
         toolDictionary.get("translation")!,
         toolDictionary.get("inversion")!,
         toolDictionary.get("applyTransformation")!
->>>>>>> 3699cf24
     ]
   },
   {
     group: "MeasuredObjectTools",
     children: [
-<<<<<<< HEAD
-      {
-        id: 15,
-        action: "measuredCircle",
-        displayedName: "CreateMeasuredCircleDisplayedName",
-        icon: "$measuredCircle",
-        toolTipMessage: "CreateMeasuredCircleToolTipMessage",
-        toolUseMessage: "CreateMeasuredCircleToolUseMessage",
-        displayToolUseMessage: false
-      }
-=======
         toolDictionary.get("measuredCircle")!
->>>>>>> 3699cf24
     ]
   }
 ];