<<<<<<< HEAD
import Two from "two.js";
import { Mesh, Scene, MeshBasicMaterial, SphereGeometry } from "three";
// import Axes from "@/3d-objs/Axes";
import Point from "@/3d-objs/Point";
=======
/** @format */

>>>>>>> dd9216d5
import { AddPointCommand } from "@/commands/AddPointCommand";
import Two from "two.js";
import SETTINGS from "@/global-settings";
export function setupScene() {
<<<<<<< HEAD
  const sphereCanvas = new Two({ width: 300, height: 300 });
  const background = sphereCanvas.makeGroup(); //Put into canvas first so it is drawn first
  const midground = sphereCanvas.makeGroup(); // second to be drawn
  const foreground = sphereCanvas.makeGroup(); // third to be drawn

  //this boundary circle is the only object in the midground (and should always be the only one)
  const boundaryCircle = new Two.Ellipse(150, 150, 150, 150);
  boundaryCircle.linewidth = SETTINGS.boundaryCircle.linewidth;
  boundaryCircle.stroke = SETTINGS.boundaryCircle.color;
  boundaryCircle.opacity = SETTINGS.boundaryCircle.opacity;
  boundaryCircle.noFill();

  // Add the boundary circel to the misground
  midground.add(boundaryCircle);

  /* 
  if (process.env.NODE_ENV === "development") {
    
  } */

  return { foreground, midground, background, sphereCanvas };
=======
  const two = new Two({
    width: SETTINGS.viewport.width,
    height: SETTINGS.viewport.height,
    autostart: true
  });
  const sphereCanvas = two.makeGroup();
  sphereCanvas.translation.set(two.width / 2, two.height / 2);

  // Flip Y-coordinate positive Y-axis is up (north)
  (sphereCanvas as any).scale = new Two.Vector(1, -1);
  const mainCircle = new Two.Circle(0, 0, SETTINGS.sphere.radius);
  mainCircle.noFill();
  mainCircle.linewidth = SETTINGS.line.thickness;
  sphereCanvas.add(mainCircle);
  const welcome = new Two.Text(
    "Just a text",
    -SETTINGS.sphere.radius,
    -SETTINGS.sphere.radius,
    {
      stroke: "green",
      size: 24
    }
  );

  // DO NOT flip the Y-coordinate on the text layer
  const foreground = two.makeGroup();
  foreground.translation.set(two.width / 2, two.height / 2);
  foreground.add(welcome);
  // Translate the origin from the upper-left corner to the center
  // of the viewport
  if (process.env.NODE_ENV === "development") {
    // sphere.add(new Axes(1.5, 0.05));

    // Add random vertices (for development only)

    for (let k = 0; k < 3; k++) {
      // const v = new Point(SETTINGS.point.size);
      // v.position.set(Math.random(), Math.random(), Math.random());
      // v.position.normalize();
      // v.position.multiplyScalar(SETTINGS.sphere.radius);
      // new AddPointCommand(v).execute();
    }
  }

  return { two, canvas: sphereCanvas };
>>>>>>> dd9216d5
}<|MERGE_RESOLUTION|>--- conflicted
+++ resolved
@@ -1,39 +1,9 @@
-<<<<<<< HEAD
-import Two from "two.js";
-import { Mesh, Scene, MeshBasicMaterial, SphereGeometry } from "three";
-// import Axes from "@/3d-objs/Axes";
-import Point from "@/3d-objs/Point";
-=======
 /** @format */
 
->>>>>>> dd9216d5
 import { AddPointCommand } from "@/commands/AddPointCommand";
 import Two from "two.js";
 import SETTINGS from "@/global-settings";
 export function setupScene() {
-<<<<<<< HEAD
-  const sphereCanvas = new Two({ width: 300, height: 300 });
-  const background = sphereCanvas.makeGroup(); //Put into canvas first so it is drawn first
-  const midground = sphereCanvas.makeGroup(); // second to be drawn
-  const foreground = sphereCanvas.makeGroup(); // third to be drawn
-
-  //this boundary circle is the only object in the midground (and should always be the only one)
-  const boundaryCircle = new Two.Ellipse(150, 150, 150, 150);
-  boundaryCircle.linewidth = SETTINGS.boundaryCircle.linewidth;
-  boundaryCircle.stroke = SETTINGS.boundaryCircle.color;
-  boundaryCircle.opacity = SETTINGS.boundaryCircle.opacity;
-  boundaryCircle.noFill();
-
-  // Add the boundary circel to the misground
-  midground.add(boundaryCircle);
-
-  /* 
-  if (process.env.NODE_ENV === "development") {
-    
-  } */
-
-  return { foreground, midground, background, sphereCanvas };
-=======
   const two = new Two({
     width: SETTINGS.viewport.width,
     height: SETTINGS.viewport.height,
@@ -79,5 +49,4 @@
   }
 
   return { two, canvas: sphereCanvas };
->>>>>>> dd9216d5
 }