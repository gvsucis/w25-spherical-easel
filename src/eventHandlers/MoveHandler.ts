/** @format */

import Two from "two.js";
import { Matrix4, Vector3 } from "three";
import { SEPoint } from "@/models/SEPoint";
import { SENodule } from "@/models/SENodule";
import { SELine } from "@/models/SELine";
import { SESegment } from "@/models/SESegment";
import { SECircle } from "@/models/SECircle";
import { SELabel } from "@/models/SELabel";
import SETTINGS from "@/global-settings";
import EventBus from "./EventBus";
import { RotateSphereCommand } from "@/commands/RotateSphereCommand";
import Highlighter from "./Highlighter";
import { MovePointCommand } from "@/commands/MovePointCommand";
import { MoveLineCommand } from "@/commands/MoveLineCommand";
import { MoveSegmentCommand } from "@/commands/MoveSegmentCommand";
import { MoveLabelCommand } from "@/commands/MoveLabelCommand";
import {
  isLineState,
  isSegmentState,
  isPointState,
  isLabelState
} from "@/types";
import {
  UpdateMode,
  UpdateStateType,
  LineState,
  LabelState,
  SegmentState,
  PointState
} from "@/types";
import { CommandGroup } from "@/commands/CommandGroup";
import { SEIntersectionPoint } from "@/models/SEIntersectionPoint";
<<<<<<< HEAD
import { SEEllipse } from "@/models/SEEllipse";

=======
import { SEStore } from "@/store";
>>>>>>> 313a715f
const tmpVector1 = new Vector3();
// const tmpVector2 = new Vector3();
const desiredZAxis = new Vector3();
// const tmpMatrix = new Matrix4();

// public isPointOnOneDimensional(): this is SEPointOnOneDimensional {
//   return true;
// }
export default class MoveHandler extends Highlighter {
  /**
   * Set when the user is trying to move an element
   */
  private isDragging = false;

  /**
   * The target SENodule
   */
  private moveTarget: SENodule | null = null;

  /**
   * A flag to set that indicates the sphere should rotate. This is different than this.moveTarget == null
   * because if the user highlights over an non-movable object and then tries to move it, nothing happens (and
   * this.moveTarget = null && rotateSphere=false), but if nothing is highlighted and the user mouse presses,
   * then the whole sphere should rotate (and this.moveTarget = null && rotateSphere =true)
   */
  private rotateSphere = false;

  /**
   * Objects that define the moved objects (and all descendants) states before and after moving (for undoing moving)
   * Issuing a update(this.beforeMoveState) creates an array of SENodules that is a Topological Sort and
   * records the state of certain key variables (*not* pointers to the variables) before the move so that they can be
   * compared to them after the move. If they are different we issue a MoveXXXCommand (but not executed only
   * pushed onto the undo/redo stack) to change the value.
   */
  //#region beforeSaveState
  private beforeMoveState: UpdateStateType = {
    mode: UpdateMode.RecordStateForDelete,
    stateArray: []
  };

  private afterMoveState: UpdateStateType = {
    mode: UpdateMode.RecordStateForDelete,
    stateArray: []
  };
  //#endregion beforeSaveState
  /**
   * Vectors that define the rotated sphere before and after moving (for undoing the rotate sphere)
   */
  private beforeMoveVector1 = new Vector3();
  private afterMoveVector1 = new Vector3();
  /**
   * A matrix that is used to indicate the *change* in position of sphere used only in Rotation.
   * Rotations is used when no object is selected and the user mouse presses and drags on an empty location.
   */
  private changeInPositionRotationMatrix: Matrix4 = new Matrix4();

  /**
   * If the user starts to move an object and mouse press at a location on the sphere, then moves
   * off the canvas, then back inside the sphere and mouse releases, we should not be moving anything. This
   * variable is to help with that. Or if the user mouse press outside the canvas and mouse releases
   * on the canvas, nothing should happen.
   */
  private movingSomething = false;

  constructor(layers: Two.Group[]) {
    super(layers);
  }

  mousePressed(event: MouseEvent): void {
    // if mouse press is not on the sphere do not do anything
    if (!this.isOnSphere) return;
    // Reset the variables for another move event
    this.isDragging = true;
    this.moveTarget = null;
    this.rotateSphere = false;
    this.movingSomething = true;

    // Query the nearby SENodules to select the one the user wishes to move (if none the sphere rotates)
    if (this.hitSENodules.length > 0) {
      // Prioritize moving points then label then lines then segments, then circles
      const freePoints = this.hitSEPoints.filter(
        n => n.isFreeToMove() && n.showing
      );
      if (freePoints.length > 0) {
        this.moveTarget = freePoints[0];
        // First mark all children of the target out of date so that the update method does a topological sort
        this.moveTarget.markKidsOutOfDate();
        // Store the state of the freePoints, segments and lines before the move
        this.moveTarget.update(this.beforeMoveState);
        return;
      }
      const labels = this.hitSELabels.filter(
        n => n.isFreeToMove() && n.showing
      );
      if (labels.length > 0) {
        this.moveTarget = labels[0];
        // First mark all children of the target out of date so that the update method does a topological sort
        this.moveTarget.markKidsOutOfDate();
        // Store the state of the freePoints, segments and lines before the move
        this.moveTarget.update(this.beforeMoveState);
        return;
      }
      //If the user tries to move a nonFree point or object, nothing should happen -- this communicates
      //to the user they are trying to move something that can't be moved
      if (this.hitSEPoints.length == 0) {
        const freeSegments = this.hitSESegments.filter(
          n => n.isFreeToMove() && n.showing
        );
        if (freeSegments.length > 0) {
          this.moveTarget = freeSegments[0];
          // First mark all children of the target's point parents out of date so that the update method does a topological sort
          (this.moveTarget as SESegment).startSEPoint.markKidsOutOfDate();
          (this.moveTarget as SESegment).endSEPoint.markKidsOutOfDate();
          // Store the state of the freePoints, segments and lines before the move
          (this.moveTarget as SESegment).startSEPoint.update(
            this.beforeMoveState
          );
          (this.moveTarget as SESegment).endSEPoint.update(
            this.beforeMoveState
          );
          return;
        }

        const freeLines = this.hitSELines.filter(
          n => n.isFreeToMove() && n.showing
        );
        if (freeLines.length > 0) {
          this.moveTarget = freeLines[0];
          // First mark all children of the target's point parents out of date so that the update method does a topological sort
          (this.moveTarget as SELine).startSEPoint.markKidsOutOfDate();
          (this.moveTarget as SELine).endSEPoint.markKidsOutOfDate();
          // Store the state of the freePoints, segments and lines before the move
          (this.moveTarget as SELine).startSEPoint.update(this.beforeMoveState);
          (this.moveTarget as SELine).endSEPoint.update(this.beforeMoveState);
          return;
        }

        const freeCircles = this.hitSECircles.filter(
          n => n.isFreeToMove() && n.showing
        );
        if (freeCircles.length > 0) {
          this.moveTarget = freeCircles[0];
          // First mark all children of the target's point parents out of date so that the update method does a topological sort
          (this.moveTarget as SECircle).centerSEPoint.markKidsOutOfDate();
          (this.moveTarget as SECircle).circleSEPoint.markKidsOutOfDate();
          // Store the state of the freePoints, segments and lines before the move
          (this.moveTarget as SECircle).centerSEPoint.update(
            this.beforeMoveState
          );
          (this.moveTarget as SECircle).circleSEPoint.update(
            this.beforeMoveState
          );
          return;
        }

        const freeEllipses = this.hitSEEllipses.filter(
          n => n.isFreeToMove() && n.showing
        );
        if (freeEllipses.length > 0) {
          this.moveTarget = freeEllipses[0];
          // First mark all children of the target's point parents out of date so that the update method does a topological sort
          (this.moveTarget as SEEllipse).focus1SEPoint.markKidsOutOfDate();
          (this.moveTarget as SEEllipse).focus2SEPoint.markKidsOutOfDate();
          (this.moveTarget as SEEllipse).ellipseSEPoint.markKidsOutOfDate();
          // Store the state of the freePoints, segments and lines before the move
          (this.moveTarget as SEEllipse).focus1SEPoint.update(
            this.beforeMoveState
          );
          (this.moveTarget as SEEllipse).focus2SEPoint.update(
            this.beforeMoveState
          );
          (this.moveTarget as SEEllipse).ellipseSEPoint.update(
            this.beforeMoveState
          );
          return;
        }
      }
    } else {
      // In this case the user mouse pressed in a location with *no* nodules (nothing was highlighted when she mouse pressed)

      // Check to see if there was an object on the back of the sphere that he was trying to
      // select but doesn't know about the shift key.  Send an alert in this case
      const sphereVec = new Vector3(
        this.currentSphereVector.x,
        this.currentSphereVector.y,
        -1 * this.currentSphereVector.z
      );
      const hitSENodules = SEStore.findNearbySENodules(
        sphereVec,
        this.currentScreenVector
      ).filter((n: SENodule) => {
        if (n instanceof SEIntersectionPoint) {
          if (!n.isUserCreated) {
            return n.exists; //You always hit automatically created intersection points if it exists
          } else {
            return n.showing && n.exists; //You can't hit hidden objects or items that don't exist
          }
        } else {
          return n.showing && n.exists; //You can't hit hidden objects or items that don't exist
        }
      });
      // if the user is not pressing the shift key and there is a nearby object on the back of the sphere, send alert
      if (!event.shiftKey && hitSENodules.length > 0) {
        EventBus.fire("show-alert", {
          key: `handlers.moveHandlerObjectOnBackOfSphere`,
          keyOptions: {},
          type: "info"
        });
      }

      this.rotateSphere = true;
      this.beforeMoveVector1.copy(this.currentSphereVector);
      EventBus.fire("show-alert", {
        key: `handlers.moveHandlerNothingSelected`,
        keyOptions: {},
        type: "warning"
      });
    }
  }

  mouseMoved(event: MouseEvent): void {
    super.mouseMoved(event);
    if (!this.isOnSphere) {
      return;
    }
    event.preventDefault();
    // highlight the objects that can be moved
    // and only the highlight the object that will be moved when the user clicks and drags
    if (!this.isDragging) {
      if (this.hitSEPoints.filter(n => n.isFreeToMove()).length > 0) {
        this.hitSEPoints[0].glowing = true;
      } else if (this.hitSELabels.filter(n => n.isFreeToMove()).length > 0) {
        this.hitSELabels[0].glowing = true;
      } else if (this.hitSEPoints.length == 0) {
        if (this.hitSESegments.filter(n => n.isFreeToMove()).length > 0) {
          this.hitSESegments[0].glowing = true;
        } else if (this.hitSELines.filter(n => n.isFreeToMove()).length > 0) {
          this.hitSELines[0].glowing = true;
        } else if (this.hitSECircles.filter(n => n.isFreeToMove()).length > 0) {
          this.hitSECircles[0].glowing = true;
        } else if (
          this.hitSEEllipses.filter(n => n.isFreeToMove()).length > 0
        ) {
          this.hitSEEllipses[0].glowing = true;
        }
      }
    }
    if (this.isDragging && this.movingSomething) {
      if (this.moveTarget instanceof SEPoint) {
        // Move the selected SEPoint
        this.moveTarget.locationVector = this.currentSphereVector;
        // Update the display of the objects depending on this SEPoint based on the new location of the point
        //#region displayOnlyUpdate
        this.moveTarget.update({
          mode: UpdateMode.DisplayOnly,
          stateArray: []
        });
        //#endregion displayOnlyUpdate
      } else if (this.moveTarget instanceof SELabel) {
        // Move the selected SELabel
        this.moveTarget.locationVector = this.currentSphereVector;
        // Update the display based on the new location of the label (No need to update display because SELabels have no children/kids)
        //   mode: UpdateMode.DisplayOnly,
        //   stateArray: []
        // });
      } else if (
        this.moveTarget instanceof SELine ||
        this.moveTarget instanceof SESegment
      ) {
        // Turn off the glow of the moving object - it should not glow while moving
        this.moveTarget.ref.normalDisplay();
        // Move the selected SELine or SESegment, move updates the display
        this.moveTarget.move(
          this.previousSphereVector,
          this.currentSphereVector,
          event.altKey,
          event.ctrlKey
        );
      } else if (this.moveTarget instanceof SECircle) {
        // Turn off the glow of the moving object - it should not glow while moving
        this.moveTarget.ref.normalDisplay();
        // Move the selected SECircle, move also updates the display
        this.moveTarget.move(
          this.previousSphereVector,
          this.currentSphereVector
        );
      } else if (this.moveTarget instanceof SEEllipse) {
        // Turn off the glow of the moving object - it should not glow while moving
        this.moveTarget.ref.normalDisplay();
        // Move the selected SEEllipse, move also updates the display
        this.moveTarget.move(
          this.previousSphereVector,
          this.currentSphereVector
        );
      } else if (this.moveTarget == null && this.rotateSphere) {
        // Rotate the sphere, updates the display after moving all the points.
        this.doRotateSphere();
        this.afterMoveVector1.copy(this.currentSphereVector);
      }
    }
  }

  mouseReleased(event: MouseEvent): void {
    if (!this.movingSomething) return;

    if (this.moveTarget == null && this.rotateSphere) {
      // Store the rotation of the sphere for undo/redo command.
      // Create the rotation matrix that takes beforeMoveVector1 to the afterMoveVector1 location
      const rotationAngle = this.beforeMoveVector1.angleTo(
        this.afterMoveVector1
      );
      desiredZAxis.crossVectors(this.beforeMoveVector1, this.afterMoveVector1);
      if (desiredZAxis.isZero(SETTINGS.nearlyAntipodalIdeal)) {
        if (rotationAngle == 0) {
          // The vectors are identical
          this.changeInPositionRotationMatrix.identity();
        } else {
          // The vectors are opposites (antipodal)
          this.changeInPositionRotationMatrix.makeRotationAxis(
            tmpVector1.set(1, 0, 0),
            rotationAngle
          );
        }
      } else {
        desiredZAxis.normalize();
        this.changeInPositionRotationMatrix.makeRotationAxis(
          desiredZAxis,
          rotationAngle
        );
      }
      // Store the rotation command that takes the beforeMoveVector1 location to the afterMoveVector2 location,
      // but don't execute it because the rotation has already happened. This way the first to
      // last position rotation is in the command structure and can be undone or redone
      new RotateSphereCommand(this.changeInPositionRotationMatrix).push();
    } else {
      // Gather the after state of the freePoints, segments, and lines after the move
      if (this.moveTarget instanceof SEPoint) {
        // First mark all children of the target's point parents out of date so that the update method does a topological sort
        this.moveTarget.markKidsOutOfDate();
        this.moveTarget.update(this.afterMoveState);
      } else if (this.moveTarget instanceof SELabel) {
        // First mark all children of the target's point parents out of date so that the update method does a topological sort
        this.moveTarget.markKidsOutOfDate();
        this.moveTarget.update(this.afterMoveState);
      } else if (this.moveTarget instanceof SESegment) {
        // First mark all children of the target's point parents out of date so that the update method does a topological sort
        this.moveTarget.startSEPoint.markKidsOutOfDate();
        this.moveTarget.endSEPoint.markKidsOutOfDate();
        this.moveTarget.startSEPoint.update(this.afterMoveState);
        this.moveTarget.endSEPoint.update(this.afterMoveState);
      } else if (this.moveTarget instanceof SELine) {
        // First mark all children of the target's point parents out of date so that the update method does a topological sort
        this.moveTarget.startSEPoint.markKidsOutOfDate();
        this.moveTarget.endSEPoint.markKidsOutOfDate();
        this.moveTarget.startSEPoint.update(this.afterMoveState);
        this.moveTarget.endSEPoint.update(this.afterMoveState);
      } else if (this.moveTarget instanceof SECircle) {
        // First mark all children of the target's point parents out of date so that the update method does a topological sort
        this.moveTarget.centerSEPoint.markKidsOutOfDate();
        this.moveTarget.circleSEPoint.markKidsOutOfDate();
        this.moveTarget.centerSEPoint.update(this.afterMoveState);
        this.moveTarget.circleSEPoint.update(this.afterMoveState);
      } else if (this.moveTarget instanceof SEEllipse) {
        // First mark all children of the target's point parents out of date so that the update method does a topological sort
        this.moveTarget.focus1SEPoint.markKidsOutOfDate();
        this.moveTarget.focus2SEPoint.markKidsOutOfDate();
        this.moveTarget.ellipseSEPoint.markKidsOutOfDate();
        this.moveTarget.focus1SEPoint.update(this.afterMoveState);
        this.moveTarget.focus2SEPoint.update(this.afterMoveState);
        this.moveTarget.ellipseSEPoint.update(this.afterMoveState);
      }
      // Store the move point/line/segment for undo/redo command
      const moveCommandGroup = new CommandGroup();

      // Note that the beforeMoveState and the afterMoveState were called in the
      // same order each time so the corresponding stateArrays should index the visited objects
      // in the same order (i.e. index of beforeMoveState.stateArray or afterMoveState.stateArray
      // should refer to the same object

      // Loop through the stateArray backwards! The order is really important!  The order that stateArray
      // was formed is for a do() commands, that is if we were building the move from a series of commands.
      // However, the moving is already done, so we are really building a set of commands (to push not execute!) to undo the move
      // operation which are executed in reverse order. So reverse the order here in the stateArray.
      this.beforeMoveState.stateArray.reverse();
      this.afterMoveState.stateArray.reverse();
      this.beforeMoveState.stateArray.forEach((entry, index) => {
        if (isPointState(entry)) {
          const beforeLocationVector = new Vector3(
            entry.locationVectorX,
            entry.locationVectorY,
            entry.locationVectorZ
          );

          const afterLocationVector = new Vector3(
            (this.afterMoveState.stateArray[
              index
            ] as PointState).locationVectorX,
            (this.afterMoveState.stateArray[
              index
            ] as PointState).locationVectorY,
            (this.afterMoveState.stateArray[
              index
            ] as PointState).locationVectorZ
          );
          if (
            !tmpVector1
              .subVectors(beforeLocationVector, afterLocationVector)
              .isZero(SETTINGS.nearlyAntipodalIdeal)
          ) {
            moveCommandGroup.addCommand(
              new MovePointCommand(
                entry.object,
                beforeLocationVector,
                afterLocationVector
              )
            );
          }
        } else if (isLabelState(entry)) {
          const beforeLocationVector = new Vector3(
            entry.locationVectorX,
            entry.locationVectorY,
            entry.locationVectorZ
          );

          const afterLocationVector = new Vector3(
            (this.afterMoveState.stateArray[
              index
            ] as LabelState).locationVectorX,
            (this.afterMoveState.stateArray[
              index
            ] as LabelState).locationVectorY,
            (this.afterMoveState.stateArray[
              index
            ] as LabelState).locationVectorZ
          );
          if (
            !tmpVector1
              .subVectors(beforeLocationVector, afterLocationVector)
              .isZero(SETTINGS.nearlyAntipodalIdeal)
          ) {
            moveCommandGroup.addCommand(
              new MoveLabelCommand(
                entry.object,
                beforeLocationVector,
                afterLocationVector
              )
            );
          }
        } else if (isLineState(entry)) {
          const beforeNormalVector = new Vector3(
            entry.normalVectorX,
            entry.normalVectorY,
            entry.normalVectorZ
          );
          const afterNormalVector = new Vector3(
            (this.afterMoveState.stateArray[index] as LineState).normalVectorX,
            (this.afterMoveState.stateArray[index] as LineState).normalVectorY,
            (this.afterMoveState.stateArray[index] as LineState).normalVectorZ
          );
          // Include a command if the normal vector have changed
          if (
            !tmpVector1
              .subVectors(beforeNormalVector, afterNormalVector)
              .isZero(SETTINGS.nearlyAntipodalIdeal)
          ) {
            moveCommandGroup.addCommand(
              new MoveLineCommand(
                entry.object as SELine,
                beforeNormalVector,
                afterNormalVector
              )
            );
          }
        } else if (isSegmentState(entry)) {
          const beforeNormalVector = new Vector3(
            entry.normalVectorX,
            entry.normalVectorY,
            entry.normalVectorZ
          );
          const afterNormalVector = new Vector3(
            (this.afterMoveState.stateArray[
              index
            ] as SegmentState).normalVectorX,
            (this.afterMoveState.stateArray[
              index
            ] as SegmentState).normalVectorY,
            (this.afterMoveState.stateArray[
              index
            ] as SegmentState).normalVectorZ
          );
          // Include a command if the normal vectors have changed or the arcLength before/after changed from less to from bigger than Pi
          if (
            !tmpVector1
              .subVectors(beforeNormalVector, afterNormalVector)
              .isZero(SETTINGS.nearlyAntipodalIdeal) ||
            (entry.arcLength < Math.PI &&
              (this.afterMoveState.stateArray[index] as SegmentState)
                .arcLength > Math.PI) ||
            (entry.arcLength > Math.PI &&
              (this.afterMoveState.stateArray[index] as SegmentState)
                .arcLength < Math.PI)
          ) {
            moveCommandGroup.addCommand(
              new MoveSegmentCommand(
                entry.object as SESegment,
                beforeNormalVector,
                afterNormalVector,
                entry.arcLength,
                (this.afterMoveState.stateArray[
                  index
                ] as SegmentState).arcLength
              )
            );
          }
        }
      });

      // Store the command but don't execute it as the move has already been done.
      moveCommandGroup.push();
    }
    // Set up for the next move event
    this.moveTarget = null;
    this.rotateSphere = false;
    this.movingSomething = false;
    this.isDragging = false;
    this.beforeMoveState = {
      mode: UpdateMode.RecordStateForDelete,
      stateArray: []
    };
    this.afterMoveState = {
      mode: UpdateMode.RecordStateForDelete,
      stateArray: []
    };
  }

  mouseLeave(event: MouseEvent): void {
    super.mouseLeave(event);
    // Make sure that the last move gets recorded in the command structure so it can be undone/redone
    this.mouseReleased(event);
  }

  private doRotateSphere(): void {
    // Compute the angular change in position
    const rotationAngle = this.previousSphereVector.angleTo(
      this.currentSphereVector
    );
    // If the rotation is big enough preform the rotation
    if (rotationAngle > SETTINGS.rotate.minAngle) {
      // The axis of rotation
      desiredZAxis
        .crossVectors(this.previousSphereVector, this.currentSphereVector)
        .normalize();
      // Form the matrix that performs the rotation
      this.changeInPositionRotationMatrix.makeRotationAxis(
        desiredZAxis,
        rotationAngle
      );

      // Apply the rotation to the sphere and update the display
      EventBus.fire("sphere-rotate", {
        transform: this.changeInPositionRotationMatrix
      });
    }
  }
}<|MERGE_RESOLUTION|>--- conflicted
+++ resolved
@@ -32,12 +32,9 @@
 } from "@/types";
 import { CommandGroup } from "@/commands/CommandGroup";
 import { SEIntersectionPoint } from "@/models/SEIntersectionPoint";
-<<<<<<< HEAD
 import { SEEllipse } from "@/models/SEEllipse";
 
-=======
 import { SEStore } from "@/store";
->>>>>>> 313a715f
 const tmpVector1 = new Vector3();
 // const tmpVector2 = new Vector3();
 const desiredZAxis = new Vector3();
