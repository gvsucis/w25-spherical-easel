--- conflicted
+++ resolved
@@ -15,13 +15,9 @@
 import Parametric from "@/plottables/Parametric";
 import SETTINGS, { LAYER } from "@/global-settings";
 import { SelectionRectangle } from "@/plottables/SelectionRectangle";
-<<<<<<< HEAD
 import { SEAntipodalPoint } from "@/models/SEAntipodalPoint";
 // import { Group } from "two.js/src/group";
 // import { Vector } from "two.js/src/vector";
-=======
-
->>>>>>> d53a8079
 const MESHSIZE = 10;
 const sphereVector = new Vector3();
 const screenVector = new Two.Vector(0, 0);
@@ -54,12 +50,6 @@
   private keyPressSelection: SENodule[] = [];
   // private _disableKeyHandler = false;
 
-<<<<<<< HEAD
-  // set disableKeyHandler(b: boolean) {
-  //   this._disableKeyHandler = b;
-  // }
-=======
->>>>>>> d53a8079
   constructor(layers: Two.Group[]) {
     super(layers);
     this.selectionRectangle = new SelectionRectangle(
