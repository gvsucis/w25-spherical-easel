import MouseHandler from "./MouseHandler";
import { SEPoint } from "@/models/SEPoint";

export default class SelectionHandler extends MouseHandler {
  activate(): void {
    window.addEventListener("keypress", this.keyPressHandler);
  }

  deactivate(): void {
    window.removeEventListener("keypress", this.keyPressHandler);
  }

<<<<<<< HEAD
  keyPressHandler = (e: KeyboardEvent): void => {
    // None
    if (this.hitNodes?.length <= 1) return;
    if (e.key.match(/[0-9]/)) {
      // console.debug("Digit pressed");
      const val = Number(e.key) - 1;
      this.hitNodes.forEach((n, pos) => {
        pos === val
          ? (n as any).ref.glowingDisplay()
          : (n as any).ref.normalDisplay();
=======
  /**
   * Map mouse 2D viewport/screen position to 3D local coordinate on the sphere.
   * Multiplication with the inverse of the CSS transform matrix convert the
   * screen coordinate to the world of unit sphere
   *
   * @memberof SelectionHandler
   */
  mouseMoved(event: MouseEvent): void {
    // Using currentTarget is necessary. Otherwise, all the calculations
    // will be based on SVG elements whose bounding rectangle may spill
    // outside of the responsive viewport and produces inaccurate
    // position calculations
    const target = (event.currentTarget || event.target) as HTMLElement;
    const boundingRect = target.getBoundingClientRect();
    // Don't rely on e.offsetX or e.offsetY, they may not be accurate
    const offsetX = event.clientX - boundingRect.left;
    const offsetY = event.clientY - boundingRect.top;
    const mouseX = offsetX - this.canvas.translation.x;
    const mouseY = -(offsetY - this.canvas.translation.y);

    // The last column of the affine transformation matrix
    // is the origin of the zoomed circle
    // ZoomCtr_in_world_ideal_sphere = inverseCSSMat * ZoomCtr_in_screen_space
    // this.zoomCenter.set(
    //   this.transformMatrix.elements[12],
    //   -this.transformMatrix.elements[13], // must flip the Y-coord
    //   this.transformMatrix.elements[14]
    // );
    // ZoomCtr = inv(CSS) * ZoomOrig
    // this.zoomCenter.applyMatrix4(
    //   this.tmpMatrix.getInverse(this.transformMatrix)
    // );

    // Map the mouse screen coordinate to its position within the ideal sphere
    // IdealPos = inv(CSS) * MousePos
    // this.mouseVector.set(mouseX, mouseY, 0);
    // this.mouseVector.applyMatrix4(
    //   this.tmpMatrix.getInverse(this.transformMatrix)
    // );
    // Reposition the mouse position (in ideal sphere) relative
    // to the zoom center
    // IdealPos = IdealPos - ZoomCtr
    //this.mouseVector.sub(this.zoomCenter);

    // Attempted algebraic simplification
    // IdealPos = IdealPos - ZoomCtr
    //          = inv(CSS) * MousePos - inv(CSS) * ZoomOrig
    //          = inv(CSS) * (MousePos - ZoomOrig)

    /*
    Using the algebraic simplification above, the following lines
    of code should work, but they DON'T??? They do now!!
*/
    const mag = this.store.getters.zoomMagnificationFactor;
    const zoomTransVec = this.store.getters.zoomTranslation;
    // Transform the pixel coordinates of the mouse event to *pre* affineTransformation coordinates
    this.mouseVector.set(
      (mouseX - zoomTransVec[0]) / mag,
      (mouseY + zoomTransVec[1]) / mag,
      0
    );
    // Transform the pre affine coordinates to coordinates on the sphere to before the current view transformation
    this.mouseVector.applyMatrix4(
      this.tmpMatrix.getInverse(this.transformMatrix)
    );

    this.currentScreenPoint.set(this.mouseVector.x, this.mouseVector.y);
    /* Rescale to unit circle */
    const len = this.mouseVector
      // .multiplyScalar(1 / SETTINGS.boundaryCircle.radius)
      .length();
    const R = SETTINGS.boundaryCircle.radius;
    if (len < R) {
      const mx = this.mouseVector.x;
      const my = this.mouseVector.y;
      // The cursor is inside the unit circle
      const zCoordinate =
        Math.sqrt(R * R - (mx * mx + my * my)) * (event.shiftKey ? -1 : +1);
      this.currentSpherePoint.set(mx, my, zCoordinate).normalize();
      this.isOnSphere = true;
      // this.currentPoint.copy(this.mouse);
      // console.debug(`Sphere pos: ${this.currentSpherePoint.toFixed(2)}`);
      // FIXME: what if we hit multiple lines or points
      this.hitPoints.forEach((p: SEPoint) => {
        p.ref.normalDisplay();
      });
      this.hitLines.forEach((p: SELine) => {
        p.ref.normalDisplay();
      });
      this.hitSegments.forEach((s: SESegment) => {
        s.ref.normalDisplay();
      });

      this.hitCircles.forEach((c: SECircle) => {
        c.ref.normalDisplay();
      });
      this.hitPoints.clear();
      this.hitLines.clear();
      this.hitSegments.clear();
      this.hitCircles.clear();
      this.hitNodes = this.store.getters.findNearbyObjects(
        this.currentSpherePoint,
        this.currentScreenPoint
      );
      this.infoText.hide();
      // Prioritize to highligh points

      this.hitPoints = this.hitNodes
        .filter((obj: SENodule) => obj instanceof SEPoint)
        .map(obj => obj as SEPoint);
      this.hitPoints.forEach((obj: SEPoint) => {
        obj.ref.glowingDisplay();
      });

      this.hitLines = this.hitNodes
        .filter(obj => obj instanceof SELine)
        .map(obj => obj as SELine);
      this.hitLines.forEach((obj: SELine) => {
        obj.ref.glowingDisplay();
      });

      this.hitSegments = this.hitNodes
        .filter(obj => obj instanceof SESegment)
        .map(obj => obj as SESegment);
      this.hitSegments.forEach((obj: SESegment) => {
        obj.ref.glowingDisplay();
>>>>>>> bac0c5f5
      });
    }
  };
  mouseMoved(event: MouseEvent): void {
    super.mouseMoved(event);
  }

  mousePressed(event: MouseEvent): void {
    if (this.hitNodes.length == 1) {
      console.debug("Single selection", this.hitNodes[0].name);
    } else if (this.hitNodes.length > 1) {
      console.debug("Multiple selections");
      this.hitNodes.forEach(n => {
        console.debug(n.name);
      });
    }
  }
  mouseReleased(event: MouseEvent): void {
    // No code yet
  }
}<|MERGE_RESOLUTION|>--- conflicted
+++ resolved
@@ -1,5 +1,4 @@
 import MouseHandler from "./MouseHandler";
-import { SEPoint } from "@/models/SEPoint";
 
 export default class SelectionHandler extends MouseHandler {
   activate(): void {
@@ -10,7 +9,6 @@
     window.removeEventListener("keypress", this.keyPressHandler);
   }
 
-<<<<<<< HEAD
   keyPressHandler = (e: KeyboardEvent): void => {
     // None
     if (this.hitNodes?.length <= 1) return;
@@ -21,137 +19,10 @@
         pos === val
           ? (n as any).ref.glowingDisplay()
           : (n as any).ref.normalDisplay();
-=======
-  /**
-   * Map mouse 2D viewport/screen position to 3D local coordinate on the sphere.
-   * Multiplication with the inverse of the CSS transform matrix convert the
-   * screen coordinate to the world of unit sphere
-   *
-   * @memberof SelectionHandler
-   */
-  mouseMoved(event: MouseEvent): void {
-    // Using currentTarget is necessary. Otherwise, all the calculations
-    // will be based on SVG elements whose bounding rectangle may spill
-    // outside of the responsive viewport and produces inaccurate
-    // position calculations
-    const target = (event.currentTarget || event.target) as HTMLElement;
-    const boundingRect = target.getBoundingClientRect();
-    // Don't rely on e.offsetX or e.offsetY, they may not be accurate
-    const offsetX = event.clientX - boundingRect.left;
-    const offsetY = event.clientY - boundingRect.top;
-    const mouseX = offsetX - this.canvas.translation.x;
-    const mouseY = -(offsetY - this.canvas.translation.y);
-
-    // The last column of the affine transformation matrix
-    // is the origin of the zoomed circle
-    // ZoomCtr_in_world_ideal_sphere = inverseCSSMat * ZoomCtr_in_screen_space
-    // this.zoomCenter.set(
-    //   this.transformMatrix.elements[12],
-    //   -this.transformMatrix.elements[13], // must flip the Y-coord
-    //   this.transformMatrix.elements[14]
-    // );
-    // ZoomCtr = inv(CSS) * ZoomOrig
-    // this.zoomCenter.applyMatrix4(
-    //   this.tmpMatrix.getInverse(this.transformMatrix)
-    // );
-
-    // Map the mouse screen coordinate to its position within the ideal sphere
-    // IdealPos = inv(CSS) * MousePos
-    // this.mouseVector.set(mouseX, mouseY, 0);
-    // this.mouseVector.applyMatrix4(
-    //   this.tmpMatrix.getInverse(this.transformMatrix)
-    // );
-    // Reposition the mouse position (in ideal sphere) relative
-    // to the zoom center
-    // IdealPos = IdealPos - ZoomCtr
-    //this.mouseVector.sub(this.zoomCenter);
-
-    // Attempted algebraic simplification
-    // IdealPos = IdealPos - ZoomCtr
-    //          = inv(CSS) * MousePos - inv(CSS) * ZoomOrig
-    //          = inv(CSS) * (MousePos - ZoomOrig)
-
-    /*
-    Using the algebraic simplification above, the following lines
-    of code should work, but they DON'T??? They do now!!
-*/
-    const mag = this.store.getters.zoomMagnificationFactor;
-    const zoomTransVec = this.store.getters.zoomTranslation;
-    // Transform the pixel coordinates of the mouse event to *pre* affineTransformation coordinates
-    this.mouseVector.set(
-      (mouseX - zoomTransVec[0]) / mag,
-      (mouseY + zoomTransVec[1]) / mag,
-      0
-    );
-    // Transform the pre affine coordinates to coordinates on the sphere to before the current view transformation
-    this.mouseVector.applyMatrix4(
-      this.tmpMatrix.getInverse(this.transformMatrix)
-    );
-
-    this.currentScreenPoint.set(this.mouseVector.x, this.mouseVector.y);
-    /* Rescale to unit circle */
-    const len = this.mouseVector
-      // .multiplyScalar(1 / SETTINGS.boundaryCircle.radius)
-      .length();
-    const R = SETTINGS.boundaryCircle.radius;
-    if (len < R) {
-      const mx = this.mouseVector.x;
-      const my = this.mouseVector.y;
-      // The cursor is inside the unit circle
-      const zCoordinate =
-        Math.sqrt(R * R - (mx * mx + my * my)) * (event.shiftKey ? -1 : +1);
-      this.currentSpherePoint.set(mx, my, zCoordinate).normalize();
-      this.isOnSphere = true;
-      // this.currentPoint.copy(this.mouse);
-      // console.debug(`Sphere pos: ${this.currentSpherePoint.toFixed(2)}`);
-      // FIXME: what if we hit multiple lines or points
-      this.hitPoints.forEach((p: SEPoint) => {
-        p.ref.normalDisplay();
-      });
-      this.hitLines.forEach((p: SELine) => {
-        p.ref.normalDisplay();
-      });
-      this.hitSegments.forEach((s: SESegment) => {
-        s.ref.normalDisplay();
-      });
-
-      this.hitCircles.forEach((c: SECircle) => {
-        c.ref.normalDisplay();
-      });
-      this.hitPoints.clear();
-      this.hitLines.clear();
-      this.hitSegments.clear();
-      this.hitCircles.clear();
-      this.hitNodes = this.store.getters.findNearbyObjects(
-        this.currentSpherePoint,
-        this.currentScreenPoint
-      );
-      this.infoText.hide();
-      // Prioritize to highligh points
-
-      this.hitPoints = this.hitNodes
-        .filter((obj: SENodule) => obj instanceof SEPoint)
-        .map(obj => obj as SEPoint);
-      this.hitPoints.forEach((obj: SEPoint) => {
-        obj.ref.glowingDisplay();
-      });
-
-      this.hitLines = this.hitNodes
-        .filter(obj => obj instanceof SELine)
-        .map(obj => obj as SELine);
-      this.hitLines.forEach((obj: SELine) => {
-        obj.ref.glowingDisplay();
-      });
-
-      this.hitSegments = this.hitNodes
-        .filter(obj => obj instanceof SESegment)
-        .map(obj => obj as SESegment);
-      this.hitSegments.forEach((obj: SESegment) => {
-        obj.ref.glowingDisplay();
->>>>>>> bac0c5f5
       });
     }
   };
+
   mouseMoved(event: MouseEvent): void {
     super.mouseMoved(event);
   }
