--- conflicted
+++ resolved
@@ -1,13 +1,10 @@
 import MouseHandler from "./MouseHandler";
 import { SENodule } from "@/models/SENodule";
 import { SEIntersectionPoint } from "@/models/SEIntersectionPoint";
-<<<<<<< HEAD
-=======
 import EventBus from "@/eventHandlers/EventBus";
 // import { SEPoint } from "@/models/SEPoint";
 // import { SELine } from "@/models/SELine";
 // import { SESegment } from "@/models/SESegment";
->>>>>>> 29f54c45
 
 export default class SelectionHandler extends MouseHandler {
   /**
@@ -92,11 +89,7 @@
         this.currentSelection = this.hitSENodules.filter(n => n.selected);
       }
     }
-<<<<<<< HEAD
-    this.store.commit.setSelectedObjects(this.currentSelection);
-=======
-    this.store.commit("setSelectedSENodules", this.currentSelection);
->>>>>>> 29f54c45
+    this.store.commit.setSelectedSENodules(this.currentSelection);
     /** 
     console.log("----selected---- objects------");
     this.currentSelection.forEach(n =>
@@ -187,22 +180,19 @@
       if (this.delayedStart) clearInterval(this.delayedStart);
       this.delayedStart = null;
     }
-<<<<<<< HEAD
     // Unselect all selected objects
-    this.store.getters.selectedObjects().forEach((obj: SENodule) => {
+    this.store.getters.selectedSENodules().forEach((obj: SENodule) => {
       obj.selected = false;
     });
     // Clear the selected objects array
-    this.store.commit.setSelectedObjects([]);
+    this.store.commit.setSelectedSENodules([]);
     this.currentSelection.clear();
-=======
     // Do not clear the selections array here! If the right items are selected, then other tools automatically do their thing!
     //  For example, if a point is selected with the selection tool, then when the antipode tool is
     //  activated, it automatically creates the antipode of the selected point. The last thing each
     //  tool does in its activate method is clear the selected array in the store.
 
     // Remove the listener
->>>>>>> 29f54c45
     window.removeEventListener("keypress", this.keyPressHandler);
     // If the user has been styling objects and then, without selecting new objects, activates
     //  another tool, the style state should be saved.
