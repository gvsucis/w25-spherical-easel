--- conflicted
+++ resolved
@@ -66,11 +66,7 @@
     // Get all SEPoints lower case p
     if (keyEvent.code === "KeyP" && !keyEvent.shiftKey) {
       SelectionHandler.store.sePoints
-<<<<<<< HEAD
         .map(n => n as SEPoint)
-=======
-        .map((n: any) => n as SEPoint)
->>>>>>> 852d1f80
         .filter(
           (n: SEPoint) =>
             !(n instanceof SEIntersectionPoint && !n.isUserCreated) && n.showing
@@ -83,11 +79,7 @@
     // Get all SECircles lower case c
     else if (keyEvent.code === "KeyC" && !keyEvent.shiftKey) {
       SelectionHandler.store.seCircles
-<<<<<<< HEAD
-        .map(s => s as SECircle)
-=======
         .map(x => x as SECircle)
->>>>>>> 852d1f80
         .filter((n: SECircle) => n.showing) //no hidden circles allowed
         .forEach((n: SECircle) => {
           this.keyPressSelection.push(n);
@@ -97,11 +89,7 @@
     // Get all SEEllipses lower case e
     else if (keyEvent.code === "KeyE" && !keyEvent.shiftKey) {
       SelectionHandler.store.seEllipses
-<<<<<<< HEAD
-        .map(n => n as SEEllipse)
-=======
         .map(x => x as SEEllipse)
->>>>>>> 852d1f80
         .filter((n: SEEllipse) => n.showing) //no hidden Ellipses allowed
         .forEach((n: SEEllipse) => {
           this.keyPressSelection.push(n);
@@ -111,11 +99,7 @@
     // Get all SELines lower case l
     else if (keyEvent.code === "KeyL" && !keyEvent.shiftKey) {
       SelectionHandler.store.seLines
-<<<<<<< HEAD
         .map(x => x as SELine)
-=======
-        .map(n => n as SELine)
->>>>>>> 852d1f80
         .filter((n: SELine) => n.showing) //no hidden lines allowed
         .forEach((n: SELine) => {
           this.keyPressSelection.push(n);
@@ -125,11 +109,7 @@
     // Get all SESegments lower case s
     else if (keyEvent.code === "KeyS" && !keyEvent.shiftKey) {
       SelectionHandler.store.seSegments
-<<<<<<< HEAD
         .map(s => s as SESegment)
-=======
-        .map(n => n as SESegment)
->>>>>>> 852d1f80
         .filter((n: SESegment) => n.showing) //no hidden segments allowed
         .forEach((n: SESegment) => {
           this.keyPressSelection.push(n);
@@ -139,11 +119,7 @@
     // Get all SEAngleMarkers upper case A
     else if (keyEvent.code === "KeyA" && keyEvent.shiftKey) {
       SelectionHandler.store.seAngleMarkers
-<<<<<<< HEAD
         .map(s => s as SEAngleMarker)
-=======
-        .map(n => n as SEAngleMarker)
->>>>>>> 852d1f80
         .filter((n: SEAngleMarker) => n.showing) //no hidden angle markers allowed
         .forEach((n: SEAngleMarker) => {
           this.keyPressSelection.push(n);
@@ -153,11 +129,7 @@
     // Get all SEParametrics upper case P
     else if (keyEvent.code === "KeyP" && keyEvent.shiftKey) {
       SelectionHandler.store.seParametrics
-<<<<<<< HEAD
         .map(s => s as SEParametric)
-=======
-        .map(n => n as SEParametric)
->>>>>>> 852d1f80
         .filter((n: SEParametric) => n.showing) //no hidden parametrics allowed
         .forEach((n: SEParametric) => {
           this.keyPressSelection.push(n);
@@ -171,11 +143,7 @@
     // Get all SEPolygons upper case O
     else if (keyEvent.code === "KeyO" && keyEvent.shiftKey) {
       SelectionHandler.store.sePolygons
-<<<<<<< HEAD
         .map(s => s as SEPolygon)
-=======
-        .map(n => n as SEPolygon)
->>>>>>> 852d1f80
         .filter((n: SEPolygon) => n.showing) //no hidden Polygons allowed
         .forEach((n: SEPolygon) => {
           this.keyPressSelection.push(n);
