--- conflicted
+++ resolved
@@ -4,19 +4,12 @@
 import { SELine } from "@/models/SELine";
 import { SESegment } from "@/models/SESegment";
 import { SECircle } from "@/models/SECircle";
-import { SENodule } from "@/models/SENodule";
-import { AddExpressionCommand } from "@/commands/AddExpressionCommand";
 import { SEAngleMarker } from "@/models/SEAngleMarker";
 import EventBus from "@/eventHandlers/EventBus";
 import AngleMarker from "@/plottables/AngleMarker";
-import {
-  isPerpendicularLineThruPointState,
-  OneDimensional,
-  SEOneDimensional,
-  UpdateMode
-} from "@/types";
+import { OneDimensional, SEOneDimensional, UpdateMode } from "@/types";
 import Point from "@/plottables/Point";
-import { ReinhardToneMapping, Vector3 } from "three";
+import { Vector3 } from "three";
 import { DisplayStyle } from "@/plottables/Nodule";
 import SETTINGS from "@/global-settings";
 import Label from "@/plottables/Label";
@@ -529,7 +522,6 @@
   mouseMoved(event: MouseEvent): void {
     // Find all the nearby (hitSE... objects) and update location vectors
     super.mouseMoved(event);
-<<<<<<< HEAD
     switch (this.angleMode) {
       case AngleMode.NONE:
         //To start off highlight one object point> segment >line >circles
@@ -568,8 +560,6 @@
         break;
     }
 
-=======
->>>>>>> 71ddd804
     if (this.isOnSphere) {
       //Glow the appropriate object and set the appropriate snap objects
       switch (this.angleMode) {
