--- conflicted
+++ resolved
@@ -6,10 +6,7 @@
 import { SEIntersectionPoint } from "@/models/SEIntersectionPoint";
 import { CommandGroup } from "@/commands/CommandGroup";
 import { SELabel } from "@/models/SELabel";
-<<<<<<< HEAD
 //import { Group } from "two.js/src/group";
-=======
->>>>>>> d53a8079
 
 export default class HideObjectHandler extends Highlighter {
   /**
@@ -19,11 +16,6 @@
   // a map to store (bu SENodule ID) the show or not showing status of the SENodules when the tool is activated.
   private initialShowingMap: Map<number, boolean> = new Map(); //number is the SENodule.id, boolean is the showing value of the SENodule
 
-<<<<<<< HEAD
-  //private _disableKeyHandler = false;
-
-=======
->>>>>>> d53a8079
   constructor(layers: Two.Group[]) {
     super(layers);
   }
@@ -38,11 +30,7 @@
     if (keyEvent.key.match("S")) {
       const setNoduleDisplayCommandGroup = new CommandGroup();
       HideObjectHandler.store.seNodules
-<<<<<<< HEAD
-        .map(x => x as SENodule)
-=======
         .map(n => n as SENodule)
->>>>>>> d53a8079
         .forEach(seNodule => {
           // don't do anything to the intersection points that are not user created
           if (
@@ -70,11 +58,7 @@
       // if the lower case s key was pushed restore/show only those objects that the user has hidden since activating the tool
       const setNoduleDisplayCommandGroup = new CommandGroup();
       HideObjectHandler.store.seNodules
-<<<<<<< HEAD
-        .map(x => x as SENodule)
-=======
         .map(n => n as SENodule)
->>>>>>> d53a8079
         .forEach(seNodule => {
           // don't do anything to the intersection points that are not user created
           if (
