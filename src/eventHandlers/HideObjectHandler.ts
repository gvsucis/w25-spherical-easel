--- conflicted
+++ resolved
@@ -25,11 +25,7 @@
     if (keyEvent.key.match("S")) {
       const setNoduleDisplayCommandGroup = new CommandGroup();
       HideObjectHandler.store.seNodules
-<<<<<<< HEAD
-        .map(n => n as SENodule)
-=======
         .map(x => x as SENodule)
->>>>>>> 852d1f80
         .forEach(seNodule => {
           // don't do anything to the intersection points that are not user created
           if (
@@ -57,11 +53,7 @@
       // if the lower case s key was pushed restore/show only those objects that the user has hidden since activating the tool
       const setNoduleDisplayCommandGroup = new CommandGroup();
       HideObjectHandler.store.seNodules
-<<<<<<< HEAD
-        .map(n => n as SENodule)
-=======
         .map(x => x as SENodule)
->>>>>>> 852d1f80
         .forEach(seNodule => {
           // don't do anything to the intersection points that are not user created
           if (
