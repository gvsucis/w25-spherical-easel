--- conflicted
+++ resolved
@@ -1,9 +1,7 @@
 import Two from "two.js";
 import Highlighter from "./Highlighter";
 import { SEPoint } from "@/models/SEPoint";
-import { SELine } from "@/models/SELine";
 import { SESegment } from "@/models/SESegment";
-import { SECircle } from "@/models/SECircle";
 import { SEAngleMarker } from "@/models/SEAngleMarker";
 import EventBus from "@/eventHandlers/EventBus";
 import AngleMarker from "@/plottables/AngleMarker";
@@ -13,7 +11,7 @@
 import Label from "@/plottables/Label";
 import { SELabel } from "@/models/SELabel";
 import { CommandGroup } from "@/commands/CommandGroup";
-import { AngleMode, LabelDisplayMode } from "@/types";
+import { AngleMode } from "@/types";
 import Polygon from "@/plottables/Polygon";
 import { SEPolygon } from "@/models/SEPolygon";
 import { AddPolygonCommand } from "@/commands/AddPolygonAndExpressionCommand";
@@ -23,11 +21,6 @@
 import { StyleNoduleCommand } from "@/commands/StyleNoduleCommand";
 import { StyleEditPanels } from "@/types/Styles";
 import { SetNoduleDisplayCommand } from "@/commands/SetNoduleDisplayCommand";
-<<<<<<< HEAD
-// import { Group } from "two.js/src/group";
-import ToggleLabelDisplayHandler from "./ToggleLabelDisplayHandler";
-=======
->>>>>>> d53a8079
 
 export default class PolygonHandler extends Highlighter {
   /**
