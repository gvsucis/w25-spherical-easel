/** @format */

import Two from "two.js";
import { Vector3 } from "three";
import { SEPoint } from "@/models/SEPoint";
import Segment from "@/plottables/Segment";
import Point from "@/plottables/Point";
import { CommandGroup } from "@/commands/CommandGroup";
import { AddPointCommand } from "@/commands/AddPointCommand";
import { AddSegmentCommand } from "@/commands/AddSegmentCommand";
import { AddIntersectionPointCommand } from "@/commands/AddIntersectionPointCommand";
import { AddPointOnOneDimensionalCommand } from "@/commands/AddPointOnOneOrTwoDimensionalCommand";
import { SESegment } from "@/models/SESegment";
import SETTINGS from "@/global-settings";
import { SEIntersectionPoint } from "@/models/SEIntersectionPoint";
import { DisplayStyle } from "@/plottables/Nodule";
import Highlighter from "./Highlighter";
import { ConvertInterPtToUserCreatedCommand } from "@/commands/ConvertInterPtToUserCreatedCommand";
import { SEOneOrTwoDimensional, SEIntersectionReturnType } from "@/types";
import { SEPointOnOneOrTwoDimensional } from "@/models/SEPointOnOneOrTwoDimensional";
import Label from "@/plottables/Label";
import { SELabel } from "@/models/SELabel";
import EventBus from "./EventBus";
<<<<<<< HEAD
import { Group } from "two.js/src/group";
=======
import { AddIntersectionPointOtherParent } from "@/commands/AddIntersectionPointOtherParent";
import { SENodule } from "@/models/SENodule";
import { getAncestors } from "@/utils/helpingfunctions";
>>>>>>> 852d1f80
export default class SegmentHandler extends Highlighter {
  /**
   * The starting unit vector location of the segment
   */
  private startVector = new Vector3();

  /**
   * The starting and ending SEPoints of the line. The possible parent of the startSEPoint
   */
  private startSEPoint: SEPoint | null = null;
  private endSEPoint: SEPoint | null = null;
  private startSEPointOneDimensionalParent: SEOneOrTwoDimensional | null = null;
  /**
   * The arcLength of the segment
   */
  private arcLength = 0;

  /**
   * A temporary plottable (TwoJS) segment to display while the user is creating a segment
   */
  private temporarySegment: Segment;
  /**
   * This indicates if the temporary segment/end/start marker has been added to the scene and made permanent
   */
  private isTemporarySegmentAdded = false;
  private isTemporaryStartMarkerAdded = false;
  private isTemporaryEndMarkerAdded = false;

  /**
   * As the user moves the pointer around snap the temporary marker to these objects temporarily
   */
  protected snapStartMarkerToTemporaryOneDimensional: SEOneOrTwoDimensional | null =
    null;
  protected snapEndMarkerToTemporaryOneDimensional: SEOneOrTwoDimensional | null =
    null;
  protected snapStartMarkerToTemporaryPoint: SEPoint | null = null;
  protected snapEndMarkerToTemporaryPoint: SEPoint | null = null;
  /**
   * A temporary plottable (TwoJS) point created while the user is making segments
   */
  protected temporaryStartMarker: Point;
  /**
   * A temporary plottable (TwoJS) point created while the user is making segments
   */
  protected temporaryEndMarker: Point;
  /**
   * If the user starts to make a segment and mouse press at a location on the sphere, then moves
   * off the canvas, then back inside the sphere and mouse releases, we should get nothing. This
   * variable is to help with that. Or if the user mouse press outside the canvas and mouse releases
   * on the canvas, nothing should happen.
   */
  private startLocationSelected = false;

  /**
   * If the segment being made is long than pi
   */
  private longerThanPi = false;
  /**
   * If the startVector and the currentSpherePoint are nearly antipodal
   */
  private nearlyAntipodal = false;

  /**
   * The unit normal vector to the plane of containing the segment
   */
  private normalVector = new Vector3(0, 0, 0);
  /**;
   * A temporary vector to help with normal vector computations
   */
  private tmpVector = new Vector3();
  private tmpVector1 = new Vector3();
  private tmpVector2 = new Vector3();
  private tmpVector3 = new Vector3();
  /**
   * Make a segment handler
   * @param layers The TwoGroup array of layer so plottable objects can be put into the correct layers for correct rendering
   */
  constructor(layers: Group[]) {
    super(layers);
    this.temporarySegment = new Segment();
    SegmentHandler.store.addTemporaryNodule(this.temporarySegment);
    this.isTemporarySegmentAdded = false;

    // Create and style the temporary points marking the start/end of an object being created
    this.temporaryStartMarker = new Point();
    SegmentHandler.store.addTemporaryNodule(this.temporaryStartMarker);

    this.temporaryEndMarker = new Point();
    SegmentHandler.store.addTemporaryNodule(this.temporaryEndMarker);
  }

  mousePressed(event: MouseEvent): void {
    // Do the mouse moved event of the Highlighter so that a new hitSEPoints array will be generated
    // otherwise if the user has finished making an new point, then *without* triggering a mouse move
    // event, mouse press will *not* select the newly created point. This is not what we want so we call super.mouseMove
    super.mouseMoved(event);

    if (this.isOnSphere && !this.startLocationSelected) {
      // The user is making a segment
      this.startLocationSelected = true;

      // Decide if the starting location is near an already existing SEPoint or near a oneDimensional SENodule
      if (this.hitSEPoints.length > 0) {
        // Use an existing SEPoint to start the line
        const selected = this.hitSEPoints[0];
        this.startVector.copy(selected.locationVector);
        this.startSEPoint = this.hitSEPoints[0];
        // Set the start of the temp segment and the startMarker at the location of the selected point
        this.temporaryStartMarker.positionVector = selected.locationVector;
        this.temporarySegment.startVector = selected.locationVector;
        // Glow the selected point and select it so the highlighter.ts doesn't unglow it with the mouseMoved method
        this.startSEPoint.glowing = true;
        this.startSEPoint.selected = true;
      } else if (this.hitSESegments.length > 0) {
        // The start of the line will be a point on a segment
        //  Eventually, we will create a new SEPointOneDimensional and Point
        this.startSEPointOneDimensionalParent = this.hitSESegments[0];
        this.startVector.copy(
          this.startSEPointOneDimensionalParent.closestVector(
            this.currentSphereVector
          )
        );
        this.temporarySegment.startVector = this.startVector;
        this.temporaryStartMarker.positionVector = this.startVector;
        this.startSEPoint = null;
      } else if (this.hitSELines.length > 0) {
        // The start of the line will be a point on a line
        //  Eventually, we will create a new SEPointOneDimensional and Point
        this.startSEPointOneDimensionalParent = this.hitSELines[0];
        this.startVector.copy(
          this.startSEPointOneDimensionalParent.closestVector(
            this.currentSphereVector
          )
        );
        this.temporarySegment.startVector = this.startVector;
        this.temporaryStartMarker.positionVector = this.startVector;
        this.startSEPoint = null;
      } else if (this.hitSECircles.length > 0) {
        // The start of the line will be a point on a circle
        //  Eventually, we will create a new SEPointOneDimensional and Point
        this.startSEPointOneDimensionalParent = this.hitSECircles[0];
        this.startVector.copy(
          this.startSEPointOneDimensionalParent.closestVector(
            this.currentSphereVector
          )
        );
        this.temporarySegment.startVector = this.startVector;
        this.temporaryStartMarker.positionVector = this.startVector;
        this.startSEPoint = null;
      } else if (this.hitSEEllipses.length > 0) {
        // The start of the line will be a point on a Ellipse
        //  Eventually, we will create a new SEPointOneDimensional and Point
        this.startSEPointOneDimensionalParent = this.hitSEEllipses[0];
        this.startVector.copy(
          this.startSEPointOneDimensionalParent.closestVector(
            this.currentSphereVector
          )
        );
        this.temporarySegment.startVector = this.startVector;
        this.temporaryStartMarker.positionVector = this.startVector;
        this.startSEPoint = null;
      } else if (this.hitSEParametrics.length > 0) {
        // The start of the line will be a point on a Ellipse
        //  Eventually, we will create a new SEPointOneDimensional and Point
        this.startSEPointOneDimensionalParent = this.hitSEParametrics[0];
        this.startVector.copy(
          this.startSEPointOneDimensionalParent.closestVector(
            this.currentSphereVector
          )
        );
        this.temporarySegment.startVector = this.startVector;
        this.temporaryStartMarker.positionVector = this.startVector;
        this.startSEPoint = null;
      } else if (this.hitSEPolygons.length > 0) {
        // The start of the line will be a point on a Ellipse
        //  Eventually, we will create a new SEPointOneDimensional and Point
        this.startSEPointOneDimensionalParent = this.hitSEPolygons[0];
        this.startVector.copy(
          this.startSEPointOneDimensionalParent.closestVector(
            this.currentSphereVector
          )
        );
        this.temporarySegment.startVector = this.startVector;
        this.temporaryStartMarker.positionVector = this.startVector;
        this.startSEPoint = null;
      } else {
        // The mouse press is not near an existing point or one dimensional object.
        //  Record the location in a temporary point (startMarker found in MouseHandler).
        //  Eventually, we will create a new SEPoint and Point

        // The start vector of the temporary segment and the start marker are
        //  also the the current location on the sphere
        this.temporarySegment.startVector = this.currentSphereVector;
        this.temporaryStartMarker.positionVector = this.currentSphereVector;
        this.startVector.copy(this.currentSphereVector);
        this.startSEPoint = null;
      }
      this.temporaryEndMarker.positionVector = this.currentSphereVector;

      // Set the booleans for describing the segment
      this.nearlyAntipodal = false;
      this.longerThanPi = false;
      this.arcLength = 0;
    }
  }

  mouseMoved(event: MouseEvent): void {
    // Highlights the objects near the mouse event
    super.mouseMoved(event);
    // Only object can be interacted with at a given time, so set the first point nearby to glowing
    // The user can create points  on ellipse, circles, segments, and lines, so
    // highlight those as well (but only one) if they are nearby also
    // Also set the snap objects
    if (this.hitSEPoints.length > 0) {
      this.hitSEPoints[0].glowing = true;
      if (!this.startLocationSelected) {
        this.snapStartMarkerToTemporaryOneDimensional = null;
        this.snapEndMarkerToTemporaryOneDimensional = null;
        this.snapStartMarkerToTemporaryPoint = this.hitSEPoints[0];
        this.snapEndMarkerToTemporaryPoint = null;
      } else {
        this.snapStartMarkerToTemporaryOneDimensional = null;
        this.snapEndMarkerToTemporaryOneDimensional = null;
        this.snapStartMarkerToTemporaryPoint = null;
        this.snapEndMarkerToTemporaryPoint = this.hitSEPoints[0];
      }
    } else if (this.hitSESegments.length > 0) {
      this.hitSESegments[0].glowing = true;
      if (!this.startLocationSelected) {
        this.snapStartMarkerToTemporaryOneDimensional = this.hitSESegments[0];
        this.snapEndMarkerToTemporaryOneDimensional = null;
        this.snapStartMarkerToTemporaryPoint = null;
        this.snapEndMarkerToTemporaryPoint = null;
      } else {
        this.snapStartMarkerToTemporaryOneDimensional = null;
        this.snapEndMarkerToTemporaryOneDimensional = this.hitSESegments[0];
        this.snapStartMarkerToTemporaryPoint = null;
        this.snapEndMarkerToTemporaryPoint = null;
      }
    } else if (this.hitSELines.length > 0) {
      this.hitSELines[0].glowing = true;
      if (!this.startLocationSelected) {
        this.snapStartMarkerToTemporaryOneDimensional = this.hitSELines[0];
        this.snapEndMarkerToTemporaryOneDimensional = null;
        this.snapStartMarkerToTemporaryPoint = null;
        this.snapEndMarkerToTemporaryPoint = null;
      } else {
        this.snapStartMarkerToTemporaryOneDimensional = null;
        this.snapEndMarkerToTemporaryOneDimensional = this.hitSELines[0];
        this.snapStartMarkerToTemporaryPoint = null;
        this.snapEndMarkerToTemporaryPoint = null;
      }
    } else if (this.hitSECircles.length > 0) {
      this.hitSECircles[0].glowing = true;
      if (!this.startLocationSelected) {
        this.snapStartMarkerToTemporaryOneDimensional = this.hitSECircles[0];
        this.snapEndMarkerToTemporaryOneDimensional = null;
        this.snapStartMarkerToTemporaryPoint = null;
        this.snapEndMarkerToTemporaryPoint = null;
      } else {
        this.snapStartMarkerToTemporaryOneDimensional = null;
        this.snapEndMarkerToTemporaryOneDimensional = this.hitSECircles[0];
        this.snapStartMarkerToTemporaryPoint = null;
        this.snapEndMarkerToTemporaryPoint = null;
      }
    } else if (this.hitSEEllipses.length > 0) {
      this.hitSEEllipses[0].glowing = true;
      if (!this.startLocationSelected) {
        this.snapStartMarkerToTemporaryOneDimensional = this.hitSEEllipses[0];
        this.snapEndMarkerToTemporaryOneDimensional = null;
        this.snapStartMarkerToTemporaryPoint = null;
        this.snapEndMarkerToTemporaryPoint = null;
      } else {
        this.snapStartMarkerToTemporaryOneDimensional = null;
        this.snapEndMarkerToTemporaryOneDimensional = this.hitSEEllipses[0];
        this.snapStartMarkerToTemporaryPoint = null;
        this.snapEndMarkerToTemporaryPoint = null;
      }
    } else if (this.hitSEParametrics.length > 0) {
      this.hitSEParametrics[0].glowing = true;
      if (!this.startLocationSelected) {
        this.snapStartMarkerToTemporaryOneDimensional =
          this.hitSEParametrics[0];
        this.snapEndMarkerToTemporaryOneDimensional = null;
        this.snapStartMarkerToTemporaryPoint = null;
        this.snapEndMarkerToTemporaryPoint = null;
      } else {
        this.snapStartMarkerToTemporaryOneDimensional = null;
        this.snapEndMarkerToTemporaryOneDimensional = this.hitSEParametrics[0];
        this.snapStartMarkerToTemporaryPoint = null;
        this.snapEndMarkerToTemporaryPoint = null;
      }
    } else if (this.hitSEPolygons.length > 0) {
      this.hitSEPolygons[0].glowing = true;
      if (!this.startLocationSelected) {
        this.snapStartMarkerToTemporaryOneDimensional = this.hitSEPolygons[0];
        this.snapEndMarkerToTemporaryOneDimensional = null;
        this.snapStartMarkerToTemporaryPoint = null;
        this.snapEndMarkerToTemporaryPoint = null;
      } else {
        this.snapStartMarkerToTemporaryOneDimensional = null;
        this.snapEndMarkerToTemporaryOneDimensional = this.hitSEPolygons[0];
        this.snapStartMarkerToTemporaryPoint = null;
        this.snapEndMarkerToTemporaryPoint = null;
      }
    } else {
      this.snapStartMarkerToTemporaryOneDimensional = null;
      this.snapEndMarkerToTemporaryOneDimensional = null;
      this.snapStartMarkerToTemporaryPoint = null;
      this.snapEndMarkerToTemporaryPoint = null;
    }
    // Make sure that the event is on the sphere
    if (this.isOnSphere) {
      // if startLocationSelected is true, the user has selected a start location
      if (!this.startLocationSelected) {
        // If the temporary startMarker has *not* been added to the scene do so now
        if (!this.isTemporaryStartMarkerAdded) {
          this.isTemporaryStartMarkerAdded = true;
          this.temporaryStartMarker.addToLayers(this.layers);
        }
        // Remove the temporary startMarker if there is a nearby point which can be glowing
        if (this.snapStartMarkerToTemporaryPoint !== null) {
          // if the user is over a non user created intersection point (which can't be selected so will not remain
          // glowing when the user select that location and then moves the mouse away - see line 119) we don't
          // remove the temporary start marker from the scene, instead we move it to the location of the intersection point
          if (
            this.snapStartMarkerToTemporaryPoint instanceof
              SEIntersectionPoint &&
            !this.snapStartMarkerToTemporaryPoint.isUserCreated
          ) {
            this.temporaryStartMarker.positionVector =
              this.snapStartMarkerToTemporaryPoint.locationVector;
          } else {
            this.temporaryStartMarker.removeFromLayers();
            this.isTemporaryStartMarkerAdded = false;
          }
        }
        // Set the location of the temporary startMarker by snapping to appropriate object (if any)
        if (this.snapStartMarkerToTemporaryOneDimensional !== null) {
          this.temporaryStartMarker.positionVector =
            this.snapStartMarkerToTemporaryOneDimensional.closestVector(
              this.currentSphereVector
            );
        } else if (this.snapStartMarkerToTemporaryPoint == null) {
          this.temporaryStartMarker.positionVector = this.currentSphereVector;
        }
      } else {
        // If the temporary end/StartMarker has *not* been added to the scene do so now
        if (!this.isTemporaryStartMarkerAdded && this.startSEPoint === null) {
          this.isTemporaryStartMarkerAdded = true;
          this.temporaryStartMarker.addToLayers(this.layers);
        }
        if (!this.isTemporaryEndMarkerAdded) {
          this.isTemporaryEndMarkerAdded = true;
          this.temporaryEndMarker.addToLayers(this.layers);
        }
        // Remove the temporary endMarker if there is a nearby point (which is glowing)
        if (this.snapEndMarkerToTemporaryPoint !== null) {
          this.temporaryEndMarker.removeFromLayers();
          this.isTemporaryEndMarkerAdded = false;
        }
        // Set the location of the temporary endMarker by snapping to appropriate object (if any)
        if (this.snapEndMarkerToTemporaryOneDimensional !== null) {
          this.temporaryEndMarker.positionVector =
            this.snapEndMarkerToTemporaryOneDimensional.closestVector(
              this.currentSphereVector
            );
        } else {
          this.temporaryEndMarker.positionVector = this.currentSphereVector;
        }

        // If the temporary segment has *not* been added to the scene do so now (only once)
        if (!this.isTemporarySegmentAdded) {
          this.isTemporarySegmentAdded = true;
          this.temporarySegment.addToLayers(this.layers);
        }

        //now set the normal and arcLength variables with the appropriate vector
        if (this.snapEndMarkerToTemporaryPoint === null) {
          this.setArcLengthAndNormalVector(
            event.ctrlKey,
            this.temporaryEndMarker.positionVector
          );
        } else {
          this.setArcLengthAndNormalVector(
            event.ctrlKey,
            this.snapEndMarkerToTemporaryPoint.locationVector
          );
        }

        // Finally set the values for the unit vectors defining the segment and update the display
        this.temporarySegment.arcLength = this.arcLength;
        this.temporarySegment.normalVector = this.normalVector;
        this.temporarySegment.updateDisplay();
      }
    }
    // else if (this.isTemporaryStartMarkerAdded) {
    //   // Remove the temporary objects from the display.
    //   this.temporarySegment.removeFromLayers();
    //   this.temporaryStartMarker.removeFromLayers();
    //   this.temporaryEndMarker.removeFromLayers();
    //   this.isTemporaryStartMarkerAdded = false;
    //   this.isTemporaryEndMarkerAdded = false;
    //   this.isTemporarySegmentAdded = false;

    //   this.snapStartMarkerToTemporaryOneDimensional = null;
    //   this.snapEndMarkerToTemporaryOneDimensional = null;
    //   this.snapStartMarkerToTemporaryPoint = null;
    //   this.snapEndMarkerToTemporaryPoint = null;
    // }
  }

  mouseReleased(event: MouseEvent): void {
    if (this.isOnSphere) {
      // Make sure the user didn't trigger the mouse leave event and is actually making a segment
      if (this.startLocationSelected) {
        // Before making a new segment make sure that the user has dragged a non-trivial distance
        if (
          this.startVector.angleTo(this.currentSphereVector) >
          SETTINGS.segment.minimumArcLength
        ) {
          if (!this.makeSegment(event)) {
            EventBus.fire("show-alert", {
              key: `handlers.segmentCreationAttemptDuplicate`,
              keyOptions: {},
              type: "error"
            });
          }

          this.mouseLeave(event);
        }
      } else {
        // Remove the temporary objects from the display.
        this.temporarySegment.removeFromLayers();
        this.temporaryStartMarker.removeFromLayers();
        this.temporaryEndMarker.removeFromLayers();
        this.isTemporaryStartMarkerAdded = false;
        this.isTemporaryEndMarkerAdded = false;
        this.isTemporarySegmentAdded = false;

        this.snapStartMarkerToTemporaryOneDimensional = null;
        this.snapEndMarkerToTemporaryOneDimensional = null;
        this.snapStartMarkerToTemporaryPoint = null;
        this.snapEndMarkerToTemporaryPoint = null;
      }
    }
  }

  mouseLeave(event: MouseEvent): void {
    super.mouseLeave(event);

    this.temporarySegment.removeFromLayers();
    this.temporaryStartMarker.removeFromLayers();
    this.temporaryEndMarker.removeFromLayers();
    this.isTemporarySegmentAdded = false;
    this.isTemporaryStartMarkerAdded = false;
    this.isTemporaryEndMarkerAdded = false;

    this.snapStartMarkerToTemporaryOneDimensional = null;
    this.snapEndMarkerToTemporaryOneDimensional = null;
    this.snapStartMarkerToTemporaryPoint = null;
    this.snapEndMarkerToTemporaryPoint = null;

    // Clear old points and values to get ready for creating the next segment.
    if (this.startSEPoint) {
      this.startSEPoint.glowing = false;
      this.startSEPoint.selected = false;
    }
    this.startSEPoint = null;
    this.endSEPoint = null;
    this.startSEPointOneDimensionalParent = null;
    this.nearlyAntipodal = false;
    this.longerThanPi = false;
    this.startLocationSelected = false;
    this.arcLength = 0;

    // call an unglow all command
    SegmentHandler.store.unglowAllSENodules();
  }

  private makeSegment(event: MouseEvent): boolean {
    // Create a new command group to store potentially three commands. Those to add the endpoints (which might be new) and the segment itself.
    const segmentGroup = new CommandGroup();
    if (this.startSEPoint === null) {
      // We have to create a new SEPointOnOneOrTwoDimensional or SEPoint and Point
      const newStartPoint = new Point();
      // Set the display to the default values
      newStartPoint.stylize(DisplayStyle.ApplyCurrentVariables);
      newStartPoint.adjustSize();
      // Create Plottable Label
      const newLabel = new Label();

      let vtx: SEPoint | SEPointOnOneOrTwoDimensional | null = null;
      let newSELabel: SELabel | null = null;
      if (this.startSEPointOneDimensionalParent) {
        // Starting mouse press landed near a oneDimensional
        // Create the model object for the new point and link them
        vtx = new SEPointOnOneOrTwoDimensional(
          newStartPoint,
          this.startSEPointOneDimensionalParent
        );
        newSELabel = new SELabel(newLabel, vtx);

        segmentGroup.addCommand(
          new AddPointOnOneDimensionalCommand(
            vtx as SEPointOnOneOrTwoDimensional,
            this.startSEPointOneDimensionalParent,
            newSELabel
          )
        );
      } else {
        // Starting mouse press landed on an open space
        // Create the model object for the new point and link them
        vtx = new SEPoint(newStartPoint);
        newSELabel = new SELabel(newLabel, vtx);
        segmentGroup.addCommand(new AddPointCommand(vtx, newSELabel));
      }
      vtx.locationVector = this.startVector;
      // Set the initial label location
      this.tmpVector
        .copy(vtx.locationVector)
        .add(
          new Vector3(
            2 * SETTINGS.segment.initialLabelOffset,
            SETTINGS.segment.initialLabelOffset,
            0
          )
        )
        .normalize();
      newSELabel.locationVector = this.tmpVector;

      this.startSEPoint = vtx;
    } else if (
      this.startSEPoint instanceof SEIntersectionPoint &&
      !this.startSEPoint.isUserCreated
    ) {
      // Mark the intersection point as created, the display style is changed and the glowing style is set up
      segmentGroup.addCommand(
        new ConvertInterPtToUserCreatedCommand(this.startSEPoint)
      );
    }
    // Look for an endpoint at the mouse release location
    if (this.hitSEPoints.length > 0) {
      // The end point is an existing point
      this.endSEPoint = this.hitSEPoints[0];

      // move the endpoint of the segment to the location of the endpoint
      // This ensures that the initial display of the segment is nice and the endpoint
      // looks like the endpoint and is not off to the side
      this.setArcLengthAndNormalVector(
        event.ctrlKey,
        this.endSEPoint.locationVector
      );
      // Start vector is already set in mouse press
      this.temporarySegment.arcLength = this.arcLength;
      this.temporarySegment.normalVector = this.normalVector;
      this.temporarySegment.updateDisplay();

      if (
        this.endSEPoint instanceof SEIntersectionPoint &&
        !this.endSEPoint.isUserCreated
      ) {
        // Mark the intersection point as created, the display style is changed and the glowing style is set up
        segmentGroup.addCommand(
          new ConvertInterPtToUserCreatedCommand(this.endSEPoint)
        );
      }
    } else {
      // We have to create a new Point for the end
      const newEndPoint = new Point();
      // Set the display to the default values
      newEndPoint.stylize(DisplayStyle.ApplyCurrentVariables);
      newEndPoint.adjustSize();
      // Create Plottable Label
      const newLabel = new Label();

      let vtx: SEPoint | SEPointOnOneOrTwoDimensional | null = null;
      let newSELabel: SELabel | null = null;
      if (this.hitSESegments.length > 0) {
        // The end of the line will be a point on a segment
        // Create the model object for the new point and link them
        vtx = new SEPointOnOneOrTwoDimensional(
          newEndPoint,
          this.hitSESegments[0]
        );
        // Set the Location
        vtx.locationVector = this.hitSESegments[0].closestVector(
          this.currentSphereVector
        );
        newSELabel = new SELabel(newLabel, vtx);
        segmentGroup.addCommand(
          new AddPointOnOneDimensionalCommand(
            vtx as SEPointOnOneOrTwoDimensional,
            this.hitSESegments[0],
            newSELabel
          )
        );
      } else if (this.hitSELines.length > 0) {
        // The end of the line will be a point on a line
        // Create the model object for the new point and link them
        vtx = new SEPointOnOneOrTwoDimensional(newEndPoint, this.hitSELines[0]);
        // Set the Location
        vtx.locationVector = this.hitSELines[0].closestVector(
          this.currentSphereVector
        );
        newSELabel = new SELabel(newLabel, vtx);

        segmentGroup.addCommand(
          new AddPointOnOneDimensionalCommand(
            vtx as SEPointOnOneOrTwoDimensional,
            this.hitSELines[0],
            newSELabel
          )
        );
      } else if (this.hitSECircles.length > 0) {
        // The end of the line will be a point on a circle
        vtx = new SEPointOnOneOrTwoDimensional(
          newEndPoint,
          this.hitSECircles[0]
        );
        // Set the Location
        vtx.locationVector = this.hitSECircles[0].closestVector(
          this.currentSphereVector
        );
        newSELabel = new SELabel(newLabel, vtx);

        segmentGroup.addCommand(
          new AddPointOnOneDimensionalCommand(
            vtx as SEPointOnOneOrTwoDimensional,
            this.hitSECircles[0],
            newSELabel
          )
        );
      } else if (this.hitSEEllipses.length > 0) {
        // The end of the line will be a point on a Ellipse
        vtx = new SEPointOnOneOrTwoDimensional(
          newEndPoint,
          this.hitSEEllipses[0]
        );
        // Set the Location
        vtx.locationVector = this.hitSEEllipses[0].closestVector(
          this.currentSphereVector
        );
        newSELabel = new SELabel(newLabel, vtx);

        segmentGroup.addCommand(
          new AddPointOnOneDimensionalCommand(
            vtx as SEPointOnOneOrTwoDimensional,
            this.hitSEEllipses[0],
            newSELabel
          )
        );
      } else if (this.hitSEParametrics.length > 0) {
        // The end of the line will be a point on a Ellipse
        vtx = new SEPointOnOneOrTwoDimensional(
          newEndPoint,
          this.hitSEParametrics[0]
        );
        // Set the Location
        vtx.locationVector = this.hitSEParametrics[0].closestVector(
          this.currentSphereVector
        );
        newSELabel = new SELabel(newLabel, vtx);

        segmentGroup.addCommand(
          new AddPointOnOneDimensionalCommand(
            vtx as SEPointOnOneOrTwoDimensional,
            this.hitSEParametrics[0],
            newSELabel
          )
        );
      } else if (this.hitSEPolygons.length > 0) {
        // The end of the line will be a point on a Ellipse
        vtx = new SEPointOnOneOrTwoDimensional(
          newEndPoint,
          this.hitSEPolygons[0]
        );
        // Set the Location
        vtx.locationVector = this.hitSEPolygons[0].closestVector(
          this.currentSphereVector
        );
        newSELabel = new SELabel(newLabel, vtx);

        segmentGroup.addCommand(
          new AddPointOnOneDimensionalCommand(
            vtx as SEPointOnOneOrTwoDimensional,
            this.hitSEPolygons[0],
            newSELabel
          )
        );
      } else {
        // The ending mouse release landed on an open space
        vtx = new SEPoint(newEndPoint);
        // Set the Location
        vtx.locationVector = this.currentSphereVector;
        newSELabel = new SELabel(newLabel, vtx);

        segmentGroup.addCommand(new AddPointCommand(vtx, newSELabel));
      }
      this.endSEPoint = vtx;
      // Set the initial label location
      this.tmpVector
        .copy(vtx.locationVector)
        .add(
          new Vector3(
            2 * SETTINGS.segment.initialLabelOffset,
            SETTINGS.segment.initialLabelOffset,
            0
          )
        )
        .normalize();
      newSELabel.locationVector = this.tmpVector;
    }

    // update the display based on the potentially new endSEPoint location
    this.setArcLengthAndNormalVector(
      event.ctrlKey,
      this.endSEPoint.locationVector
    );

    // update the location of the endMarker
    this.temporaryEndMarker.positionVector = this.endSEPoint.locationVector;

    // Finally set the values for the unit vectors defining the segment and update the display
    this.temporarySegment.arcLength = this.arcLength;
    this.temporarySegment.normalVector = this.normalVector;
    this.temporarySegment.updateDisplay();

    // make sure that this segment hasn't been added before
    if (
      SegmentHandler.store.seSegments.some(
        seg =>
          ((this.tmpVector
            .subVectors(
              seg.startSEPoint.locationVector,
              this.startSEPoint
                ? this.startSEPoint.locationVector
                : this.tmpVector
            )
            .isZero() &&
            this.tmpVector1
              .subVectors(
                seg.endSEPoint.locationVector,
                this.endSEPoint
                  ? this.endSEPoint.locationVector
                  : this.tmpVector1
              )
              .isZero()) ||
            (this.tmpVector
              .subVectors(
                seg.endSEPoint.locationVector,
                this.startSEPoint
                  ? this.startSEPoint.locationVector
                  : this.tmpVector
              )
              .isZero() &&
              this.tmpVector1
                .subVectors(
                  seg.startSEPoint.locationVector,
                  this.endSEPoint
                    ? this.endSEPoint.locationVector
                    : this.tmpVector1
                )
                .isZero())) &&
          seg.longerThanPi === this.longerThanPi &&
          (this.tmpVector2
            .copy(this.normalVector)
            .sub(seg.normalVector)
            .isZero() ||
            this.tmpVector3
              .copy(this.normalVector)
              .multiplyScalar(-1)
              .sub(seg.normalVector)
              .isZero())
      )
    ) {
      return false;
    }
    // Clone the temporary segment and mark it removed from the scene,
    const newSegment = this.temporarySegment.clone();
    this.isTemporarySegmentAdded = false;
    // Stylize the new segment
    newSegment.stylize(DisplayStyle.ApplyCurrentVariables);
    newSegment.adjustSize();
    // Create Plottable Label
    const newLabel = new Label();

    const newSESegment = new SESegment(
      newSegment,
      this.startSEPoint,
      this.normalVector,
      this.arcLength,
      this.endSEPoint
    );
    const newSELabel = new SELabel(newLabel, newSESegment);
    this.tmpVector
      .addVectors(
        this.startSEPoint.locationVector,
        this.endSEPoint.locationVector
      )
      .normalize()
      .add(new Vector3(0, SETTINGS.segment.initialLabelOffset, 0))
      .normalize();
    if (this.arcLength > Math.PI) {
      this.tmpVector.multiplyScalar(-1);
    }
    newSELabel.locationVector = this.tmpVector;

    segmentGroup.addCommand(
      new AddSegmentCommand(
        newSESegment,
        this.startSEPoint,
        this.endSEPoint,
        newSELabel
      )
    );
    let i = 1;
    SegmentHandler.store
      .createAllIntersectionsWithSegment(newSESegment)
      .forEach((item: SEIntersectionReturnType) => {
        //console.debug(`Segment intersections ${i}`);
        i += 1;
        if (item.existingIntersectionPoint) {
          segmentGroup.addCommand(
            new AddIntersectionPointOtherParent(
              item.SEIntersectionPoint,
              item.parent1
            )
          );
        } else {
          // Create the plottable label
          const newLabel = new Label();
          const newSELabel = new SELabel(newLabel, item.SEIntersectionPoint);
          // Set the initial label location
          this.tmpVector
            .copy(item.SEIntersectionPoint.locationVector)
            .add(
              new Vector3(
                2 * SETTINGS.segment.initialLabelOffset,
                SETTINGS.segment.initialLabelOffset,
                0
              )
            )
            .normalize();
          newSELabel.locationVector = this.tmpVector;

          segmentGroup.addCommand(
            new AddIntersectionPointCommand(
              item.SEIntersectionPoint,
              // item.parent1,
              // item.parent2,
              newSELabel
            )
          );
          item.SEIntersectionPoint.showing = false; // do not display the automatically created intersection points
          newSELabel.showing = false;
          // console.debug(
          //   `Added intersection point ${item.SEIntersectionPoint.name}`
          // );
        }
      });
    segmentGroup.execute();
    return true;
  }

  /**
   * Set the normal vector and arcLength given a fixed starting vector for a segment
   * @param ctrlPressed If the mouse event includes the ctrl key being pressed which forces the segment to be longThanPi
   * @param endVector The unit vector location for the end point of the displayed segment
   */
  private setArcLengthAndNormalVector(
    ctrlPressed: boolean,
    endVector: Vector3
  ) {
    // Compute the normal vector from the this.startVector, the (old) normal vector and this.endVector
    // Compute a temporary normal from the two points' vectors
    this.tmpVector.crossVectors(this.startVector, endVector);
    // Check to see if the temporary normal is zero (i.e the start and end vectors are parallel -- ether
    // nearly antipodal or in the same direction)
    if (this.tmpVector.isZero(SETTINGS.nearlyAntipodalIdeal)) {
      if (this.normalVector.length() == 0) {
        // The normal vector is still at its initial value so can't be used to compute the next normal, so set the
        // the normal vector to an arbitrarily chosen vector perpendicular to the start vector
        this.tmpVector.set(1, 0, 0);
        this.tmpVector.crossVectors(this.startVector, this.tmpVector);
        if (this.tmpVector.isZero(SETTINGS.nearlyAntipodalIdeal)) {
          this.tmpVector.set(0, 1, 0);
          // The cross or startVector and (1,0,0) and (0,1,0) can't *both* be zero
          this.tmpVector.crossVectors(this.startVector, this.tmpVector);
        }
      } else {
        // The start and end vectors align, compute  the next normal vector from the old normal and the start vector
        this.tmpVector.crossVectors(this.startVector, this.normalVector);
        this.tmpVector.crossVectors(this.tmpVector, this.startVector);
      }
    }
    this.normalVector.copy(this.tmpVector).normalize();

    // Set the arc length of the segment temporarily to the angle between start and end vectors (always less than Pi)
    this.arcLength = this.startVector.angleTo(endVector);

    // Check to see if the longThanPi variable needs updating.
    if (this.startVector.angleTo(endVector) > 2) {
      // The startVector and endVector might be antipodal proceed with caution,
      // // Set tmpVector to the antipode of the start Vector
      // this.tmpVector.copy(this.startVector).multiplyScalar(-1);
      // if (
      //   this.tmpVector.angleTo(endVector) * SETTINGS.boundaryCircle.radius <
      //   SETTINGS.nearlyAntipodalPixel
      // ) {
      if (
        this.tmpVector
          .crossVectors(this.startVector, endVector)
          .isZero(SETTINGS.nearlyAntipodalIdeal)
      ) {
        // The points are antipodal on the screen
        this.nearlyAntipodal = true;
      } else {
        if (this.nearlyAntipodal) {
          this.longerThanPi = !this.longerThanPi;
        }
        this.nearlyAntipodal = false;
      }
    }
    // The user can override this algorithm and make the segment longer than PI
    if (ctrlPressed) {
      this.longerThanPi = true;
    }
    // Update the arcLength based on longThanPi
    if (this.longerThanPi) {
      this.arcLength = 2 * Math.PI - this.arcLength;
    }
  }

  activate(): void {
    // If there are exactly two SEPoints selected,
    // create a segment with the two points as the endpoints of length less than Pi
    if (SegmentHandler.store.selectedSENodules.length == 2) {
      const object1 = SegmentHandler.store.selectedSENodules[0];
      const object2 = SegmentHandler.store.selectedSENodules[1];

      if (object1 instanceof SEPoint && object2 instanceof SEPoint) {
        // Create a new plottable Line
        const newSegment = new Segment();
        // Set the display to the default values
        newSegment.stylize(DisplayStyle.ApplyCurrentVariables);
        newSegment.adjustSize();

        this.tmpVector.crossVectors(
          object1.locationVector,
          object2.locationVector
        );
        // Check to see if the points are antipodal
        if (this.tmpVector.isZero(SETTINGS.nearlyAntipodalIdeal)) {
          // They are antipodal, create an arbitrary normal vector
          this.tmpVector.set(1, 0, 0);
          this.tmpVector.crossVectors(object1.locationVector, this.tmpVector);
          if (this.tmpVector.isZero(SETTINGS.nearlyAntipodalIdeal)) {
            this.tmpVector.set(0, 1, 0);
            // The cross of object1.locationVector, and (1,0,0) and (0,1,0) can't *both* be zero
            this.tmpVector.crossVectors(object1.locationVector, this.tmpVector);
          }
        }

        // Add the last command to the group and then execute it (i.e. add the potentially two points and the segment to the store.)
        const newSESegment = new SESegment(
          newSegment,
          object1,
          this.tmpVector.normalize(),
          object1.locationVector.angleTo(object2.locationVector),
          object2
        );
        // Update the newSESegment so the display is correct when the command group is executed
        newSESegment.markKidsOutOfDate();
        newSESegment.update();
        // Create the plottable label
        const newLabel = new Label();
        const newSELabel = new SELabel(newLabel, newSESegment);
        this.tmpVector
          .addVectors(object1.locationVector, object2.locationVector)
          .normalize()
          .add(new Vector3(0, SETTINGS.segment.initialLabelOffset, 0))
          .normalize();
        newSELabel.locationVector = this.tmpVector;

        const segmentCommandGroup = new CommandGroup();
        segmentCommandGroup.addCommand(
          new AddSegmentCommand(newSESegment, object1, object2, newSELabel)
        );

        // Generate new intersection points. These points must be computed and created
        // in the store. Add the new created points to the circle command so they can be undone.
        let i = 1;
        SegmentHandler.store
          .createAllIntersectionsWithSegment(newSESegment)
          .forEach((item: SEIntersectionReturnType) => {
            //console.debug(`Segment intersections ${i}`);
            i += 1;
            if (item.existingIntersectionPoint) {
              segmentCommandGroup.addCommand(
                new AddIntersectionPointOtherParent(
                  item.SEIntersectionPoint,
                  item.parent1
                )
              );
            } else {
              // Create the plottable label
              const newLabel = new Label();
              const newSELabel = new SELabel(
                newLabel,
                item.SEIntersectionPoint
              );
              // Set the initial label location
              this.tmpVector
                .copy(item.SEIntersectionPoint.locationVector)
                .add(
                  new Vector3(
                    2 * SETTINGS.segment.initialLabelOffset,
                    SETTINGS.segment.initialLabelOffset,
                    0
                  )
                )
                .normalize();
              newSELabel.locationVector = this.tmpVector;

              segmentCommandGroup.addCommand(
                new AddIntersectionPointCommand(
                  item.SEIntersectionPoint,
                  // item.parent1,
                  // item.parent2,
                  newSELabel
                )
              );
              item.SEIntersectionPoint.showing = false; // do not display the automatically created intersection points
              newSELabel.showing = false;
            }
          });

        segmentCommandGroup.execute();
      }
    }
    // Unselect the selected objects and clear the selectedObject array
    // super.activate();
  }
  deactivate(): void {
    super.deactivate();
  }
}<|MERGE_RESOLUTION|>--- conflicted
+++ resolved
@@ -21,13 +21,10 @@
 import Label from "@/plottables/Label";
 import { SELabel } from "@/models/SELabel";
 import EventBus from "./EventBus";
-<<<<<<< HEAD
 import { Group } from "two.js/src/group";
-=======
 import { AddIntersectionPointOtherParent } from "@/commands/AddIntersectionPointOtherParent";
 import { SENodule } from "@/models/SENodule";
 import { getAncestors } from "@/utils/helpingfunctions";
->>>>>>> 852d1f80
 export default class SegmentHandler extends Highlighter {
   /**
    * The starting unit vector location of the segment
