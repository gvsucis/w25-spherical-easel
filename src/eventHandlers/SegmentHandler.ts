--- conflicted
+++ resolved
@@ -209,11 +209,6 @@
   }
 
   mouseReleased(event: MouseEvent): void {
-<<<<<<< HEAD
-    // Only process events from the left (inner) mouse button to avoid adverse interactions with any pop-up menu
-    if (event.button != 0) return;
-=======
->>>>>>> cbf180ec
     this.isDragging = false;
     if (this.isOnSphere) {
       // Make sure the user didn't trigger the mouse leave event and is actually making a segment
