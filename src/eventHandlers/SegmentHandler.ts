--- conflicted
+++ resolved
@@ -865,16 +865,9 @@
         );
 
         // Generate new intersection points. These points must be computed and created
-<<<<<<< HEAD
-        // in the store. Add the new created points to the segment command so they can be undone.
-        this.store.getters
-          .createAllIntersectionsWithSegment(newSESegment)
-          .forEach((item: SEIntersectionReturnType) => {
-=======
         // in the store. Add the new created points to the circle command so they can be undone.
         SEStore.createAllIntersectionsWithSegment(newSESegment).forEach(
           (item: SEIntersectionReturnType) => {
->>>>>>> 313a715f
             // Create the plottable label
             const newLabel = new Label();
             const newSELabel = new SELabel(newLabel, item.SEIntersectionPoint);
