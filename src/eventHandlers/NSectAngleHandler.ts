import EventBus from "@/eventHandlers/EventBus";
import Highlighter from "./Highlighter";
import { Vector3 } from "three";
import { DisplayStyle } from "@/plottables/Nodule";
import Two from "two.js";
import NonFreePoint from "@/plottables/NonFreePoint";
import { CommandGroup } from "@/commands/CommandGroup";
import Label from "@/plottables/Label";
import { SELabel } from "@/models/SELabel";
import SETTINGS from "@/global-settings";
import { SEIntersectionReturnType } from "@/types";
import Line from "@/plottables/Line";
import { SEAngleMarker } from "@/models/SEAngleMarker";
import { SENSectLine } from "@/models/SENSectLine";
import NonFreeLine from "@/plottables/NonFreeLine";
import { SEPoint } from "@/models/SEPoint";
import { AddIntersectionPointCommand } from "@/commands/AddIntersectionPointCommand";
import { AddNSectLineCommand } from "@/commands/AddNSectLineCommand";
<<<<<<< HEAD
import { Group } from "two.js/src/group";
=======
import { AddIntersectionPointOtherParent } from "@/commands/AddIntersectionPointOtherParent";
import { SENodule } from "@/models/SENodule";
import { getAncestors } from "@/utils/helpingfunctions";
>>>>>>> 852d1f80
// import { SEPoint } from "@/models/SEPoint";
// import { SELine } from "@/models/SELine";
// import { SESegment } from "@/models/SESegment";
export default class NSectAngleHandler extends Highlighter {
  private selectedNValue = 2;

  private bisectionOnly = false;

  private temporaryLines: Line[] = []; // indicates to the user where a new points will be created
  private temporaryLinesAdded: boolean[] = []; // indicates if the temporary point has been added.

  private temporarilySelectedAngle: SEAngleMarker | null = null;

  private tmpVector = new Vector3();

  constructor(layers: Group[], bisectOnly?: boolean) {
    super(layers);

    // Create and style the temporary lines
    for (let i = 0; i < 9; i++) {
      this.temporaryLines.push(new Line());
      NSectAngleHandler.store.addTemporaryNodule(this.temporaryLines[i]);
      this.temporaryLinesAdded.push(false);
    }
    if (bisectOnly === true) {
      this.bisectionOnly = bisectOnly;
    }
    if (!this.bisectionOnly) {
      this.selectedNValue = 3;
    }
  }

  /**
   * This handles the keyboard events
   * the user can specify how many pieces to divide segment into
   * @param keyEvent A keyboard event -- only the digits are interpreted
   */
  keyPressHandler = (keyEvent: KeyboardEvent): void => {
    // This is the only place the selectedNValue can be changed so disable it if bisection is the only thing allowed
    if (this.bisectionOnly) return;
    // console.log(keyEvent.key);

    // revert the selectedNValue back to the default
    // this.selectedNValue = 2;

    if (keyEvent.key.match(/[0-9]/)) {
      const N = Number(keyEvent.key);
      if (N === 1) {
        EventBus.fire("show-alert", {
          key: `handlers.nEqualOneAngleNSect`,
          keyOptions: {},
          type: "error"
        });
        return;
      }
      if (N === 0) {
        //N=0 is really N=10
        this.selectedNValue = 10;
      } else {
        this.selectedNValue = Number(keyEvent.key);
      }
      this.updateTemporaryLines();
      EventBus.fire("show-alert", {
        key: `handlers.nSetAngleNSect`,
        keyOptions: { number: this.selectedNValue },
        type: "success"
      });
    }
  };

  updateTemporaryLines(): void {
    // add/remove the appropriate temporary objects
    this.temporaryLines.forEach((tempLine, ind) => {
      if (this.temporarilySelectedAngle !== null) {
        if (ind > this.selectedNValue - 2) {
          // if this temp has been added before remove it
          if (this.temporaryLinesAdded[ind]) {
            tempLine.removeFromLayers();
            this.temporaryLinesAdded[ind] = false;
          }
        } else {
          // add this temp line, but only once
          if (!this.temporaryLinesAdded[ind]) {
            tempLine.addToLayers(this.layers);
            this.temporaryLinesAdded[ind] = true;
          }
          // Set the normal vector to the line in the plottable object, this setter calls updateDisplay()

          // create the orthonormal frame with the z -axis as this.temporarilySelectedAngle.vertexVector
          const fromVector = new Vector3();
          fromVector.copy(this.temporarilySelectedAngle.startVector);
          fromVector
            .addScaledVector(
              this.temporarilySelectedAngle.vertexVector,
              -1 *
                this.temporarilySelectedAngle.vertexVector.dot(
                  this.temporarilySelectedAngle.startVector
                )
            )
            .normalize();

          const toVector = new Vector3();
          toVector.crossVectors(
            this.temporarilySelectedAngle.vertexVector,
            fromVector
          ).normalize;
          const angle = this.temporarilySelectedAngle.value;

          // The other (end) point on the line is the point at
          // fromVector*cos(angle*(index/N)) + toVector*sin(angle *index/N)
          fromVector.multiplyScalar(
            Math.cos((angle * (ind + 1)) / this.selectedNValue)
          );
          toVector.multiplyScalar(
            Math.sin((angle * (ind + 1)) / this.selectedNValue)
          );

          //update the normal vector
          const tempVector = new Vector3();
          tempVector.addVectors(fromVector, toVector).normalize();
          tempVector
            .crossVectors(
              this.temporarilySelectedAngle.vertexVector,
              tempVector
            )
            .normalize();

          // Set the normal vector in the plottable object (the setter also calls the updateDisplay() method)
          tempLine.normalVector = tempVector;
        }
      }
    });
  }
  mousePressed(event: MouseEvent): void {
    if (!this.isOnSphere) return;

    if (this.hitSEAngleMarkers.length > 0) {
      const candidateAngle = this.hitSEAngleMarkers[0];
      if (
        NSectAngleHandler.store.seLines
          .filter(line => line instanceof SENSectLine)
          .map(line => line as SENSectLine)
          .some(line => {
            return (
              line.seAngleParent.name === candidateAngle.name &&
              line.N === this.selectedNValue
            );
          })
      ) {
        if (this.selectedNValue === 2) {
          EventBus.fire("show-alert", {
            key: `handlers.bisectedAngleAlready`,
            keyOptions: {
              angle: candidateAngle.label?.ref.shortUserName,
              number: this.selectedNValue
            },
            type: "error"
          });
        } else {
          EventBus.fire("show-alert", {
            key: `handlers.nSectedAngleAlready`,
            keyOptions: {
              angle: candidateAngle.label?.ref.shortUserName,
              number: this.selectedNValue
            },
            type: "error"
          });
        }
      } else {
        // create the points
        this.createNSection(candidateAngle);
        // clear the values to prepare for the next N-section
        this.mouseLeave(event);
        if (this.selectedNValue === 2) {
          EventBus.fire("show-alert", {
            key: `handlers.angleSuccessfullyBisected`,
            keyOptions: {
              angle: candidateAngle.label?.ref.shortUserName
            },
            type: "success"
          });
        } else {
          EventBus.fire("show-alert", {
            key: `handlers.angleSuccessfullyNSected`,
            keyOptions: {
              angle: candidateAngle.label?.ref.shortUserName,
              number: this.selectedNValue
            },
            type: "success"
          });
        }
      }
    }
  }

  mouseMoved(event: MouseEvent): void {
    super.mouseMoved(event);

    // glow a angle that hasn't been n-sected before
    if (this.hitSEAngleMarkers.length > 0) {
      if (
        !NSectAngleHandler.store.seLines
          .filter(line => line instanceof SENSectLine)
          .map(line => line as SENSectLine)
          .some(line => {
            return (
              line.seAngleParent.name === this.hitSEAngleMarkers[0].name &&
              line.N === this.selectedNValue
            );
          })
      ) {
        this.hitSEAngleMarkers[0].glowing = true;
        this.temporarilySelectedAngle = this.hitSEAngleMarkers[0];
        this.updateTemporaryLines();
      }
    } else {
      this.mouseLeave(event);
    }
  }

  mouseReleased(event: MouseEvent): void {
    // No code required
  }

  mouseLeave(event: MouseEvent): void {
    // remove all temporary points
    this.temporaryLines.forEach((tempLine, ind) => {
      tempLine.removeFromLayers();
      this.temporaryLinesAdded[ind] = false;
    });
    // set the temporary angle to null
    this.temporarilySelectedAngle = null;
  }

  activate(): void {
    super.activate();
    window.addEventListener("keypress", this.keyPressHandler);
  }

  deactivate(): void {
    super.deactivate();
    // Remove the listener
    window.removeEventListener("keypress", this.keyPressHandler);
  }

  createNSection(candidateAngle: SEAngleMarker): void {
    const nSectingLinesCommandGroup = new CommandGroup();
    const nSectingLineArray: SENSectLine[] = []; // a list of the new lines to be updated at the end of creation

    // get the SEPoint at the vertex of the angle marker
    const startSEPoint = NSectAngleHandler.store.sePoints
<<<<<<< HEAD
      .map(n => n as SEPoint)
      .find(pt =>
=======
      .map((n: any) => n as SEPoint)
      .find((pt: SEPoint) =>
>>>>>>> 852d1f80
        this.tmpVector
          .subVectors(pt.locationVector, candidateAngle.vertexVector)
          .isZero()
      );

    // create the orthonormal frame with the z -axis as startSEPoint.locationVector
    const fromVector = new Vector3();
    fromVector.copy(candidateAngle.startVector);
    fromVector
      .addScaledVector(
        candidateAngle.vertexVector,
        -1 * candidateAngle.vertexVector.dot(candidateAngle.startVector)
      )
      .normalize();

    const toVector = new Vector3();
    toVector.crossVectors(candidateAngle.vertexVector, fromVector).normalize;
    const angle = candidateAngle.value;

    if (startSEPoint !== undefined) {
      for (let i = 1; i < this.selectedNValue; i++) {
        // Create the N-sectioning lines

        // The other (end) point on the line is the point at
        // fromVector*cos(angle*(index/N)) + toVector*sin(angle *index/N)
        const scaledFromVector = new Vector3();
        scaledFromVector
          .copy(fromVector)
          .multiplyScalar(Math.cos((angle * i) / this.selectedNValue));

        const scaledToVector = new Vector3();
        scaledToVector
          .copy(toVector)
          .multiplyScalar(Math.sin((angle * i) / this.selectedNValue));

        const endPointVector = new Vector3();
        endPointVector.addVectors(scaledFromVector, scaledToVector).normalize();

        //compute the normal vector
        const normalVector = new Vector3();
        normalVector
          .crossVectors(startSEPoint.locationVector, endPointVector)
          .normalize();

        // make sure that this line doesn't already exist
        const index = NSectAngleHandler.store.seLines.findIndex(line =>
          this.tmpVector.subVectors(line.normalVector, normalVector).isZero()
        );
        if (index === -1) {
          // create the endSEPoint on the line, this is *never* displayed and never put into the DAG of SENodules
          const endSEPoint = new SEPoint(new NonFreePoint());
          endSEPoint.showing = false; // this never changes
          endSEPoint.exists = true; // this never changes
          endSEPoint.locationVector = endPointVector; // this gets updated

          // create the plottable line
          const newLine = new NonFreeLine();
          // Set the display to the default values
          newLine.stylize(DisplayStyle.ApplyCurrentVariables);
          newLine.adjustSize();

          // Create the model object for the new point and link them
          const nSectingLine = new SENSectLine(
            newLine,
            startSEPoint as SEPoint,
            normalVector,
            endSEPoint,
            candidateAngle,
            i,
            this.selectedNValue
          );

          // Create plottable for the Label
          const newLabel2 = new Label();
          const newSELabel2 = new SELabel(newLabel2, nSectingLine);
          // Set the initial label location
          this.tmpVector
            .copy(endSEPoint.locationVector)
            .add(
              new Vector3(
                2 * SETTINGS.point.initialLabelOffset,
                SETTINGS.point.initialLabelOffset,
                0
              )
            )
            .normalize();
          newSELabel2.locationVector = this.tmpVector;

          nSectingLinesCommandGroup.addCommand(
            new AddNSectLineCommand(nSectingLine, candidateAngle, newSELabel2)
          );

          // Update the display of the n sect line after creating them all and adding them to the DAG
          nSectingLineArray.push(nSectingLine);

          // Determine all new intersection points and add their creation to the command so it can be undone
          NSectAngleHandler.store
            .createAllIntersectionsWithLine(nSectingLine)
            .forEach((item: SEIntersectionReturnType) => {
              if (item.existingIntersectionPoint) {
                nSectingLinesCommandGroup.addCommand(
                  new AddIntersectionPointOtherParent(
                    item.SEIntersectionPoint,
                    item.parent1
                  )
                );
              } else {
                // Create the plottable label
                const newLabel = new Label();
                const newSELabel = new SELabel(
                  newLabel,
                  item.SEIntersectionPoint
                );
                // Set the initial label location
                this.tmpVector
                  .copy(item.SEIntersectionPoint.locationVector)
                  .add(
                    new Vector3(
                      2 * SETTINGS.point.initialLabelOffset,
                      SETTINGS.point.initialLabelOffset,
                      0
                    )
                  )
                  .normalize();
                newSELabel.locationVector = this.tmpVector;

                nSectingLinesCommandGroup.addCommand(
                  new AddIntersectionPointCommand(
                    item.SEIntersectionPoint,
                    // item.parent1,
                    // item.parent2,
                    newSELabel
                  )
                );
                item.SEIntersectionPoint.showing = false; // do not display the automatically created intersection points
                newSELabel.showing = false;
              }
            });
        } else {
          console.log("An n-secting line already exists", i);
        }
      }
    }
    nSectingLinesCommandGroup.execute();
    nSectingLineArray.forEach(nSectingPoint => {
      nSectingPoint.markKidsOutOfDate();
      nSectingPoint.update();
    });
  }
}<|MERGE_RESOLUTION|>--- conflicted
+++ resolved
@@ -16,13 +16,10 @@
 import { SEPoint } from "@/models/SEPoint";
 import { AddIntersectionPointCommand } from "@/commands/AddIntersectionPointCommand";
 import { AddNSectLineCommand } from "@/commands/AddNSectLineCommand";
-<<<<<<< HEAD
 import { Group } from "two.js/src/group";
-=======
 import { AddIntersectionPointOtherParent } from "@/commands/AddIntersectionPointOtherParent";
 import { SENodule } from "@/models/SENodule";
 import { getAncestors } from "@/utils/helpingfunctions";
->>>>>>> 852d1f80
 // import { SEPoint } from "@/models/SEPoint";
 // import { SELine } from "@/models/SELine";
 // import { SESegment } from "@/models/SESegment";
@@ -274,13 +271,8 @@
 
     // get the SEPoint at the vertex of the angle marker
     const startSEPoint = NSectAngleHandler.store.sePoints
-<<<<<<< HEAD
       .map(n => n as SEPoint)
       .find(pt =>
-=======
-      .map((n: any) => n as SEPoint)
-      .find((pt: SEPoint) =>
->>>>>>> 852d1f80
         this.tmpVector
           .subVectors(pt.locationVector, candidateAngle.vertexVector)
           .isZero()
