/** @format */

import { Vector3, Matrix4 } from "three";
import Point from "@/plottables/Point";
import Ellipse from "@/plottables/Ellipse";
import { CommandGroup } from "@/commands/CommandGroup";
import { AddPointCommand } from "@/commands/AddPointCommand";
import Two from "two.js";
import { SEPoint } from "@/models/SEPoint";
import SETTINGS from "@/global-settings";
import { SEIntersectionPoint } from "@/models/SEIntersectionPoint";
import { DisplayStyle } from "@/plottables/Nodule";
import Highlighter from "./Highlighter";
import { ConvertInterPtToUserCreatedCommand } from "@/commands/ConvertInterPtToUserCreatedCommand";
import { SEPointOnOneOrTwoDimensional } from "@/models/SEPointOnOneOrTwoDimensional";
import { AddIntersectionPointCommand } from "@/commands/AddIntersectionPointCommand";
import { AddPointOnOneDimensionalCommand } from "@/commands/AddPointOnOneOrTwoDimensionalCommand";
import { SEOneOrTwoDimensional, SEIntersectionReturnType } from "@/types";
import Label from "@/plottables/Label";
import { SELabel } from "@/models/SELabel";
import EventBus from "./EventBus";
import { SEEllipse } from "@/models/SEEllipse";
import { AddEllipseCommand } from "@/commands/AddEllipseCommand";
<<<<<<< HEAD
import { Group } from "two.js/src/group";
=======
import { AddIntersectionPointOtherParent } from "@/commands/AddIntersectionPointOtherParent";
import { SENodule } from "@/models/SENodule";
import { getAncestors } from "@/utils/helpingfunctions";
>>>>>>> 852d1f80
const tmpVector = new Vector3();

export default class EllipseHandler extends Highlighter {
  /**
   * foci vectors of the created ellipse
   */
  private focus1Vector: Vector3;
  private focus2Vector: Vector3;

  /**  The temporary plottable TwoJS Ellipse displayed as the user moves the mouse or drags after selection two points */
  private temporaryEllipse: Ellipse;
  /**  The model object points that are the foci of the ellipse (if any) */
  private focus1SEPoint: SEPoint | null = null;
  private focus2SEPoint: SEPoint | null = null;
  /** The model object point that is a point on the ellipse (if any) */
  private ellipseSEPoint: SEPoint | null = null;
  /** The possible parent of the foci(1|2)SEPoint*/
  private focus1SEPointOneDimensionalParent: SEOneOrTwoDimensional | null =
    null;
  private focus2SEPointOneDimensionalParent: SEOneOrTwoDimensional | null =
    null;

  /** Depending on where the user is in selecting the point, we know what to temporary objects to add to the scene */
  private focus1LocationSelected = false;
  private focus2LocationSelected = false;

  /** The a and b (semi major and semi minor axes length) values of the temporary ellipse (along the surface of the sphere) */
  private a = 0;
  private b = 0;
  /**
   * A temporary plottable (TwoJS) points created while the user is making the ellipse. These can't be the same because the user
   * might select two new points (leaving the Focus Markers behind) and then the ellipse Point maker is displayed at the currentLocation
   */
  protected temporaryFocus1Marker: Point;
  protected temporaryFocus2Marker: Point;
  protected temporaryEllipsePointMarker: Point;

  /* temporary vector and matrix to help with computations */
  private tmpVector = new Vector3();
  private tmpVector1 = new Vector3();
  private tmpMatrix = new Matrix4();

  /** Has the temporary ellipse/tempfoci(1|2)Marker/tempEllipsePointMarker been added to the scene?*/
  private temporaryEllipseAdded = false;
  private temporaryFocus1MarkerAdded = false;
  private temporaryFocus2MarkerAdded = false;
  private temporaryEllipsePointMarkerAdded = false;

  /**
   * As the user moves the pointer around snap the temporary marker to these objects temporarily
   */
  protected snapTemporaryPointMarkerToOneDimensional: SEOneOrTwoDimensional | null =
    null;
  protected snapTemporaryPointMarkerToPoint: SEPoint | null = null;

  constructor(layers: Group[]) {
    super(layers);
    this.focus1Vector = new Vector3();
    this.focus2Vector = new Vector3();
    this.temporaryEllipse = new Ellipse();
    // Set the style using the temporary defaults
    EllipseHandler.store.addTemporaryNodule(this.temporaryEllipse);
    // Create and style the temporary points marking the start/end of an object being created
    this.temporaryFocus1Marker = new Point();
    EllipseHandler.store.addTemporaryNodule(this.temporaryFocus1Marker);

    this.temporaryFocus2Marker = new Point();
    EllipseHandler.store.addTemporaryNodule(this.temporaryFocus2Marker);

    this.temporaryEllipsePointMarker = new Point();
    EllipseHandler.store.addTemporaryNodule(this.temporaryEllipsePointMarker);
  }

  mousePressed(event: MouseEvent): void {
    // Do the mouse moved event of the Highlighter so that a new hitSEPoints array will be generated
    // otherwise if the user has finished making an new point, then *without* triggering a mouse move
    // event, mouse press will *not* select the newly created point. This is not what we want so we call super.mouseMove
    //super.mouseMoved(event);
    // First decide if the location of the event is on the sphere
    if (this.isOnSphere && !this.focus2LocationSelected) {
      // Check to see if the current location is near any points
      if (this.hitSEPoints.length > 0) {
        // Pick the top most selected point
        const selected = this.hitSEPoints[0];
        if (!this.focus1LocationSelected) {
          // Record the foci1 vector of the ellipse so it can be past to the non-temporary ellipse
          this.focus1Vector.copy(selected.locationVector);
          // Record the model object as the center of the ellipse
          this.focus1SEPoint = selected;
          // Move the startMarker to the current selected point
          this.temporaryFocus1Marker.positionVector = selected.locationVector;
          // Set the focus 1 of the ellipse in the plottable object
          this.temporaryEllipse.focus1Vector = selected.locationVector;
          // Glow the selected point and select it so the highlighter.ts doesn't unglow it with the mouseMoved method
          this.focus1SEPoint.glowing = true;
          this.focus1SEPoint.selected = true;
          this.focus1LocationSelected = true;
        } else {
          // disallow a second focus that is antipodal or equal to the first
          if (
            !this.tmpVector
              .crossVectors(selected.locationVector, this.focus1Vector)
              .isZero(SETTINGS.nearlyAntipodalIdeal)
          ) {
            // Record the foci2 vector of the ellipse so it can be past to the non-temporary ellipse
            this.focus2Vector.copy(selected.locationVector);
            // Record the model object as the center of the ellipse
            this.focus2SEPoint = selected;
            // Move the startMarker to the current selected point
            this.temporaryFocus2Marker.positionVector = selected.locationVector;
            // Set the focus 2 of the ellipse in the plottable object
            this.temporaryEllipse.focus2Vector = selected.locationVector;
            // Glow the selected point and select it so the highlighter.ts doesn't unglow it with the mouseMoved method
            this.focus2SEPoint.glowing = true;
            this.focus2SEPoint.selected = true;
            this.focus2LocationSelected = true;
            // trigger this so that temporaryEllipsePoint's location is set and
            //that will prevent a mouse release at the same location as focus 2 from creating the ellipse
            this.mouseMoved(event);
          } else {
            EventBus.fire("show-alert", {
              key: `handlers.ellipseAntipodalSelected`,
              keyOptions: {},
              type: "info"
            });
          }
        }
      } else if (this.hitSESegments.length > 0) {
        // one of the foci of the ellipse will be a point on a segment
        //  Eventually, we will create a new SEPointOneDimensional and Point
        if (!this.focus1LocationSelected) {
          this.focus1SEPointOneDimensionalParent = this.hitSESegments[0];
          this.focus1Vector.copy(
            this.focus1SEPointOneDimensionalParent.closestVector(
              this.currentSphereVector
            )
          );
          this.temporaryEllipse.focus1Vector = this.focus1Vector;
          this.temporaryFocus1Marker.positionVector = this.focus1Vector;
          this.focus1SEPoint = null;
          this.focus1LocationSelected = true;
        } else {
          this.focus2SEPointOneDimensionalParent = this.hitSESegments[0];
          this.focus2Vector.copy(
            this.focus2SEPointOneDimensionalParent.closestVector(
              this.currentSphereVector
            )
          );
          this.temporaryEllipse.focus2Vector = this.focus2Vector;
          this.temporaryFocus2Marker.positionVector = this.focus2Vector;
          this.focus2SEPoint = null;
          this.focus2LocationSelected = true;
          // trigger this so that temporaryEllipsePoint's location is set and
          //that will prevent a mouse release at the same location as focus 2 from creating the ellipse
          this.mouseMoved(event);
        }
      } else if (this.hitSELines.length > 0) {
        // one of the foci of the ellipse will be a point on a line
        //  Eventually, we will create a new SEPointOneDimensional and Point
        if (!this.focus1LocationSelected) {
          this.focus1SEPointOneDimensionalParent = this.hitSELines[0];
          this.focus1Vector.copy(
            this.focus1SEPointOneDimensionalParent.closestVector(
              this.currentSphereVector
            )
          );
          this.temporaryEllipse.focus1Vector = this.focus1Vector;
          this.temporaryFocus1Marker.positionVector = this.focus1Vector;
          this.focus1SEPoint = null;
          this.focus1LocationSelected = true;
        } else {
          this.focus2SEPointOneDimensionalParent = this.hitSELines[0];
          this.focus2Vector.copy(
            this.focus2SEPointOneDimensionalParent.closestVector(
              this.currentSphereVector
            )
          );
          this.temporaryEllipse.focus2Vector = this.focus2Vector;
          this.temporaryFocus2Marker.positionVector = this.focus2Vector;
          this.focus2SEPoint = null;
          this.focus2LocationSelected = true;
          // trigger this so that temporaryEllipsePoint's location is set and
          //that will prevent a mouse release at the same location as focus 2 from creating the ellipse
          this.mouseMoved(event);
        }
      } else if (this.hitSECircles.length > 0) {
        // One of the foci of the ellipse will be a point on a circle
        //  Eventually, we will create a new SEPointOneDimensional and Point
        if (!this.focus1LocationSelected) {
          this.focus1SEPointOneDimensionalParent = this.hitSECircles[0];
          this.focus1Vector.copy(
            this.focus1SEPointOneDimensionalParent.closestVector(
              this.currentSphereVector
            )
          );
          this.temporaryEllipse.focus1Vector = this.focus1Vector;
          this.temporaryFocus1Marker.positionVector = this.focus1Vector;
          this.focus1SEPoint = null;
          this.focus1LocationSelected = true;
        } else {
          this.focus2SEPointOneDimensionalParent = this.hitSECircles[0];
          this.focus2Vector.copy(
            this.focus2SEPointOneDimensionalParent.closestVector(
              this.currentSphereVector
            )
          );
          this.temporaryEllipse.focus2Vector = this.focus2Vector;
          this.temporaryFocus2Marker.positionVector = this.focus2Vector;
          this.focus2SEPoint = null;
          this.focus2LocationSelected = true;
          // trigger this so that temporaryEllipsePoint's location is set and
          //that will prevent a mouse release at the same location as focus 2 from creating the ellipse
          this.mouseMoved(event);
        }
      } else if (this.hitSEEllipses.length > 0) {
        // One of the foci of the ellipse will be a point on a circle
        //  Eventually, we will create a new SEPointOneDimensional and Point
        if (!this.focus1LocationSelected) {
          this.focus1SEPointOneDimensionalParent = this.hitSEEllipses[0];
          this.focus1Vector.copy(
            this.focus1SEPointOneDimensionalParent.closestVector(
              this.currentSphereVector
            )
          );
          this.temporaryEllipse.focus1Vector = this.focus1Vector;
          this.temporaryFocus1Marker.positionVector = this.focus1Vector;
          this.focus1SEPoint = null;
          this.focus1LocationSelected = true;
        } else {
          this.focus2SEPointOneDimensionalParent = this.hitSEEllipses[0];
          this.focus2Vector.copy(
            this.focus2SEPointOneDimensionalParent.closestVector(
              this.currentSphereVector
            )
          );
          this.temporaryEllipse.focus2Vector = this.focus2Vector;
          this.temporaryFocus2Marker.positionVector = this.focus2Vector;
          this.focus2SEPoint = null;
          this.focus2LocationSelected = true;
          // trigger this so that temporaryEllipsePoint's location is set and
          //that will prevent a mouse release at the same location as focus 2 from creating the ellipse
          this.mouseMoved(event);
        }
      } else if (this.hitSEParametrics.length > 0) {
        // One of the foci of the ellipse will be a point on a circle
        //  Eventually, we will create a new SEPointOneDimensional and Point
        if (!this.focus1LocationSelected) {
          this.focus1SEPointOneDimensionalParent = this.hitSEParametrics[0];
          this.focus1Vector.copy(
            this.focus1SEPointOneDimensionalParent.closestVector(
              this.currentSphereVector
            )
          );
          this.temporaryEllipse.focus1Vector = this.focus1Vector;
          this.temporaryFocus1Marker.positionVector = this.focus1Vector;
          this.focus1SEPoint = null;
          this.focus1LocationSelected = true;
        } else {
          this.focus2SEPointOneDimensionalParent = this.hitSEParametrics[0];
          this.focus2Vector.copy(
            this.focus2SEPointOneDimensionalParent.closestVector(
              this.currentSphereVector
            )
          );
          this.temporaryEllipse.focus2Vector = this.focus2Vector;
          this.temporaryFocus2Marker.positionVector = this.focus2Vector;
          this.focus2SEPoint = null;
          this.focus2LocationSelected = true;
          // trigger this so that temporaryEllipsePoint's location is set and
          //that will prevent a mouse release at the same location as focus 2 from creating the ellipse
          this.mouseMoved(event);
        }
      } else if (this.hitSEPolygons.length > 0) {
        // One of the foci of the ellipse will be a point on a circle
        //  Eventually, we will create a new SEPointOneDimensional and Point
        if (!this.focus1LocationSelected) {
          this.focus1SEPointOneDimensionalParent = this.hitSEPolygons[0];
          this.focus1Vector.copy(
            this.focus1SEPointOneDimensionalParent.closestVector(
              this.currentSphereVector
            )
          );
          this.temporaryEllipse.focus1Vector = this.focus1Vector;
          this.temporaryFocus1Marker.positionVector = this.focus1Vector;
          this.focus1SEPoint = null;
          this.focus1LocationSelected = true;
        } else {
          this.focus2SEPointOneDimensionalParent = this.hitSEPolygons[0];
          this.focus2Vector.copy(
            this.focus2SEPointOneDimensionalParent.closestVector(
              this.currentSphereVector
            )
          );
          this.temporaryEllipse.focus2Vector = this.focus2Vector;
          this.temporaryFocus2Marker.positionVector = this.focus2Vector;
          this.focus2SEPoint = null;
          this.focus2LocationSelected = true;
          // trigger this so that temporaryEllipsePoint's location is set and
          //that will prevent a mouse release at the same location as focus 2 from creating the ellipse
          this.mouseMoved(event);
        }
      } else {
        // The mouse press is not near an existing point or one dimensional object.
        //  Eventually, we will create a new SEPoint and Point
        if (!this.focus1LocationSelected) {
          // Set the center of the ellipse in the plottable object
          this.temporaryEllipse.focus1Vector = this.currentSphereVector;
          // Move the startMarker to the current mouse location
          this.temporaryFocus1Marker.positionVector = this.currentSphereVector;
          // Record the center vector of the circle so it can be past to the non-temporary circle
          this.focus1Vector.copy(this.currentSphereVector);
          // Set the center of the circle to null so it can be created later
          this.focus1SEPoint = null;
          this.focus1LocationSelected = true;
        } else {
          // Set the center of the ellipse in the plottable object
          this.temporaryEllipse.focus2Vector = this.currentSphereVector;
          // Move the startMarker to the current mouse location
          this.temporaryFocus2Marker.positionVector = this.currentSphereVector;
          // Record the center vector of the circle so it can be past to the non-temporary circle
          this.focus2Vector.copy(this.currentSphereVector);
          // Set the center of the circle to null so it can be created later
          this.focus2SEPoint = null;
          this.focus2LocationSelected = true;
          // trigger this so that temporaryEllipsePoint's location is set and
          //that will prevent a mouse release at the same location as focus 2 from creating the ellipse
          this.mouseMoved(event);
        }
      }
      if (this.focus1LocationSelected && !this.focus2LocationSelected) {
        this.temporaryFocus2Marker.positionVector = this.currentSphereVector;
        EventBus.fire("show-alert", {
          key: `handlers.ellipseFocus1Selected`,
          keyOptions: {},
          type: "info"
        });
      } else {
        this.temporaryEllipsePointMarker.positionVector =
          this.currentSphereVector;
        EventBus.fire("show-alert", {
          key: `handlers.ellipseFocus2Selected`,
          keyOptions: {},
          type: "info"
        });
      }
    }
  }

  mouseMoved(event: MouseEvent): void {
    // Find all the nearby (hitSE... objects) and update location vectors, turn off the glow of un-selected objects
    super.mouseMoved(event);
    // Only object can be interacted with at a given time, so set the first point nearby to glowing
    // The user can create points on ellipses, circles, segments, and lines, so
    // highlight those as well (but only one) if they are nearby also
    // Also set the snap objects
    let possiblyGlowing: SEPoint | SEOneOrTwoDimensional | null = null;
    if (this.hitSEPoints.length > 0) {
      possiblyGlowing = this.hitSEPoints[0];
    } else if (this.hitSESegments.length > 0) {
      possiblyGlowing = this.hitSESegments[0];
    } else if (this.hitSELines.length > 0) {
      possiblyGlowing = this.hitSELines[0];
    } else if (this.hitSECircles.length > 0) {
      possiblyGlowing = this.hitSECircles[0];
    } else if (this.hitSEEllipses.length > 0) {
      possiblyGlowing = this.hitSEEllipses[0];
    } else if (this.hitSEParametrics.length > 0) {
      possiblyGlowing = this.hitSEParametrics[0];
    } else if (this.hitSEPolygons.length > 0) {
      possiblyGlowing = this.hitSEPolygons[0];
    } else {
      this.snapTemporaryPointMarkerToOneDimensional = null;
      this.snapTemporaryPointMarkerToPoint = null;
    }

    if (possiblyGlowing !== null) {
      if (possiblyGlowing instanceof SEPoint) {
        if (!this.focus1LocationSelected) {
          possiblyGlowing.glowing = true;
          this.snapTemporaryPointMarkerToOneDimensional = null;
          this.snapTemporaryPointMarkerToPoint = possiblyGlowing;
        } else if (
          !this.focus2LocationSelected &&
          // disallow the second focus to be equal to or antipodal to the first
          !this.tmpVector
            .crossVectors(possiblyGlowing.locationVector, this.focus1Vector)
            .isZero(SETTINGS.nearlyAntipodalIdeal)
        ) {
          possiblyGlowing.glowing = true;
          this.snapTemporaryPointMarkerToOneDimensional = null;
          this.snapTemporaryPointMarkerToPoint = possiblyGlowing;
        } else if (
          // disallow the ellipse point to be on the line segment connecting the foci or the antipodes of the foci
          possiblyGlowing.locationVector.angleTo(this.focus1Vector) +
            possiblyGlowing.locationVector.angleTo(this.focus2Vector) -
            this.focus1Vector.angleTo(this.focus2Vector) >
            SETTINGS.ellipse.minimumAngleSumDifference &&
          possiblyGlowing.locationVector.angleTo(this.focus1Vector) +
            possiblyGlowing.locationVector.angleTo(this.focus2Vector) <
            2 * Math.PI -
              this.focus1Vector.angleTo(this.focus2Vector) -
              SETTINGS.ellipse.minimumAngleSumDifference
        ) {
          possiblyGlowing.glowing = true;
          this.snapTemporaryPointMarkerToOneDimensional = null;
          this.snapTemporaryPointMarkerToPoint = possiblyGlowing;
        }
      }
      // possiblyGlowing is a oneDimensional Object
      else {
        possiblyGlowing.glowing = true;
        this.snapTemporaryPointMarkerToOneDimensional = possiblyGlowing;
        this.snapTemporaryPointMarkerToPoint = null;
      }
    }
    // Make sure that the event is on the sphere
    if (this.isOnSphere) {
      if (!this.focus1LocationSelected) {
        // If the temporary focus1Marker has *not* been added to the scene do so now
        if (!this.temporaryFocus1MarkerAdded) {
          this.temporaryFocus1MarkerAdded = true;
          this.temporaryFocus1Marker.addToLayers(this.layers);
        }
        // Remove the temporary focus1Marker if there is a nearby point which can glowing
        if (this.snapTemporaryPointMarkerToPoint !== null) {
          // if the user is over a non user created intersection point (which can't be selected so will not remain
          // glowing when the user select that location and then moves the mouse away - see line 128) we don't
          // remove the temporary start marker from the scene, instead we move it to the location of the intersection point
          if (
            this.snapTemporaryPointMarkerToPoint instanceof
              SEIntersectionPoint &&
            !this.snapTemporaryPointMarkerToPoint.isUserCreated
          ) {
            this.temporaryFocus1Marker.positionVector =
              this.snapTemporaryPointMarkerToPoint.locationVector;
          } else {
            this.temporaryFocus1Marker.removeFromLayers();
            this.temporaryFocus1MarkerAdded = false;
          }
        }
        // Set the location of the temporary focus1Marker by snapping to appropriate object (if any)
        if (this.snapTemporaryPointMarkerToOneDimensional !== null) {
          this.temporaryFocus1Marker.positionVector =
            this.snapTemporaryPointMarkerToOneDimensional.closestVector(
              this.currentSphereVector
            );
        }
        // otherwise move the focus1marker to the current sphere vector (again in the case that there is no point to glow at that location)
        else if (this.snapTemporaryPointMarkerToPoint == null) {
          this.temporaryFocus1Marker.positionVector = this.currentSphereVector;
        }
      } else if (!this.focus2LocationSelected) {
        // If the temporary focus2Marker has *not* been added to the scene do so now
        if (!this.temporaryFocus2MarkerAdded) {
          this.temporaryFocus2MarkerAdded = true;
          this.temporaryFocus2Marker.addToLayers(this.layers);
        }
        // Remove the temporary focus2Marker if there is a nearby point which can glowing
        if (this.snapTemporaryPointMarkerToPoint !== null) {
          // if the user is over a non user created intersection point (which can't be selected so will not remain
          // glowing when the user select that location and then moves the mouse away - see line 128) we don't
          // remove the temporary start marker from the scene, instead we move it to the location of the intersection point
          if (
            this.snapTemporaryPointMarkerToPoint instanceof
              SEIntersectionPoint &&
            !this.snapTemporaryPointMarkerToPoint.isUserCreated
          ) {
            this.temporaryFocus2Marker.positionVector =
              this.snapTemporaryPointMarkerToPoint.locationVector;
          } else {
            this.temporaryFocus2Marker.removeFromLayers();
            this.temporaryFocus2MarkerAdded = false;
          }
        }
        // Set the location of the temporary focus2Marker by snapping to appropriate object (if any)
        if (this.snapTemporaryPointMarkerToOneDimensional !== null) {
          this.temporaryFocus2Marker.positionVector =
            this.snapTemporaryPointMarkerToOneDimensional.closestVector(
              this.currentSphereVector
            );
        }
        // otherwise move the focus2marker to the current sphere vector (again in the case that there is no point to glow at that location)
        else if (this.snapTemporaryPointMarkerToPoint == null) {
          this.temporaryFocus2Marker.positionVector = this.currentSphereVector;
        }
      } else {
        // If the temporary EllipsePointMarker has *not* been added to the scene do so now
        if (!this.temporaryEllipsePointMarkerAdded) {
          this.temporaryEllipsePointMarkerAdded = true;
          this.temporaryEllipsePointMarker.addToLayers(this.layers);
        }
        // Remove the temporary EllipsePointMarker if there is a nearby point which can glowing
        if (this.snapTemporaryPointMarkerToPoint !== null) {
          // Even if this temporary point marker is removed, set the location of the temporary marker so that the sum of angles to foci
          // can be found using this.temporaryEllipsePointMarker.positionVector
          this.temporaryEllipsePointMarker.positionVector =
            this.snapTemporaryPointMarkerToPoint.locationVector;
          // if the user is over a non user created intersection point (which can't be selected so will not remain
          // glowing when the user select that location and then moves the mouse away - see line 128) we don't
          // remove the temporary start marker from the scene, instead we move it to the location of the intersection point
          if (
            !(
              this.snapTemporaryPointMarkerToPoint instanceof
              SEIntersectionPoint
            ) ||
            this.snapTemporaryPointMarkerToPoint.isUserCreated
          ) {
            this.temporaryEllipsePointMarker.removeFromLayers();
            this.temporaryEllipsePointMarkerAdded = false;
          }
        }
        // Set the location of the temporary ellipse point Marker by snapping to appropriate object (if any)
        if (this.snapTemporaryPointMarkerToOneDimensional !== null) {
          this.temporaryEllipsePointMarker.positionVector =
            this.snapTemporaryPointMarkerToOneDimensional.closestVector(
              this.currentSphereVector
            );
        }
        // otherwise move the EllipsePointMarker to the current sphere vector (again in the case that there is no point to glow at that location)
        else if (this.snapTemporaryPointMarkerToPoint == null) {
          this.temporaryEllipsePointMarker.positionVector =
            this.currentSphereVector;
        }

        // If the temporary ellipse has *not* been added to the scene do so now (only once)
        if (!this.temporaryEllipseAdded) {
          this.temporaryEllipseAdded = true;
          this.temporaryEllipse.addToLayers(this.layers);
        }
        //compute the a and b values of the temporary ellipse
        this.a =
          0.5 *
          (this.temporaryEllipse.focus1Vector.angleTo(
            this.temporaryEllipsePointMarker.positionVector
          ) +
            this.temporaryEllipse.focus2Vector.angleTo(
              this.temporaryEllipsePointMarker.positionVector
            ));

        this.b = Math.acos(
          Math.cos(this.a) /
            Math.cos(
              this.temporaryEllipse.focus1Vector.angleTo(
                this.temporaryEllipse.focus2Vector
              ) / 2
            )
        );

        //Remove the temporary ellipse from the scene if
        // the ellipse point is on the line segment connecting the foci or the line segment connecting the antipodes of the foci
        if (
          2 * this.a - this.focus1Vector.angleTo(this.focus2Vector) <
            SETTINGS.ellipse.minimumAngleSumDifference ||
          2 * this.a >
            2 * Math.PI -
              this.focus1Vector.angleTo(this.focus2Vector) -
              SETTINGS.ellipse.minimumAngleSumDifference
        ) {
          this.temporaryEllipse.removeFromLayers();
          this.temporaryEllipseAdded = false;
        } else {
          // Set the a, b values of the temporary ellipse (the focus vectors were set in MousePress)
          this.temporaryEllipse.a = this.a;
          this.temporaryEllipse.b = this.b;
          //update the display
          this.temporaryEllipse.updateDisplay();
        }
      }
    }
    // Remove the temporary objects from the display, but do so in a way that doesn't undo any of the user's work to this point
    // Remove the temporary objects from the display.
    else {
      if (!this.focus1LocationSelected) {
        this.temporaryFocus1Marker.removeFromLayers();
        this.temporaryFocus1MarkerAdded = false;
      } else if (!this.focus2LocationSelected) {
        this.temporaryFocus2Marker.removeFromLayers();
        this.temporaryFocus2MarkerAdded = false;
      } else {
        this.temporaryEllipsePointMarker.removeFromLayers();
        this.temporaryEllipsePointMarkerAdded = false;
        this.temporaryEllipse.removeFromLayers();
        this.temporaryEllipseAdded = false;
      }
      this.snapTemporaryPointMarkerToOneDimensional = null;
      this.snapTemporaryPointMarkerToPoint = null;
    }
  }

  mouseReleased(event: MouseEvent): void {
    if (this.isOnSphere && this.focus2LocationSelected) {
      if (
        this.currentSphereVector.angleTo(this.focus1Vector) >
          SETTINGS.ellipse.minimumCreationDistance && // There is a problem if you mouse press for focus2 location and then move *just* a bit and mouse release, the ellipse doesn't pass through the ellipse point, this helps prevent that
        this.currentSphereVector.angleTo(this.focus2Vector) >
          SETTINGS.ellipse.minimumCreationDistance
      ) {
        const angleSumToEllipsePoint =
          this.temporaryEllipse.focus1Vector.angleTo(
            this.temporaryEllipsePointMarker.positionVector
          ) +
          this.temporaryEllipse.focus2Vector.angleTo(
            this.temporaryEllipsePointMarker.positionVector
          );

        //Do not create an ellipse if the ellipse point on the line segment connecting the foci or the line segment connecting the antipodes of the foci
        if (
          angleSumToEllipsePoint -
            this.focus1Vector.angleTo(this.focus2Vector) >
            SETTINGS.ellipse.minimumAngleSumDifference &&
          angleSumToEllipsePoint <
            2 * Math.PI -
              this.focus1Vector.angleTo(this.focus2Vector) -
              SETTINGS.ellipse.minimumAngleSumDifference
        ) {
          if (!this.makeEllipse()) {
            EventBus.fire("show-alert", {
              key: `handlers.ellipseCreationAttemptDuplicate`,
              keyOptions: {},
              type: "error"
            });
          }
          // reset to get ready to make a new ellipse
          this.mouseLeave(event);
        }
      } else {
        EventBus.fire("show-alert", {
          key: `handlers.ellipseInitiallyToSmall`,
          keyOptions: {},
          type: "info"
        });
      }
    }
  }

  mouseLeave(event: MouseEvent): void {
    super.mouseLeave(event);

    // Remove the temporary objects from the scene and mark the temporary object
    //  not added to the scene clear snap objects
    this.temporaryEllipse.removeFromLayers();
    this.temporaryFocus1Marker.removeFromLayers();
    this.temporaryFocus2Marker.removeFromLayers();
    this.temporaryEllipsePointMarker.removeFromLayers();
    this.temporaryFocus1MarkerAdded = false;
    this.temporaryFocus2MarkerAdded = false;
    this.temporaryEllipsePointMarkerAdded = false;
    this.temporaryEllipseAdded = false;

    this.snapTemporaryPointMarkerToOneDimensional = null;
    this.snapTemporaryPointMarkerToPoint = null;

    // Clear old points and values to get ready for creating the next circle.
    if (this.focus1SEPoint) {
      this.focus1SEPoint.glowing = false;
      this.focus1SEPoint.selected = false;
    }
    if (this.focus2SEPoint) {
      this.focus2SEPoint.glowing = false;
      this.focus2SEPoint.selected = false;
    }
    this.focus1SEPoint = null;
    this.focus2SEPoint = null;
    this.focus1LocationSelected = false;
    this.focus2LocationSelected = false;

    this.focus1SEPointOneDimensionalParent = null;
    this.focus2SEPointOneDimensionalParent = null;

    this.ellipseSEPoint = null;

    // call an unglow all command
    EllipseHandler.store.unglowAllSENodules();
  }
  /**
   * Add a new circle the user has moved the mouse far enough (but not a radius of PI)
   */
  makeEllipse(): boolean {
    // Create a command group to add the points defining the ellipse and the ellipse to the store
    // This way a single undo click will undo all (potentially three) operations.
    const ellipseCommandGroup = new CommandGroup();

    // Create (if necessary) and handle the first focus location
    if (this.focus1SEPoint === null) {
      // Focus 1 point landed on an open space
      // we have to create a new point and it to the group/store
      const newCenterPoint = new Point();
      // Set the display to the default values
      newCenterPoint.stylize(DisplayStyle.ApplyCurrentVariables);
      // Adjust the size of the point to the current zoom magnification factor
      newCenterPoint.adjustSize();

      // Create the plottable label
      const newLabel = new Label();
      let newSELabel: SELabel | null = null;

      let vtx: SEPoint | SEPointOnOneOrTwoDimensional | null = null;
      if (this.focus1SEPointOneDimensionalParent) {
        // Focus 1 mouse press landed near a oneDimensional
        // Create the model object for the new point and link them
        vtx = new SEPointOnOneOrTwoDimensional(
          newCenterPoint,
          this.focus1SEPointOneDimensionalParent
        );

        newSELabel = new SELabel(newLabel, vtx);

        ellipseCommandGroup.addCommand(
          new AddPointOnOneDimensionalCommand(
            vtx as SEPointOnOneOrTwoDimensional,
            this.focus1SEPointOneDimensionalParent,
            newSELabel
          )
        );
      } else {
        // Focus 1 mouse press landed on an open space
        // Create the model object for the new point and link them
        vtx = new SEPoint(newCenterPoint);
        newSELabel = new SELabel(newLabel, vtx);
        ellipseCommandGroup.addCommand(new AddPointCommand(vtx, newSELabel));
      }
      vtx.locationVector = this.focus1Vector;
      // Set the initial label location
      this.tmpVector
        .copy(vtx.locationVector)
        .add(
          new Vector3(
            2 * SETTINGS.point.initialLabelOffset,
            SETTINGS.point.initialLabelOffset,
            0
          )
        )
        .normalize();
      newSELabel.locationVector = this.tmpVector;
      this.focus1SEPoint = vtx;
    } else if (
      this.focus1SEPoint instanceof SEIntersectionPoint &&
      !this.focus1SEPoint.isUserCreated
    ) {
      // Mark the intersection point as created, the display style is changed and the glowing style is set up
      ellipseCommandGroup.addCommand(
        new ConvertInterPtToUserCreatedCommand(this.focus1SEPoint)
      );
    }

    // Create (if necessary) and handle the second focus location
    if (this.focus2SEPoint === null) {
      // Focus 1 point landed on an open space
      // we have to create a new point and it to the group/store
      const newCenterPoint = new Point();
      // Set the display to the default values
      newCenterPoint.stylize(DisplayStyle.ApplyCurrentVariables);
      // Adjust the size of the point to the current zoom magnification factor
      newCenterPoint.adjustSize();

      // Create the plottable label
      const newLabel = new Label();
      let newSELabel: SELabel | null = null;

      let vtx: SEPoint | SEPointOnOneOrTwoDimensional | null = null;
      if (this.focus2SEPointOneDimensionalParent) {
        // Focus 1 mouse press landed near a oneDimensional
        // Create the model object for the new point and link them
        vtx = new SEPointOnOneOrTwoDimensional(
          newCenterPoint,
          this.focus2SEPointOneDimensionalParent
        );

        newSELabel = new SELabel(newLabel, vtx);

        ellipseCommandGroup.addCommand(
          new AddPointOnOneDimensionalCommand(
            vtx as SEPointOnOneOrTwoDimensional,
            this.focus2SEPointOneDimensionalParent,
            newSELabel
          )
        );
      } else {
        // Focus 1 mouse press landed on an open space
        // Create the model object for the new point and link them
        vtx = new SEPoint(newCenterPoint);
        newSELabel = new SELabel(newLabel, vtx);
        ellipseCommandGroup.addCommand(new AddPointCommand(vtx, newSELabel));
      }
      vtx.locationVector = this.focus2Vector;
      // Set the initial label location
      this.tmpVector
        .copy(vtx.locationVector)
        .add(
          new Vector3(
            2 * SETTINGS.point.initialLabelOffset,
            SETTINGS.point.initialLabelOffset,
            0
          )
        )
        .normalize();
      newSELabel.locationVector = this.tmpVector;
      this.focus2SEPoint = vtx;
    } else if (
      this.focus2SEPoint instanceof SEIntersectionPoint &&
      !this.focus2SEPoint.isUserCreated
    ) {
      // Mark the intersection point as created, the display style is changed and the glowing style is set up
      ellipseCommandGroup.addCommand(
        new ConvertInterPtToUserCreatedCommand(this.focus2SEPoint)
      );
    }

    // Create (if necessary) and handle the ellipse point release location
    // this.temporaryEllipsePointMarker.positionVector is the location of the ellipse point and it is a good one because we already check that that
    // the this.temporaryEllipsePointMarker.positionVector is not antipodal to the center of the ellipse and is not on the segment connecting
    // the foci.

    // Check to see if the release location is near any points
    if (this.hitSEPoints.length > 0) {
      this.ellipseSEPoint = this.hitSEPoints[0];
      // We shouldn't need this because this has already happened in mouse move
      // //compute the radius of the temporary circle using the hit point
      // this.a = this.temporaryEllipse.centerVector.angleTo(
      //   this.ellipseSEPoint.locationVector
      // );
      // // Set the radius of the temporary circle, the center was set in Mouse Press
      // this.temporaryEllipse.circleRadius = this.a;
      // //update the display
      // this.temporaryEllipse.updateDisplay();

      if (
        this.ellipseSEPoint instanceof SEIntersectionPoint &&
        !this.ellipseSEPoint.isUserCreated
      ) {
        // Mark the intersection point as created, the display style is changed and the glowing style is set up
        ellipseCommandGroup.addCommand(
          new ConvertInterPtToUserCreatedCommand(this.ellipseSEPoint)
        );
      }
    } else {
      // We have to create a new Point for the ellipse point
      const newEllipsePoint = new Point();
      // Set the display to the default values
      newEllipsePoint.stylize(DisplayStyle.ApplyCurrentVariables);
      // Adjust the size of the point to the current zoom magnification factor
      newEllipsePoint.adjustSize();
      // Create the plottable label
      const newLabel = new Label();

      let vtx: SEPoint | SEPointOnOneOrTwoDimensional | null = null;
      let newSELabel: SELabel | null = null;
      if (this.hitSESegments.length > 0) {
        // The end of the line will be a point on a segment
        // Create the model object for the new point and link them
        vtx = new SEPointOnOneOrTwoDimensional(
          newEllipsePoint,
          this.hitSESegments[0]
        );
        // Set the Location
        vtx.locationVector = this.temporaryEllipsePointMarker.positionVector;

        newSELabel = new SELabel(newLabel, vtx);

        ellipseCommandGroup.addCommand(
          new AddPointOnOneDimensionalCommand(
            vtx as SEPointOnOneOrTwoDimensional,
            this.hitSESegments[0],
            newSELabel
          )
        );
      } else if (this.hitSELines.length > 0) {
        // The end of the line will be a point on a line
        // Create the model object for the new point and link them
        vtx = new SEPointOnOneOrTwoDimensional(
          newEllipsePoint,
          this.hitSELines[0]
        );
        // Set the Location
        vtx.locationVector = this.temporaryEllipsePointMarker.positionVector;
        newSELabel = new SELabel(newLabel, vtx);
        ellipseCommandGroup.addCommand(
          new AddPointOnOneDimensionalCommand(
            vtx as SEPointOnOneOrTwoDimensional,
            this.hitSELines[0],
            newSELabel
          )
        );
      } else if (this.hitSECircles.length > 0) {
        // The end of the line will be a point on a circle
        vtx = new SEPointOnOneOrTwoDimensional(
          newEllipsePoint,
          this.hitSECircles[0]
        );
        // Set the Location
        vtx.locationVector = this.temporaryEllipsePointMarker.positionVector;
        newSELabel = new SELabel(newLabel, vtx);
        ellipseCommandGroup.addCommand(
          new AddPointOnOneDimensionalCommand(
            vtx as SEPointOnOneOrTwoDimensional,
            this.hitSECircles[0],
            newSELabel
          )
        );
      } else if (this.hitSEEllipses.length > 0) {
        // The end of the line will be a point on a ellipse
        vtx = new SEPointOnOneOrTwoDimensional(
          newEllipsePoint,
          this.hitSEEllipses[0]
        );
        // Set the Location
        vtx.locationVector = this.temporaryEllipsePointMarker.positionVector;
        newSELabel = new SELabel(newLabel, vtx);
        ellipseCommandGroup.addCommand(
          new AddPointOnOneDimensionalCommand(
            vtx as SEPointOnOneOrTwoDimensional,
            this.hitSEEllipses[0],
            newSELabel
          )
        );
      } else if (this.hitSEParametrics.length > 0) {
        // The end of the line will be a point on a ellipse
        vtx = new SEPointOnOneOrTwoDimensional(
          newEllipsePoint,
          this.hitSEParametrics[0]
        );
        // Set the Location
        vtx.locationVector = this.temporaryEllipsePointMarker.positionVector;
        newSELabel = new SELabel(newLabel, vtx);
        ellipseCommandGroup.addCommand(
          new AddPointOnOneDimensionalCommand(
            vtx as SEPointOnOneOrTwoDimensional,
            this.hitSEParametrics[0],
            newSELabel
          )
        );
      } else if (this.hitSEPolygons.length > 0) {
        // The end of the line will be a point on a ellipse
        vtx = new SEPointOnOneOrTwoDimensional(
          newEllipsePoint,
          this.hitSEPolygons[0]
        );
        // Set the Location
        vtx.locationVector = this.temporaryEllipsePointMarker.positionVector;
        newSELabel = new SELabel(newLabel, vtx);
        ellipseCommandGroup.addCommand(
          new AddPointOnOneDimensionalCommand(
            vtx as SEPointOnOneOrTwoDimensional,
            this.hitSEPolygons[0],
            newSELabel
          )
        );
      } else {
        // The ending mouse release landed on an open space
        vtx = new SEPoint(newEllipsePoint);
        // Set the Location
        vtx.locationVector = this.temporaryEllipsePointMarker.positionVector;
        newSELabel = new SELabel(newLabel, vtx);
        ellipseCommandGroup.addCommand(new AddPointCommand(vtx, newSELabel));
      }
      this.ellipseSEPoint = vtx;
      // Set the initial label location
      this.tmpVector
        .copy(vtx.locationVector)
        .add(
          new Vector3(
            2 * SETTINGS.point.initialLabelOffset,
            SETTINGS.point.initialLabelOffset,
            0
          )
        )
        .normalize();
      newSELabel.locationVector = this.tmpVector;
    }
    // We shouldn't need this because this has been set in mouse move
    // // Update the display of the ellipse based on a potentially new location of the circleSEPoint
    // // Move the endMarker to the current mouse location
    // this.temporaryEllipsePointMarker.positionVector = this.ellipseSEPoint.locationVector;
    // //compute the radius of the temporary circle
    // this.a = this.temporaryEllipse.centerVector.angleTo(
    //   this.ellipseSEPoint.locationVector
    // );
    // // Set the radius of the temporary circle, the center was set in Mouse Press
    // this.temporaryEllipse.circleRadius = this.a;
    // //update the display
    // this.temporaryEllipse.updateDisplay();

    const angleSumToEllipsePoint =
      this.focus1SEPoint.locationVector.angleTo(
        this.ellipseSEPoint.locationVector
      ) +
      this.focus2SEPoint.locationVector.angleTo(
        this.ellipseSEPoint.locationVector
      );

    // check to make sure that this ellipse doesn't already exist
    if (
      EllipseHandler.store.seEllipses.some(
        ell =>
          ((this.tmpVector
            .subVectors(
              ell.focus1SEPoint.locationVector,
              this.focus1SEPoint
                ? this.focus1SEPoint.locationVector
                : this.tmpVector
            )
            .isZero() &&
            this.tmpVector
              .subVectors(
                ell.focus2SEPoint.locationVector,
                this.focus2SEPoint
                  ? this.focus2SEPoint.locationVector
                  : this.tmpVector
              )
              .isZero()) ||
            (this.tmpVector
              .subVectors(
                ell.focus1SEPoint.locationVector,
                this.focus2SEPoint
                  ? this.focus2SEPoint.locationVector
                  : this.tmpVector
              )
              .isZero() &&
              this.tmpVector
                .subVectors(
                  ell.focus2SEPoint.locationVector,
                  this.focus1SEPoint
                    ? this.focus1SEPoint.locationVector
                    : this.tmpVector
                )
                .isZero())) &&
          Math.abs(ell.ellipseAngleSum - angleSumToEllipsePoint) <
            SETTINGS.tolerance
      )
    ) {
      return false;
    }
    // Clone the current circle after the circlePoint is set
    const newEllipse = this.temporaryEllipse.clone();
    // Set the display to the default values
    newEllipse.stylize(DisplayStyle.ApplyCurrentVariables);
    // Adjust the stroke width to the current zoom magnification factor
    newEllipse.adjustSize();

    // Add the last command to the group and then execute it (i.e. add the potentially two points and the circle to the store.)
    const newSEEllipse = new SEEllipse(
      newEllipse,
      this.focus1SEPoint,
      this.focus2SEPoint,
      this.ellipseSEPoint
    );
    // Create the plottable and model label
    const newLabel = new Label();
    const newSELabel = new SELabel(newLabel, newSEEllipse);
    // Set the initial label location
    this.tmpMatrix.makeRotationAxis(
      this.tmpVector1
        .addVectors(
          this.focus1SEPoint.locationVector,
          this.focus2SEPoint.locationVector
        )
        .normalize(),
      Math.PI / 2
    );
    this.tmpVector
      .copy(this.ellipseSEPoint.locationVector)
      .applyMatrix4(this.tmpMatrix)
      .add(new Vector3(0, SETTINGS.ellipse.initialLabelOffset, 0))
      .normalize();
    newSELabel.locationVector = this.tmpVector;

    ellipseCommandGroup.addCommand(
      new AddEllipseCommand(
        newSEEllipse,
        this.focus1SEPoint,
        this.focus2SEPoint,
        this.ellipseSEPoint,
        newSELabel
      )
    );

    // Generate new intersection points. These points must be computed and created
    // in the store. Add the new created points to the ellipse command so they can be undone.
    EllipseHandler.store
      .createAllIntersectionsWithEllipse(newSEEllipse)
      .forEach((item: SEIntersectionReturnType) => {
        if (item.existingIntersectionPoint) {
          ellipseCommandGroup.addCommand(
            new AddIntersectionPointOtherParent(
              item.SEIntersectionPoint,
              item.parent1
            )
          );
        } else {
          // Create the plottable and model label
          const newLabel = new Label();
          const newSELabel = new SELabel(newLabel, item.SEIntersectionPoint);

          // Set the initial label location
          this.tmpVector
            .copy(item.SEIntersectionPoint.locationVector)
            .add(
              new Vector3(
                2 * SETTINGS.point.initialLabelOffset,
                SETTINGS.point.initialLabelOffset,
                0
              )
            )
            .normalize();
          newSELabel.locationVector = this.tmpVector;

          ellipseCommandGroup.addCommand(
            new AddIntersectionPointCommand(
              item.SEIntersectionPoint,
              // item.parent1,
              // item.parent2,
              newSELabel
            )
          );
          item.SEIntersectionPoint.showing = false; // do not display the automatically created intersection points or label
          newSELabel.showing = false;
        }
      });

    ellipseCommandGroup.execute();
    return true;
  }

  activate(): void {
    // If there are exactly two SEPoints selected, create a circle with the first as the center
    // and the second as the circle point
    if (EllipseHandler.store.selectedSENodules.length === 3) {
      const object1 = EllipseHandler.store.selectedSENodules[0];
      const object2 = EllipseHandler.store.selectedSENodules[1];
      const object3 = EllipseHandler.store.selectedSENodules[2];
      if (
        object1 instanceof SEPoint &&
        object2 instanceof SEPoint &&
        object3 instanceof SEPoint &&
        !tmpVector
          .crossVectors(object1.locationVector, object2.locationVector)
          .isZero(SETTINGS.nearlyAntipodalIdeal) // if the points are antipodal do nothing
      ) {
        // Create a new plottable ellipse
        const newEllipse = new Ellipse();
        // Set the display to the default values
        newEllipse.stylize(DisplayStyle.ApplyCurrentVariables);
        // Set the stroke width to the current width given the zoom level
        newEllipse.adjustSize();
        const newLabel = new Label();

        // Add the last command to the group and then execute it (i.e. add the potentially three points and the ellipse to the store.)
        const newSEEllipse = new SEEllipse(
          newEllipse,
          object1,
          object2,
          object3
        );
        // Update the newSEEllipse so the display is correct when the command group is executed
        newSEEllipse.markKidsOutOfDate();
        newSEEllipse.update();
        const newSELabel = new SELabel(newLabel, newSEEllipse);
        // Set the initial label location
        this.tmpMatrix.makeRotationAxis(object3.locationVector, Math.PI / 2);
        this.tmpVector
          .copy(object2.locationVector)
          .applyMatrix4(this.tmpMatrix)
          .add(new Vector3(0, SETTINGS.circle.initialLabelOffset, 0))
          .normalize();

        const ellipseCommandGroup = new CommandGroup();
        ellipseCommandGroup.addCommand(
          new AddEllipseCommand(
            newSEEllipse,
            object1,
            object2,
            object3,
            newSELabel
          )
        );

        // Generate new intersection points. These points must be computed and created
        // in the store. Add the new created points to the ellipse command so they can be undone.
        EllipseHandler.store
          .createAllIntersectionsWithEllipse(newSEEllipse)
          .forEach((item: SEIntersectionReturnType) => {
            if (item.existingIntersectionPoint) {
              ellipseCommandGroup.addCommand(
                new AddIntersectionPointOtherParent(
                  item.SEIntersectionPoint,
                  item.parent1
                )
              );
            } else {
              // Create the plottable and model label
              const newLabel = new Label();
              const newSELabel = new SELabel(
                newLabel,
                item.SEIntersectionPoint
              );

              // Set the initial label location
              this.tmpVector
                .copy(item.SEIntersectionPoint.locationVector)
                .add(
                  new Vector3(
                    2 * SETTINGS.point.initialLabelOffset,
                    SETTINGS.point.initialLabelOffset,
                    0
                  )
                )
                .normalize();
              newSELabel.locationVector = this.tmpVector;

              ellipseCommandGroup.addCommand(
                new AddIntersectionPointCommand(
                  item.SEIntersectionPoint,
                  // item.parent1,
                  // item.parent2,
                  newSELabel
                )
              );
              item.SEIntersectionPoint.showing = false; // do not display the automatically created intersection points or label
              newSELabel.showing = false;
            }
          });

        ellipseCommandGroup.execute();
      }
    }
    // Unselect the selected objects and clear the selectedObject array
    super.activate();
  }
  deactivate(): void {
    super.deactivate();
  }
}<|MERGE_RESOLUTION|>--- conflicted
+++ resolved
@@ -21,13 +21,10 @@
 import EventBus from "./EventBus";
 import { SEEllipse } from "@/models/SEEllipse";
 import { AddEllipseCommand } from "@/commands/AddEllipseCommand";
-<<<<<<< HEAD
 import { Group } from "two.js/src/group";
-=======
 import { AddIntersectionPointOtherParent } from "@/commands/AddIntersectionPointOtherParent";
 import { SENodule } from "@/models/SENodule";
 import { getAncestors } from "@/utils/helpingfunctions";
->>>>>>> 852d1f80
 const tmpVector = new Vector3();
 
 export default class EllipseHandler extends Highlighter {
