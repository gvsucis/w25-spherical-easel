--- conflicted
+++ resolved
@@ -21,12 +21,9 @@
 import { UpdateMode } from "@/types";
 import Label from "@/plottables/Label";
 import { SELabel } from "@/models/SELabel";
-<<<<<<< HEAD
 import EventBus from "./EventBus";
 
-=======
 import { SEStore } from "@/store";
->>>>>>> 313a715f
 const tmpVector = new Vector3();
 
 export default class CircleHandler extends Highlighter {
