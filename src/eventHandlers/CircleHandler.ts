import { Vector3, Matrix4 } from "three";
import Point from "@/plottables/Point";
import Circle from "@/plottables/Circle";
import { CommandGroup } from "@/commands/CommandGroup";
import { AddPointCommand } from "@/commands/AddPointCommand";
import { AddCircleCommand } from "@/commands/AddCircleCommand";
import { SEPoint } from "@/models/SEPoint";
import { SECircle } from "@/models/SECircle";
import SETTINGS from "@/global-settings";
import { SEIntersectionPoint } from "@/models/SEIntersectionPoint";
import Highlighter from "./Highlighter";
import { SEPointOnOneOrTwoDimensional } from "@/models/SEPointOnOneOrTwoDimensional";
import { AddIntersectionPointCommand } from "@/commands/AddIntersectionPointCommand";
import { AddPointOnOneDimensionalCommand } from "@/commands/AddPointOnOneOrTwoDimensionalCommand";
import { SEOneOrTwoDimensional, SEIntersectionReturnType } from "@/types";
import { SELabel } from "@/models/SELabel";
import EventBus from "./EventBus";
// import Two from "two.js";
import { Group } from "two.js/src/group";
import { AddIntersectionPointOtherParent } from "@/commands/AddIntersectionPointOtherParent";
import { SEAntipodalPoint } from "@/models/SEAntipodalPoint";
import { SetPointUserCreatedValueCommand } from "@/commands/SetPointUserCreatedValueCommand";

const tmpVector = new Vector3();

export default class CircleHandler extends Highlighter {
  /**
   * Center vector of the created circle
   */
  private centerVector: Vector3;
  /**  The temporary plottable TwoJS circle displayed as the user moves the mouse or drags after selecting one point */
  private temporaryCircle: Circle;
  /**  The model object point that is the center of the circle (if any) */
  private centerSEPoint: SEPoint | null = null;
  /**
   * If the user starts to make a circle and mouse press at a location on the sphere (or not on the sphere), then moves
   * off the canvas, then back inside the sphere and mouse releases, we should get nothing. This
   * variable is to help with that.
   */
  private centerLocationSelected = false;

  /** The model object point that is a point on the circle (if any) */
  private circleSEPoint: SEPoint | null = null;
  /** The possible parent of the centerSEPoint*/
  private centerSEPointOneDimensionalParent: SEOneOrTwoDimensional | null =
    null;

  /** The radius of the temporary circle (along the surface of the sphere) */
  private arcRadius = 0;
  /**
   * A temporary plottable (TwoJS) point created while the user is making the circles or segments
   */
  protected temporaryStartMarker: Point;
  /**
   * A temporary plottable (TwoJS) point created while the user is making the circles or segments
   */
  protected temporaryEndMarker: Point;

  /* temporary vector and matrix to help with computations */
  private tmpVector = new Vector3();
  private tmpMatrix = new Matrix4();

  /** Has the temporary circle/tempStartMarker/tempEndMarker been added to the scene?*/
  private temporaryCircleAdded = false;
  private temporaryStartMarkerAdded = false;
  private temporaryEndMarkerAdded = false;

  /**
   * As the user moves the pointer around snap the temporary marker to these objects temporarily
   */
  protected snapTemporaryPointMarkerToOneDimensional: SEOneOrTwoDimensional | null =
    null;
  protected snapTemporaryPointMarkerToPoint: SEPoint | null = null;

  constructor(layers: Group[]) {
    super(layers);
    this.centerVector = new Vector3();
    this.temporaryCircle = new Circle();
    // Set the style using the temporary defaults
    CircleHandler.store.addTemporaryNodule(this.temporaryCircle);
    // Create and style the temporary points marking the start/end of an object being created
    this.temporaryStartMarker = new Point();
    CircleHandler.store.addTemporaryNodule(this.temporaryStartMarker);
    this.temporaryEndMarker = new Point();
    CircleHandler.store.addTemporaryNodule(this.temporaryEndMarker);
  }

  // eslint-disable-next-line no-unused-vars
  mousePressed(_event: MouseEvent): void {
    // console.debug("CircleHandler::mousePressed()")
    // First decide if the location of the event is on the sphere
    if (this.isOnSphere && !this.centerLocationSelected) {
      // The user is making a circle
      this.centerLocationSelected = true;
      // Check to see if the current location is near any points
      if (this.hitSEPoints.length > 0) {
        // Pick the top most selected point
        const selected = this.hitSEPoints[0];
        // Record the center vector of the circle so it can be past to the non-temporary circle
        this.centerVector.copy(selected.locationVector);
        // Record the model object as the center of the circle
        this.centerSEPoint = selected;
        // Move the startMarker to the current selected point
        this.temporaryStartMarker.positionVectorAndDisplay = selected.locationVector;
        // Set the center of the circle in the plottable object
        this.temporaryCircle.centerVector = selected.locationVector;
        // Glow the selected point and select it so the highlighter.ts doesn't unglow it with the mouseMoved method
        this.centerSEPoint.glowing = true;
        this.centerSEPoint.selected = true;
      } else if (this.hitSESegments.length > 0) {
        // The center of the circle will be a point on a segment
        //  Eventually, we will create a new SEPointOneDimensional and Point
        this.centerSEPointOneDimensionalParent = this.hitSESegments[0];
        this.centerVector.copy(
          this.centerSEPointOneDimensionalParent.closestVector(
            this.currentSphereVector
          )
        );
        this.temporaryCircle.centerVector = this.centerVector;
        this.temporaryStartMarker.positionVectorAndDisplay = this.centerVector;
        this.centerSEPoint = null;
      } else if (this.hitSELines.length > 0) {
        // The center of the circle will be a point on a line
        //  Eventually, we will create a new SEPointOneDimensional and Point
        this.centerSEPointOneDimensionalParent = this.hitSELines[0];
        this.centerVector.copy(
          this.centerSEPointOneDimensionalParent.closestVector(
            this.currentSphereVector
          )
        );
        this.temporaryCircle.centerVector = this.centerVector;
        this.temporaryStartMarker.positionVectorAndDisplay = this.centerVector;
        this.centerSEPoint = null;
      } else if (this.hitSECircles.length > 0) {
        // The center of the circle will be a point on a circle
        //  Eventually, we will create a new SEPointOneDimensional and Point
        this.centerSEPointOneDimensionalParent = this.hitSECircles[0];
        this.centerVector.copy(
          this.centerSEPointOneDimensionalParent.closestVector(
            this.currentSphereVector
          )
        );
        this.temporaryCircle.centerVector = this.centerVector;
        this.temporaryStartMarker.positionVectorAndDisplay = this.centerVector;
        this.centerSEPoint = null;
      } else if (this.hitSEEllipses.length > 0) {
        // The center of the circle will be a point on a circle
        //  Eventually, we will create a new SEPointOneDimensional and Point
        this.centerSEPointOneDimensionalParent = this.hitSEEllipses[0];
        this.centerVector.copy(
          this.centerSEPointOneDimensionalParent.closestVector(
            this.currentSphereVector
          )
        );
        this.temporaryCircle.centerVector = this.centerVector;
        this.temporaryStartMarker.positionVectorAndDisplay = this.centerVector;
        this.centerSEPoint = null;
      } else if (this.hitSEParametrics.length > 0) {
        // The center of the circle will be a point on a circle
        //  Eventually, we will create a new SEPointOneDimensional and Point
        this.centerSEPointOneDimensionalParent = this.hitSEParametrics[0];
        this.centerVector.copy(
          this.centerSEPointOneDimensionalParent.closestVector(
            this.currentSphereVector
          )
        );
        this.temporaryCircle.centerVector = this.centerVector;
        this.temporaryStartMarker.positionVectorAndDisplay = this.centerVector;
        this.centerSEPoint = null;
      } else if (this.hitSEPolygons.length > 0) {
        // The center of the circle will be a point on a circle
        //  Eventually, we will create a new SEPointOneDimensional and Point
        this.centerSEPointOneDimensionalParent = this.hitSEPolygons[0];
        this.centerVector.copy(
          this.centerSEPointOneDimensionalParent.closestVector(
            this.currentSphereVector
          )
        );
        this.temporaryCircle.centerVector = this.centerVector;
        this.temporaryStartMarker.positionVectorAndDisplay = this.centerVector;
        this.centerSEPoint = null;
      } else {
        // The mouse press is not near an existing point or one dimensional object.
        //  Eventually, we will create a new SEPoint and Point
        // Set the center of the circle in the plottable object - also calls temporaryCircle.readjust()
        this.temporaryCircle.centerVector = this.currentSphereVector;
        // Move the startMarker to the current mouse location
        this.temporaryStartMarker.positionVectorAndDisplay = this.currentSphereVector;
        // Record the center vector of the circle so it can be past to the non-temporary circle
        this.centerVector.copy(this.currentSphereVector);
        // Set the center of the circle to null so it can be created later
        this.centerSEPoint = null;
      }
      this.temporaryEndMarker.positionVectorAndDisplay = this.currentSphereVector;
      EventBus.fire("show-alert", {
        key: `handlers.circleCenterSelected`,
        keyOptions: {},
        type: "info"
      });
    }
  }

  mouseMoved(event: MouseEvent): void {
    // console.debug("CircleHandler::mouseMoved()")
    // Find all the nearby (hitSE... objects) and update location vectors
    super.mouseMoved(event);

    // Only object can be interacted with at a given time, so set the first point nearby to glowing
    // The user can create points on ellipses, circles, segments, and lines, so
    // highlight those as well (but only one) if they are nearby also
    // Also set the snap objects
    let possiblyGlowing: SEPoint | SEOneOrTwoDimensional | null = null;
    if (this.hitSEPoints.length > 0) {
      possiblyGlowing = this.hitSEPoints[0];
    } else if (this.hitSESegments.length > 0) {
      possiblyGlowing = this.hitSESegments[0];
    } else if (this.hitSELines.length > 0) {
      possiblyGlowing = this.hitSELines[0];
    } else if (this.hitSECircles.length > 0) {
      possiblyGlowing = this.hitSECircles[0];
    } else if (this.hitSEEllipses.length > 0) {
      possiblyGlowing = this.hitSEEllipses[0];
    } else if (this.hitSEParametrics.length > 0) {
      possiblyGlowing = this.hitSEParametrics[0];
    } else if (this.hitSEPolygons.length > 0) {
      possiblyGlowing = this.hitSEPolygons[0];
    } else {
      this.snapTemporaryPointMarkerToOneDimensional = null;
      this.snapTemporaryPointMarkerToPoint = null;
    }

    if (possiblyGlowing !== null) {
      if (possiblyGlowing instanceof SEPoint) {
        possiblyGlowing.glowing = true;
        this.snapTemporaryPointMarkerToOneDimensional = null;
        this.snapTemporaryPointMarkerToPoint = possiblyGlowing;
      }
      // possiblyGlowing is a oneDimensional Object
      else {
        possiblyGlowing.glowing = true;
        this.snapTemporaryPointMarkerToOneDimensional = possiblyGlowing;
        this.snapTemporaryPointMarkerToPoint = null;
      }
    }
    // Make sure that the event is on the sphere
    if (this.isOnSphere) {
      // The user has not selected a center point
      if (!this.centerLocationSelected) {
        // If the temporary startMarker has *not* been added to the scene do so now
        if (!this.temporaryStartMarkerAdded) {
          this.temporaryStartMarkerAdded = true;
          this.temporaryStartMarker.addToLayers(this.layers);
        }
        // Remove the temporary startMarker if there is a nearby point which can glowing
        if (this.snapTemporaryPointMarkerToPoint !== null) {
          // if the user is over a non user created intersection point (which can't be selected so will not remain
          // glowing when the user select that location and then moves the mouse away - see line 115) we don't
          // remove the temporary start marker from the scene, instead we move it to the location of the intersection point
          if (
            this.snapTemporaryPointMarkerToPoint instanceof
              SEIntersectionPoint &&
            !this.snapTemporaryPointMarkerToPoint.isUserCreated
          ) {
            this.temporaryStartMarker.positionVectorAndDisplay =
              this.snapTemporaryPointMarkerToPoint.locationVector;
          } else {
            this.temporaryStartMarker.removeFromLayers();
            this.temporaryStartMarkerAdded = false;
          }
        }
        // Set the location of the temporary startMarker by snapping to appropriate object (if any)
        if (this.snapTemporaryPointMarkerToOneDimensional !== null) {
          this.temporaryStartMarker.positionVectorAndDisplay =
            this.snapTemporaryPointMarkerToOneDimensional.closestVector(
              this.currentSphereVector
            );
        } else if (this.snapTemporaryPointMarkerToPoint == null) {
          this.temporaryStartMarker.positionVectorAndDisplay = this.currentSphereVector;
        }
      } else {
        // If the temporary endMarker has *not* been added to the scene do so now
        if (!this.temporaryEndMarkerAdded) {
          this.temporaryEndMarkerAdded = true;
          this.temporaryEndMarker.addToLayers(this.layers);
        }
        // Remove the temporary endMarker if there is a nearby point (which is glowing)
        if (this.snapTemporaryPointMarkerToPoint !== null) {
          // if the user is over a non user created intersection point (which can't be selected so will not remain
          // glowing when the user select that location and then moves the mouse away - see line 115) we don't
          // remove the temporary start marker from the scene, instead we move it to the location of the intersection point

          if (
            (this.snapTemporaryPointMarkerToPoint instanceof
              SEIntersectionPoint ||
              this.snapTemporaryPointMarkerToPoint instanceof
                SEAntipodalPoint) &&
            !this.snapTemporaryPointMarkerToPoint.isUserCreated
          ) {
            this.temporaryEndMarker.positionVectorAndDisplay =
              this.snapTemporaryPointMarkerToPoint.locationVector;
          } else {
            this.temporaryEndMarker.removeFromLayers();
            this.temporaryEndMarkerAdded = false;
          }
        }
        // Set the location of the temporary endMarker by snapping to appropriate object (if any)
        if (this.snapTemporaryPointMarkerToOneDimensional !== null) {
          this.temporaryEndMarker.positionVectorAndDisplay =
            this.snapTemporaryPointMarkerToOneDimensional.closestVector(
              this.currentSphereVector
            );
        } else if (this.snapTemporaryPointMarkerToPoint === null) {
          this.temporaryEndMarker.positionVectorAndDisplay = this.currentSphereVector;
        }

        // If the temporary circle has *not* been added to the scene do so now (only once)
        if (!this.temporaryCircleAdded) {
          this.temporaryCircleAdded = true;
          this.temporaryCircle.addToLayers(this.layers);
        }

        //compute the radius of the temporary circle
        if (this.snapTemporaryPointMarkerToPoint === null) {
          this.arcRadius = this.temporaryCircle.centerVector.angleTo(
            this.temporaryEndMarker.positionVector
          );
        } else {
          this.arcRadius = this.temporaryCircle.centerVector.angleTo(
            this.snapTemporaryPointMarkerToPoint.locationVector
          );
        }

        // Set the radius of the temporary circle, the center was set in Mouse Press
        this.temporaryCircle.circleRadius = this.arcRadius;
        //update the display
        this.temporaryCircle.updateDisplay();
        this.temporaryCircle.setVisible(true); //If we don't setVisible the front or back part display is never updated (updateDisplay only set (front|back)PartInUse and not the display of the actual two.js object
      }
    } else {
      // Remove the temporary objects from the display but don't reset for a new circle
      // add the appropriate objects back if the user returns to the sphere with out
      // triggering the mouse leave event.
      if (!this.centerLocationSelected) {
        this.temporaryStartMarker.removeFromLayers();
        this.temporaryStartMarkerAdded = false;
      } else {
        this.temporaryEndMarker.removeFromLayers();
        this.temporaryEndMarkerAdded = false;
        this.temporaryCircle.removeFromLayers();
        this.temporaryCircleAdded = false;
      }
      this.snapTemporaryPointMarkerToOneDimensional = null;
      this.snapTemporaryPointMarkerToPoint = null;
    }
  }

  mouseReleased(_event: MouseEvent): void {
    // console.debug("CircleHandler::mouseReleased()")
    if (this.isOnSphere) {
      // Make sure the user didn't trigger the mouse leave event and is actually making a circle
      if (this.centerLocationSelected) {
        // If the user hasn't moved the mouse far enough or is trying to make a circle of radius Pi,
        //  don't add a circle
        // don't use the this.arcRadius variable (which calculate the radius based on the temporary objects) because this
        //  can be larger than the value (radius) below and will create circles of radius zero
        const radius = this.currentSphereVector.angleTo(this.centerVector);
        if (
          radius > SETTINGS.circle.minimumRadius &&
          radius < Math.PI - SETTINGS.circle.minimumRadius
        ) {
          if (!this.makeCircle()) {
            EventBus.fire("show-alert", {
              key: `handlers.circleCreationAttemptDuplicate`,
              keyOptions: {},
              type: "error"
            });
          }
          this.mouseLeave(_event);
        }
      }
    }
  }

  mouseLeave(event: MouseEvent): void {
    // console.debug("CircleHandler::mouseLeave()")
    super.mouseLeave(event);
    this.prepareForNextCircle();
  }

  prepareForNextCircle(): void {
    // Remove the temporary objects from the scene and mark the temporary object
    //  not added to the scene clear snap objects

    this.temporaryCircle.removeFromLayers();
    this.temporaryCircleAdded = false;

    this.temporaryEndMarker.removeFromLayers();
    this.temporaryEndMarkerAdded = false;

    this.temporaryStartMarker.removeFromLayers();
    this.temporaryStartMarkerAdded = false;

    this.snapTemporaryPointMarkerToOneDimensional = null;
    this.snapTemporaryPointMarkerToPoint = null;

    // Clear old points and values to get ready for creating the next circle.
    if (this.centerSEPoint !== null) {
      this.centerSEPoint.glowing = false;
      this.centerSEPoint.selected = false;
    }
    this.circleSEPoint = null;
    this.centerSEPoint = null;
    this.centerSEPointOneDimensionalParent = null;
    this.centerLocationSelected = false;
    // call an unglow all command
    CircleHandler.store.unglowAllSENodules();
  }
  /**
   * Add a new circle the user has moved the mouse far enough (but not a radius of PI)
   */
  makeCircle(fromActivate = false): boolean {
    // Create a command group to add the points defining the circle and the circle to the store
    // This way a single undo click will undo all (potentially three) operations.
    const circleCommandGroup = new CommandGroup();
    const newlyCreatedSEPoints: SEPoint[] = [];
    if (this.centerSEPoint === null) {
      // Starting point landed on an open space
      // we have to create a new point and it to the group/store

      // Create the plottable label
      let newSELabel: SELabel | null = null;

      let vtx: SEPoint | SEPointOnOneOrTwoDimensional | null = null;
      if (this.centerSEPointOneDimensionalParent) {
        // Starting mouse press landed near a oneDimensional
        // Create the model object for the new point and link them
        vtx = new SEPointOnOneOrTwoDimensional(
          this.centerSEPointOneDimensionalParent
        );

        newSELabel = new SELabel("point", vtx);

        circleCommandGroup.addCommand(
          new AddPointOnOneDimensionalCommand(
            vtx as SEPointOnOneOrTwoDimensional,
            this.centerSEPointOneDimensionalParent,
            newSELabel
          )
        );
      } else {
        // Starting mouse press landed on an open space
        // Create the model object for the new point and link them
        vtx = new SEPoint();
        newSELabel = new SELabel("point", vtx);
        circleCommandGroup.addCommand(new AddPointCommand(vtx, newSELabel));
      }
      vtx.locationVector = this.centerVector;
      // Set the initial label location
      this.tmpVector
        .copy(vtx.locationVector)
        .add(
          new Vector3(
            2 * SETTINGS.point.initialLabelOffset,
            SETTINGS.point.initialLabelOffset,
            0
          )
        )
        .normalize();
      newSELabel.locationVector = this.tmpVector;

      /////////////
      // Create the antipode of the new point, vtx
      const antipode = CircleHandler.addCreateAntipodeCommand(
        vtx,
        circleCommandGroup
      );

      newlyCreatedSEPoints.push(antipode, vtx);
      this.centerSEPoint = vtx;
    } else if (
      (this.centerSEPoint instanceof SEIntersectionPoint &&
        !this.centerSEPoint.isUserCreated) ||
      (this.centerSEPoint instanceof SEAntipodalPoint &&
        !this.centerSEPoint.isUserCreated)
    ) {
      // Mark the intersection or antipodal point as created, the display style is changed and the glowing style is set up
      circleCommandGroup.addCommand(
        new SetPointUserCreatedValueCommand(this.centerSEPoint, true)
      );
    }

    // Check to see if the release location is near any points
    // fromActivate = true means that this.circleSEPoint is already set
    if (this.hitSEPoints.length > 0 && !fromActivate) {
      this.circleSEPoint = this.hitSEPoints[0];
      //compute the radius of the temporary circle using the hit point
      this.arcRadius = this.temporaryCircle.centerVector.angleTo(
        this.circleSEPoint.locationVector
      );
      // Set the radius of the temporary circle, the center was set in Mouse Press
      this.temporaryCircle.circleRadius = this.arcRadius;
      //update the display
      this.temporaryCircle.updateDisplay();
      this.temporaryCircle.setVisible(true); //If we don't setVisible the front or back part display is never updated (updateDisplay only set (front|back)PartInUse and not the display of the actual two.js object
      if (
        (this.circleSEPoint instanceof SEIntersectionPoint &&
          !this.circleSEPoint.isUserCreated) ||
        (this.circleSEPoint instanceof SEAntipodalPoint &&
          !this.circleSEPoint.isUserCreated)
      ) {
        // Mark the intersection/antipodal point as created, the display style is changed and the glowing style is set up
        circleCommandGroup.addCommand(
          new SetPointUserCreatedValueCommand(this.circleSEPoint, true)
        );
      }
    } else if (!fromActivate) {
      // We have to create a new Point for the end

      let vtx: SEPoint | SEPointOnOneOrTwoDimensional | null = null;
      let newSELabel: SELabel | null = null;
      if (this.hitSESegments.length > 0) {
        // The end of the line will be a point on a segment
        // Create the model object for the new point and link them
        vtx = new SEPointOnOneOrTwoDimensional(this.hitSESegments[0]);
        // Set the Location
        vtx.locationVector = this.hitSESegments[0].closestVector(
          this.currentSphereVector
        );
        newSELabel = new SELabel("point", vtx);

        circleCommandGroup.addCommand(
          new AddPointOnOneDimensionalCommand(
            vtx as SEPointOnOneOrTwoDimensional,
            this.hitSESegments[0],
            newSELabel
          )
        );
      } else if (this.hitSELines.length > 0) {
        // The end of the line will be a point on a line
        // Create the model object for the new point and link them
        vtx = new SEPointOnOneOrTwoDimensional(this.hitSELines[0]);
        // Set the Location
        vtx.locationVector = this.hitSELines[0].closestVector(
          this.currentSphereVector
        );
        newSELabel = new SELabel("point", vtx);
        circleCommandGroup.addCommand(
          new AddPointOnOneDimensionalCommand(
            vtx as SEPointOnOneOrTwoDimensional,
            this.hitSELines[0],
            newSELabel
          )
        );
      } else if (this.hitSECircles.length > 0) {
        // The end of the line will be a point on a circle
        vtx = new SEPointOnOneOrTwoDimensional(this.hitSECircles[0]);
        // Set the Location
        vtx.locationVector = this.hitSECircles[0].closestVector(
          this.currentSphereVector
        );
        newSELabel = new SELabel("point", vtx);
        circleCommandGroup.addCommand(
          new AddPointOnOneDimensionalCommand(
            vtx as SEPointOnOneOrTwoDimensional,
            this.hitSECircles[0],
            newSELabel
          )
        );
      } else if (this.hitSEEllipses.length > 0) {
        // The end of the line will be a point on a ellipse
        vtx = new SEPointOnOneOrTwoDimensional(this.hitSEEllipses[0]);
        // Set the Location
        vtx.locationVector = this.hitSEEllipses[0].closestVector(
          this.currentSphereVector
        );
        newSELabel = new SELabel("point", vtx);
        circleCommandGroup.addCommand(
          new AddPointOnOneDimensionalCommand(
            vtx as SEPointOnOneOrTwoDimensional,
            this.hitSEEllipses[0],
            newSELabel
          )
        );
      } else if (this.hitSEParametrics.length > 0) {
        // The end of the line will be a point on a parametric
        vtx = new SEPointOnOneOrTwoDimensional(this.hitSEParametrics[0]);
        // Set the Location
        vtx.locationVector = this.hitSEParametrics[0].closestVector(
          this.currentSphereVector
        );
        newSELabel = new SELabel("point", vtx);
        circleCommandGroup.addCommand(
          new AddPointOnOneDimensionalCommand(
            vtx as SEPointOnOneOrTwoDimensional,
            this.hitSEParametrics[0],
            newSELabel
          )
        );
      } else if (this.hitSEPolygons.length > 0) {
        // The end of the line will be a point on a polygon
        vtx = new SEPointOnOneOrTwoDimensional(this.hitSEPolygons[0]);
        // Set the Location
        vtx.locationVector = this.hitSEPolygons[0].closestVector(
          this.currentSphereVector
        );
        newSELabel = new SELabel("point", vtx);
        circleCommandGroup.addCommand(
          new AddPointOnOneDimensionalCommand(
            vtx as SEPointOnOneOrTwoDimensional,
            this.hitSEPolygons[0],
            newSELabel
          )
        );
      } else {
        // The ending mouse release landed on an open space
        vtx = new SEPoint();
        // Set the Location
        vtx.locationVector = this.currentSphereVector;
        newSELabel = new SELabel("point", vtx);
        circleCommandGroup.addCommand(new AddPointCommand(vtx, newSELabel));
      }

      /////////////
      // Create the antipode of the new point, vtx
      const antipode = CircleHandler.addCreateAntipodeCommand(
        vtx,
        circleCommandGroup
      );

      newlyCreatedSEPoints.push(antipode, vtx);
      this.circleSEPoint = vtx;
      // Set the initial label location
      this.tmpVector
        .copy(vtx.locationVector)
        .add(
          new Vector3(
            2 * SETTINGS.point.initialLabelOffset,
            SETTINGS.point.initialLabelOffset,
            0
          )
        )
        .normalize();
      newSELabel.locationVector = this.tmpVector;
    }
    if (this.circleSEPoint) {
      // Update the display of the circle based on a potentially new location of the circleSEPoint
      // Move the endMarker to the current mouse location
      this.temporaryEndMarker.positionVectorAndDisplay =
        this.circleSEPoint.locationVector;
      //compute the radius of the temporary circle
      this.arcRadius = this.temporaryCircle.centerVector.angleTo(
        this.circleSEPoint.locationVector
      );
      // Set the radius of the temporary circle, the center was set in Mouse Press
      this.temporaryCircle.circleRadius = this.arcRadius;
      //update the display
      this.temporaryCircle.updateDisplay();
      this.temporaryCircle.setVisible(true); //If we don't setVisible the front or back part display is never updated (updateDisplay only set (front|back)PartInUse and not the display of the actual two.js object

      // check to make sure that this circle doesn't already exist
      if (
        CircleHandler.store.seCircles.some(
          circ =>
            this.tmpVector
              .subVectors(
                circ.centerSEPoint.locationVector,
                this.centerSEPoint
                  ? this.centerSEPoint.locationVector
                  : this.tmpVector
              )
              .isZero() &&
            Math.abs(this.arcRadius - circ.circleRadius) < SETTINGS.tolerance
        )
      ) {
        return false;
      }

      // Add the last command to the group and then execute it (i.e. add the potentially two points and the circle to the store.)
      const newSECircle = new SECircle(
        this.centerSEPoint,
        this.circleSEPoint,
        false
      );

      // Create the plottable and model label
      const newSELabel = new SELabel("circle", newSECircle);
      // Set the initial label location
      this.tmpMatrix.makeRotationAxis(
        this.centerSEPoint.locationVector,
        Math.PI / 2
      );
      this.tmpVector
        .copy(this.circleSEPoint.locationVector)
        .applyMatrix4(this.tmpMatrix)
        .add(new Vector3(0, SETTINGS.circle.initialLabelOffset, 0))
        .normalize();
      newSELabel.locationVector = this.tmpVector;

      circleCommandGroup.addCommand(
        new AddCircleCommand(
          newSECircle,
          this.centerSEPoint,
          this.circleSEPoint,
          newSELabel
        )
      );
      // Generate new intersection points. These points must be computed and created
      // in the store. Add the new created points to the circle command so they can be undone.

      CircleHandler.store
        .createAllIntersectionsWithCircle(newSECircle, newlyCreatedSEPoints)
        .forEach((item: SEIntersectionReturnType) => {
          if (item.existingIntersectionPoint) {
            circleCommandGroup.addCommand(
              new AddIntersectionPointOtherParent(
                item.SEIntersectionPoint,
                item.parent1
              )
            );
          } else {
            // the intersection point is newly created and must be added as a child of the two parents returned
            // Create the plottable and model label
            const newSELabel = new SELabel("point", item.SEIntersectionPoint);

            // Set the initial label location
            this.tmpVector
              .copy(item.SEIntersectionPoint.locationVector)
              .add(
                new Vector3(
                  2 * SETTINGS.point.initialLabelOffset,
                  SETTINGS.point.initialLabelOffset,
                  0
                )
              )
              .normalize();
            newSELabel.locationVector = this.tmpVector;

            circleCommandGroup.addCommand(
              new AddIntersectionPointCommand(
                item.SEIntersectionPoint,
                item.parent1,
                item.parent2,
                newSELabel
              )
            );
            item.SEIntersectionPoint.showing = false; // do not display the automatically created intersection points or label
            newSELabel.showing = false;
            if (item.createAntipodalPoint) {
              CircleHandler.addCreateAntipodeCommand(
                item.SEIntersectionPoint,
                circleCommandGroup
              );
            }
          }
        });

      circleCommandGroup.execute();

<<<<<<< HEAD
      CircleHandler.store.updateTwoJS()
      newSECircle.ref.updateDisplay(); // The newly created circle will not be displayed properly (specifically the fills will be missing or incorrect) unless the twoInstance is updated first
=======
      setTimeout(function () {
        newSECircle.ref.updateDisplay(); // The newly created circle will not be displayed properly (specifically the fills will be missing or incorrect) unless the twoInstance is updated first, delay this so the two instance updates before this is called
      }, 1000/60);
>>>>>>> 6563b382
    }
    return true;
  }

  activate(): void {
    // If there are exactly two SEPoints selected, create a circle with the first as the center
    // and the second as the circle point
    if (CircleHandler.store.selectedSENodules.length == 2) {
      const object1 = CircleHandler.store.selectedSENodules[0];
      const object2 = CircleHandler.store.selectedSENodules[1];
      if (
        object1 instanceof SEPoint &&
        object2 instanceof SEPoint &&
        !tmpVector
          .crossVectors(object1.locationVector, object2.locationVector)
          .isZero(SETTINGS.nearlyAntipodalIdeal) // if the points are antipodal or the same do nothing
      ) {
        this.centerSEPoint = object1;
        this.circleSEPoint = object2;
        this.temporaryCircle.centerVector = object1.locationVector;
        if (!this.makeCircle(true)) {
          EventBus.fire("show-alert", {
            key: `handlers.circleCreationAttemptDuplicate`,
            keyOptions: {},
            type: "error"
          });
        }
        this.prepareForNextCircle();
      }
    }
    // Unselect the selected objects and clear the selectedObject array
    super.activate();
  }
  deactivate(): void {
    super.deactivate();
  }
}<|MERGE_RESOLUTION|>--- conflicted
+++ resolved
@@ -756,14 +756,8 @@
 
       circleCommandGroup.execute();
 
-<<<<<<< HEAD
       CircleHandler.store.updateTwoJS()
       newSECircle.ref.updateDisplay(); // The newly created circle will not be displayed properly (specifically the fills will be missing or incorrect) unless the twoInstance is updated first
-=======
-      setTimeout(function () {
-        newSECircle.ref.updateDisplay(); // The newly created circle will not be displayed properly (specifically the fills will be missing or incorrect) unless the twoInstance is updated first, delay this so the two instance updates before this is called
-      }, 1000/60);
->>>>>>> 6563b382
     }
     return true;
   }
