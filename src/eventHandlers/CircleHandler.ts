--- conflicted
+++ resolved
@@ -69,24 +69,9 @@
   /**
    * As the user moves the pointer around snap the temporary marker to these objects temporarily
    */
-<<<<<<< HEAD
-  protected snapStartMarkerToTemporaryOneDimensional: SEOneOrTwoDimensional | null =
-    null;
-  protected snapEndMarkerToTemporaryOneDimensional: SEOneOrTwoDimensional | null =
-    null;
-  protected snapStartMarkerToTemporaryPoint: SEPoint | null = null;
-  protected snapEndMarkerToTemporaryPoint: SEPoint | null = null;
-  /**
-   * If the user starts to make a circle and mouse press at a location on the sphere (or not on the sphere), then moves
-   * off the canvas, then back inside the sphere and mouse releases, we should get nothing. This
-   * variable is to help with that.
-   */
-  private centerLocationSelected = false;
-=======
   protected snapTemporaryPointMarkerToOneDimensional: SEOneOrTwoDimensional | null =
     null;
   protected snapTemporaryPointMarkerToPoint: SEPoint | null = null;
->>>>>>> 574e1ec4
 
   constructor(layers: Two.Group[]) {
     super(layers);
@@ -237,23 +222,7 @@
     } else if (this.hitSEEllipses.length > 0) {
       possiblyGlowing = this.hitSEEllipses[0];
     } else if (this.hitSEParametrics.length > 0) {
-<<<<<<< HEAD
-      this.hitSEParametrics[0].glowing = true;
-      if (!this.centerLocationSelected) {
-        this.snapStartMarkerToTemporaryOneDimensional =
-          this.hitSEParametrics[0];
-        this.snapEndMarkerToTemporaryOneDimensional = null;
-        this.snapStartMarkerToTemporaryPoint = null;
-        this.snapEndMarkerToTemporaryPoint = null;
-      } else {
-        this.snapStartMarkerToTemporaryOneDimensional = null;
-        this.snapEndMarkerToTemporaryOneDimensional = this.hitSEParametrics[0];
-        this.snapStartMarkerToTemporaryPoint = null;
-        this.snapEndMarkerToTemporaryPoint = null;
-      }
-=======
       possiblyGlowing = this.hitSEParametrics[0];
->>>>>>> 574e1ec4
     } else if (this.hitSEPolygons.length > 0) {
       possiblyGlowing = this.hitSEPolygons[0];
     } else {
@@ -294,32 +263,19 @@
             !this.snapTemporaryPointMarkerToPoint.isUserCreated
           ) {
             this.temporaryStartMarker.positionVector =
-<<<<<<< HEAD
-              this.snapStartMarkerToTemporaryPoint.locationVector;
-=======
               this.snapTemporaryPointMarkerToPoint.locationVector;
->>>>>>> 574e1ec4
           } else {
             this.temporaryStartMarker.removeFromLayers();
             this.temporaryStartMarkerAdded = false;
           }
         }
         // Set the location of the temporary startMarker by snapping to appropriate object (if any)
-<<<<<<< HEAD
-        if (this.snapStartMarkerToTemporaryOneDimensional !== null) {
-          this.temporaryStartMarker.positionVector =
-            this.snapStartMarkerToTemporaryOneDimensional.closestVector(
-              this.currentSphereVector
-            );
-        } else if (this.snapStartMarkerToTemporaryPoint == null) {
-=======
         if (this.snapTemporaryPointMarkerToOneDimensional !== null) {
           this.temporaryStartMarker.positionVector =
             this.snapTemporaryPointMarkerToOneDimensional.closestVector(
               this.currentSphereVector
             );
         } else if (this.snapTemporaryPointMarkerToPoint == null) {
->>>>>>> 574e1ec4
           this.temporaryStartMarker.positionVector = this.currentSphereVector;
         }
       } else {
@@ -346,15 +302,9 @@
           }
         }
         // Set the location of the temporary endMarker by snapping to appropriate object (if any)
-<<<<<<< HEAD
-        if (this.snapEndMarkerToTemporaryOneDimensional !== null) {
-          this.temporaryEndMarker.positionVector =
-            this.snapEndMarkerToTemporaryOneDimensional.closestVector(
-=======
         if (this.snapTemporaryPointMarkerToOneDimensional !== null) {
           this.temporaryEndMarker.positionVector =
             this.snapTemporaryPointMarkerToOneDimensional.closestVector(
->>>>>>> 574e1ec4
               this.currentSphereVector
             );
         } else {
