--- conflicted
+++ resolved
@@ -20,13 +20,10 @@
 import Label from "@/plottables/Label";
 import { SELabel } from "@/models/SELabel";
 import EventBus from "./EventBus";
-<<<<<<< HEAD
 import { Group } from "two.js/src/group";
-=======
 import { AddIntersectionPointOtherParent } from "@/commands/AddIntersectionPointOtherParent";
 import { SENodule } from "@/models/SENodule";
 import { getAncestors } from "@/utils/helpingfunctions";
->>>>>>> 852d1f80
 
 const tmpVector = new Vector3();
 
