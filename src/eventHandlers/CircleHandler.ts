--- conflicted
+++ resolved
@@ -128,22 +128,11 @@
 
       circleGroup
         .addCommand(
-<<<<<<< HEAD
           new AddCircleCommand({
             circle: new SECircle(newCircle, this.arcRadius),
-            centerPoint: this.startPoint,
+            centerPoint: this.centerPoint,
             circlePoint: this.endPoint
           })
-=======
-          new AddCircleCommand(
-            new SECircle(
-              newCircle,
-              this.arcRadius
-            ) /*,
-            centerPoint: this.centerPoint,
-            circlePoint: this.endPoint*/
-          )
->>>>>>> f79366cc
         )
         .execute();
       this.centerPoint = null;
