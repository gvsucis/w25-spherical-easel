--- conflicted
+++ resolved
@@ -25,11 +25,7 @@
     if (keyEvent.code === "KeyS" && !keyEvent.shiftKey) {
       const labelToggleDisplayCommandGroup = new CommandGroup();
       ToggleLabelDisplayHandler.store.seNodules
-<<<<<<< HEAD
-        .map(z => z as SENodule)
-=======
         .map(n => n as SENodule)
->>>>>>> 852d1f80
         .filter(
           // no non-user created points
           (object: SENodule) =>
@@ -68,11 +64,7 @@
     if (keyEvent.code === "KeyH" && !keyEvent.shiftKey) {
       const labelToggleDisplayCommandGroup = new CommandGroup();
       ToggleLabelDisplayHandler.store.seNodules
-<<<<<<< HEAD
-        .map(z => z as SENodule)
-=======
         .map(n => n as SENodule)
->>>>>>> 852d1f80
         .filter(
           // no non-user created points
           (object: SENodule) =>
