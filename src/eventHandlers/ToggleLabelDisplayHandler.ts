--- conflicted
+++ resolved
@@ -6,10 +6,8 @@
 import { CommandGroup } from "@/commands/CommandGroup";
 import { SENodule } from "@/models/SENodule";
 import { Labelable } from "@/types";
-<<<<<<< HEAD
+import { SEAntipodalPoint } from "@/models/SEAntipodalPoint";
 // import { Group } from "two.js/src/group";
-=======
->>>>>>> d53a8079
 
 export default class ToggleLabelDisplayHandler extends Highlighter {
   /**
@@ -17,15 +15,6 @@
    */
   private label: SELabel | null = null;
 
-<<<<<<< HEAD
-  // private _disableKeyHandler = false;
-
-  // set disableKeyHandler(b: boolean) {
-  //   this._disableKeyHandler = b;
-  // }
-
-=======
->>>>>>> d53a8079
   constructor(layers: Two.Group[]) {
     super(layers);
   }
@@ -38,11 +27,7 @@
     if (keyEvent.code === "KeyS" && !keyEvent.shiftKey) {
       const labelToggleDisplayCommandGroup = new CommandGroup();
       ToggleLabelDisplayHandler.store.seNodules
-<<<<<<< HEAD
         .map(n => n as SENodule)
-=======
-        .map(z => z as SENodule)
->>>>>>> d53a8079
         .filter(
           // no non-user created points
           (object: SENodule) =>
@@ -81,16 +66,14 @@
     if (keyEvent.code === "KeyH" && !keyEvent.shiftKey) {
       const labelToggleDisplayCommandGroup = new CommandGroup();
       ToggleLabelDisplayHandler.store.seNodules
-<<<<<<< HEAD
         .map(n => n as SENodule)
-=======
-        .map(z => z as SENodule)
->>>>>>> d53a8079
         .filter(
           // no non-user created points
           (object: SENodule) =>
-            !(object instanceof SEIntersectionPoint) ||
-            (object as SEIntersectionPoint).isUserCreated
+            !(
+              object instanceof SEIntersectionPoint ||
+              object instanceof SEAntipodalPoint
+            ) || (object as SEIntersectionPoint).isUserCreated
         )
         .filter(
           // no hidden objects
