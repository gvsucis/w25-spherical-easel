--- conflicted
+++ resolved
@@ -30,13 +30,10 @@
 // const MAXNUMBEROFTANGENTS = 10; // maximum number of tangents to a one dimensional through a point across all objects
 import { SEParametric } from "@/models/SEParametric";
 import NonFreeLine from "@/plottables/NonFreeLine";
-<<<<<<< HEAD
 import { Group } from "two.js/src/group";
-=======
 import { AddIntersectionPointOtherParent } from "@/commands/AddIntersectionPointOtherParent";
 import { SENodule } from "@/models/SENodule";
 import { getAncestors } from "@/utils/helpingfunctions";
->>>>>>> 852d1f80
 
 type TemporaryLine = {
   line: Line;
