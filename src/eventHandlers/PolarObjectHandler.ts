import Two from "two.js";
import { SEPoint } from "@/models/SEPoint";
import NonFreePoint from "@/plottables/NonFreePoint";
import { AddAntipodalPointCommand } from "@/commands/AddAntipodalPointCommand";
import { DisplayStyle } from "@/plottables/Nodule";
import Highlighter from "./Highlighter";
import { SEAntipodalPoint } from "@/models/SEAntipodalPoint";
import { SEOneOrTwoDimensional, SEIntersectionReturnType } from "@/types";
import Label from "@/plottables/Label";
import { SELabel } from "@/models/SELabel";
import { Vector3 } from "three";
import SETTINGS from "@/global-settings";
import { CommandGroup } from "@/commands/CommandGroup";
import { SEIntersectionPoint } from "@/models/SEIntersectionPoint";
import { ConvertInterPtToUserCreatedCommand } from "@/commands/ConvertInterPtToUserCreatedCommand";
import Point from "@/plottables/Point";
import { SEPointOnOneOrTwoDimensional } from "@/models/SEPointOnOneOrTwoDimensional";
import { AddPointOnOneDimensionalCommand } from "@/commands/AddPointOnOneOrTwoDimensionalCommand";
import { AddPointCommand } from "@/commands/AddPointCommand";
import EventBus from "./EventBus";
import { SELine } from "@/models/SELine";
import { SESegment } from "@/models/SESegment";
import { SEEllipse } from "@/models/SEEllipse";
import { SECircle } from "@/models/SECircle";
import i18n from "../i18n";
import { SEPolarPoint } from "@/models/SEPolarPoint";
import { AddPolarPointCommand } from "@/commands/AddPolarPointCommand";
import NonFreeLine from "@/plottables/NonFreeLine";
import { SEPolarLine } from "@/models/SEPolarLine";
import { AddIntersectionPointCommand } from "@/commands/AddIntersectionPointCommand";
import { AddPolarLineCommand } from "@/commands/AddPolarLineCommand";
import { SEParametric } from "@/models/SEParametric";
import { SEPolygon } from "@/models/SEPolygon";
<<<<<<< HEAD
import { Group } from "two.js/src/group";
=======
import { AddIntersectionPointOtherParent } from "@/commands/AddIntersectionPointOtherParent";
import { SENodule } from "@/models/SENodule";
import { getAncestors } from "@/utils/helpingfunctions";
>>>>>>> 852d1f80

enum Create {
  NONE,
  POLARPOINTS,
  POLARLINE
}

export default class PolarObjectHandler extends Highlighter {
  /**
   * The parent of the polar point or polar line that will be created
   */
  private parentPoint: SEPoint | null = null;
  private parentLineOrSegment: SESegment | SELine | null = null;

  /**
   * If the user clicks on a circle or ellipse, create a point on that one dimensional *and* create the polar line of that point
   */
  private oneDimensionalContainingParentPoint: SEOneOrTwoDimensional | null =
    null;

  /**
   * As the user moves the pointer around snap the temporary marker to this object temporarily
   */
  protected snapToTemporaryCircleOrEllipseOrParametricOrPolygon:
    | SECircle
    | SEEllipse
    | SEParametric
    | SEPolygon
    | null = null;
  protected temporaryParentLineOrSegment: SESegment | SELine | null = null;
  protected snapToTemporaryPoint: SEPoint | null = null;

  /**
   * The location of the parentPoint, if the uer clicks on empty space, then create a new point at this location *and* the polar line of that point
   */
  private parentPointVector = new Vector3(0, 0, 0);

  /* temporary vector to help with computation */
  private tmpVector = new Vector3();

  /**
   * A temporary plottable (TwoJS) points and lines created while the user is making the polar object
   */
  protected temporaryPolarLineMarker: NonFreeLine; // indicates to the user where the polar line will be created
  protected temporaryPolarPointMarker1: Point; // indicates to the user where a new polar point will be created
  protected temporaryPolarPointMarker2: Point; // indicates to the user where a new polar point will be created
  protected temporaryPoint: Point; // indicates to the user where a point will be created along with its polar line

  /** This is what the programs best guess as to what the user wants to create.*/
  private creating = Create.NONE;

  /** Has the temporary line or points been added to the scene?*/
  private temporaryPolarLineAdded = false;
  private temporaryPolarPointMarkersAdded = false;
  private temporaryPointAdded = false;

  constructor(layers: Group[]) {
    super(layers);
    // Create and style the temporary antipode/point marking the antipode/point being created
    this.temporaryPolarLineMarker = new NonFreeLine();
    PolarObjectHandler.store.addTemporaryNodule(this.temporaryPolarLineMarker);

    this.temporaryPolarPointMarker1 = new NonFreePoint();
    PolarObjectHandler.store.addTemporaryNodule(
      this.temporaryPolarPointMarker1
    );

    this.temporaryPolarPointMarker2 = new NonFreePoint();
    PolarObjectHandler.store.addTemporaryNodule(
      this.temporaryPolarPointMarker2
    );

    this.temporaryPoint = new Point();
    PolarObjectHandler.store.addTemporaryNodule(this.temporaryPoint);
  }

  mousePressed(event: MouseEvent): void {
    super.mouseMoved(event);
    //Select the point object to create the antipode of
    if (this.isOnSphere) {
      if (this.hitSEPoints.length > 0) {
        // The user selected an existing point

        // check to see if this polar line has already been created
        const alreadyExists = PolarObjectHandler.store.seLines.some(seLine => {
          return this.tmpVector
            .crossVectors(
              seLine.normalVector,
              this.hitSEPoints[0].locationVector
            )
            .isZero(SETTINGS.nearlyAntipodalIdeal);
        });
        if (!alreadyExists) {
          // we will create the polar line to this point
          this.parentPoint = this.hitSEPoints[0];
          this.parentPointVector.copy(this.parentPoint.locationVector);
          this.oneDimensionalContainingParentPoint = null;
          this.parentLineOrSegment = null;
        } else {
          EventBus.fire("show-alert", {
            key: `handlers.polarLineDuplicate`,
            keyOptions: {},
            type: "error"
          });
        }
      } else if (this.hitSESegments.length > 0 || this.hitSELines.length > 0) {
        // The user selected a segment or a line and we will create the polar points to it
        // check to see if the polar points have already been created
        const alreadyExists = PolarObjectHandler.store.sePoints.some(
          sePoint => {
            return this.tmpVector
              .subVectors(
                sePoint.locationVector,
                this.hitSESegments[0]
                  ? this.hitSESegments[0].normalVector
                  : this.hitSELines[0].normalVector
              )
              .isZero(SETTINGS.nearlyAntipodalIdeal);
          }
        );
        if (!alreadyExists) {
          this.parentLineOrSegment = this.hitSESegments[0]
            ? this.hitSESegments[0]
            : this.hitSELines[0];
          this.parentPointVector.set(0, 0, 0);
          this.oneDimensionalContainingParentPoint = null;
          this.parentPoint = null;
        } else {
          const object = i18n.tc(`objects.lines`, 3);
          EventBus.fire("show-alert", {
            key: `handlers.polarPointDuplicate`,
            keyOptions: { object },
            type: "error"
          });
        }
      } else if (this.hitSECircles.length > 0) {
        // The user selected a circle and we will create a point on it and the polar line of that point
        this.oneDimensionalContainingParentPoint = this.hitSECircles[0];
        this.parentPointVector.copy(
          this.oneDimensionalContainingParentPoint.closestVector(
            this.currentSphereVector
          )
        );
        this.parentPoint = null;
        this.parentLineOrSegment = null;
      } else if (this.hitSEEllipses.length > 0) {
        // The user selected an ellipse and we will create a point on it and the polar line of that point
        this.oneDimensionalContainingParentPoint = this.hitSEEllipses[0];
        this.parentPointVector.copy(
          this.oneDimensionalContainingParentPoint.closestVector(
            this.currentSphereVector
          )
        );
        this.parentPoint = null;
        this.parentLineOrSegment = null;
      } else if (this.hitSEParametrics.length > 0) {
        // The user selected an parametric and we will create a point on it and the polar line of that point
        this.oneDimensionalContainingParentPoint = this.hitSEParametrics[0];
        this.parentPointVector.copy(
          this.oneDimensionalContainingParentPoint.closestVector(
            this.currentSphereVector
          )
        );
        this.parentPoint = null;
        this.parentLineOrSegment = null;
      } else if (this.hitSEPolygons.length > 0) {
        // The user selected an parametric and we will create a point on it and the polar line of that point
        this.oneDimensionalContainingParentPoint = this.hitSEPolygons[0];
        this.parentPointVector.copy(
          this.oneDimensionalContainingParentPoint.closestVector(
            this.currentSphereVector
          )
        );
        this.parentPoint = null;
        this.parentLineOrSegment = null;
      } else {
        // The user selected an empty location and we will create a point there
        this.parentPointVector.copy(this.currentSphereVector);
        this.parentPoint = null;
        this.oneDimensionalContainingParentPoint = null;
        this.parentLineOrSegment = null;
      }

      if (this.parentLineOrSegment !== null) {
        // the user selected a line or a segment, create the polar points
        this.createPolarPoints(this.parentLineOrSegment);
      } else {
        // The user is creating a polar line
        this.createPolarLine();
      }
      // reset in prep for next antipodal point
      this.mouseLeave(event);
    }
  }

  mouseMoved(event: MouseEvent): void {
    // Find all the nearby (hitSE... objects) and update location vectors
    super.mouseMoved(event);
    // Only one point can be processed at a time, so set the first point nearby to glowing
    // The user can create points (with the antipode) on ellipses, circles, segments, and lines, so
    // highlight those as well (but only one) if they are the only nearby objects
    if (this.hitSEPoints.length > 0) {
      const alreadyExists = PolarObjectHandler.store.seLines.some(seLine => {
        return this.tmpVector
          .crossVectors(seLine.normalVector, this.hitSEPoints[0].locationVector)
          .isZero(SETTINGS.nearlyAntipodalIdeal);
      });
      if (!alreadyExists) {
        this.hitSEPoints[0].glowing = true;
        this.snapToTemporaryPoint = this.hitSEPoints[0];
        this.snapToTemporaryCircleOrEllipseOrParametricOrPolygon = null;
        this.creating = Create.POLARLINE;
        this.temporaryParentLineOrSegment = null;
      } else {
        this.creating = Create.POLARPOINTS;
      }
    } else if (this.hitSESegments.length > 0 || this.hitSELines.length > 0) {
      this.temporaryParentLineOrSegment = this.hitSESegments[0]
        ? this.hitSESegments[0]
        : this.hitSELines[0];

      const alreadyExists = PolarObjectHandler.store.sePoints.some(sePoint => {
        return this.tmpVector
          .subVectors(
            sePoint.locationVector,
            this.temporaryParentLineOrSegment!.normalVector
          )
          .isZero(SETTINGS.nearlyAntipodalIdeal);
      });
      if (!alreadyExists) {
        this.hitSESegments[0]
          ? (this.hitSESegments[0].glowing = true)
          : (this.hitSELines[0].glowing = true);
        this.snapToTemporaryCircleOrEllipseOrParametricOrPolygon = null;
        this.creating = Create.POLARPOINTS;
        this.snapToTemporaryPoint = null;
      } else {
        this.creating = Create.POLARLINE;
      }
    } else if (this.hitSECircles.length > 0) {
      this.hitSECircles[0].glowing = true;
      this.snapToTemporaryCircleOrEllipseOrParametricOrPolygon =
        this.hitSECircles[0];
      this.snapToTemporaryPoint = null;
      this.creating = Create.POLARLINE;
      this.temporaryParentLineOrSegment = null;
    } else if (this.hitSEEllipses.length > 0) {
      this.hitSEEllipses[0].glowing = true;
      this.snapToTemporaryCircleOrEllipseOrParametricOrPolygon =
        this.hitSEEllipses[0];
      this.snapToTemporaryPoint = null;
      this.creating = Create.POLARLINE;
      this.temporaryParentLineOrSegment = null;
    } else if (this.hitSEParametrics.length > 0) {
      this.hitSEParametrics[0].glowing = true;
      this.snapToTemporaryCircleOrEllipseOrParametricOrPolygon =
        this.hitSEParametrics[0];
      this.snapToTemporaryPoint = null;
      this.creating = Create.POLARLINE;
      this.temporaryParentLineOrSegment = null;
    } else if (this.hitSEPolygons.length > 0) {
      this.hitSEPolygons[0].glowing = true;
      this.snapToTemporaryCircleOrEllipseOrParametricOrPolygon =
        this.hitSEPolygons[0];
      this.snapToTemporaryPoint = null;
      this.creating = Create.POLARLINE;
      this.temporaryParentLineOrSegment = null;
    } else {
      this.snapToTemporaryCircleOrEllipseOrParametricOrPolygon = null;
      this.snapToTemporaryPoint = null;
      this.creating = Create.POLARLINE;
      this.temporaryParentLineOrSegment = null;
    }

    if (this.isOnSphere) {
      // Decide if the user is going to add a polar line or a polar point
      if (this.creating === Create.POLARLINE) {
        // remove the pair of temporary polar points if added
        if (this.temporaryPolarPointMarkersAdded) {
          // Remove the temporary objects from the display.
          this.temporaryPolarPointMarker1.removeFromLayers();
          this.temporaryPolarPointMarker2.removeFromLayers();
          this.temporaryPolarPointMarkersAdded = false;
        }

        // add the temporary point if it hasn't be added already
        if (!this.temporaryPointAdded) {
          this.temporaryPoint.addToLayers(this.layers);
          this.temporaryPointAdded = true;
        }
        //remove the point if there is a snap to point
        if (this.snapToTemporaryPoint !== null) {
          // if the user is over a non user created intersection point (which can't be selected so will not remain
          // ????glowing when the user select that location and then moves the mouse away ) we don't
          // remove the temporary point from the scene, instead we move it to the location of the intersection point
          if (
            this.snapToTemporaryPoint instanceof SEIntersectionPoint &&
            !this.snapToTemporaryPoint.isUserCreated
          ) {
            this.temporaryPoint.positionVector =
              this.snapToTemporaryPoint.locationVector;
          } else {
            this.temporaryPoint.removeFromLayers();
            this.temporaryPointAdded = false;
          }
        }
        // the user is possibly adding polar line with the point on an object
        else if (
          this.snapToTemporaryCircleOrEllipseOrParametricOrPolygon !== null
        ) {
          this.temporaryPoint.positionVector =
            this.snapToTemporaryCircleOrEllipseOrParametricOrPolygon.closestVector(
              this.currentSphereVector
            );
        }
        // the user is not near anything
        else {
          this.temporaryPoint.positionVector = this.currentSphereVector;
        }

        // add the temporary line if it hasn't already been added
        if (!this.temporaryPolarLineAdded) {
          this.temporaryPolarLineMarker.addToLayers(this.layers);
          this.temporaryPolarLineAdded = true;
        }
        // Set the normal vector to the line in the plottable object, this setter calls updateDisplay()
        this.temporaryPolarLineMarker.normalVector =
          this.temporaryPoint._locationVector;

        //update the display
        this.temporaryPolarLineMarker.updateDisplay();
      }
      // The user is adding a pair of polar points
      else if (this.creating === Create.POLARPOINTS) {
        //remove the temporary polar line if added
        if (this.temporaryPolarLineAdded) {
          this.temporaryPolarLineMarker.removeFromLayers();
          this.temporaryPolarLineAdded = false;
        }
        // remove the temporary point if it has been added
        if (this.temporaryPointAdded) {
          this.temporaryPoint.removeFromLayers();
          this.temporaryPointAdded = false;
        }

        // Add the pair of temporary polar points
        if (!this.temporaryPolarPointMarkersAdded) {
          // Remove the temporary objects from the display.
          this.temporaryPolarPointMarker1.addToLayers(this.layers);
          this.temporaryPolarPointMarker2.addToLayers(this.layers);
          this.temporaryPolarPointMarkersAdded = true;
        }
        let normal: Vector3;
        if (this.temporaryParentLineOrSegment !== null) {
          normal = this.temporaryParentLineOrSegment.normalVector;
        } else {
          normal = this.tmpVector.set(0, 0, 0); // should never execute
        }
        this.temporaryPolarPointMarker1.positionVector = normal;
        this.tmpVector.copy(normal).multiplyScalar(-1);
        this.temporaryPolarPointMarker2.positionVector = this.tmpVector;
      }
    }
    // else {
    //   if (this.temporaryPointAdded) {
    //     this.temporaryPoint.removeFromLayers();
    //     this.temporaryPointAdded = false;
    //   }
    //   if (this.temporaryPolarLineAdded) {
    //     // Remove the temporary objects from the display.
    //     this.temporaryPolarLineMarker.removeFromLayers();
    //     this.temporaryPolarLineAdded = false;
    //   }
    //   if (this.temporaryPolarPointMarkersAdded) {
    //     // Remove the temporary objects from the display.
    //     this.temporaryPolarPointMarker1.removeFromLayers();
    //     this.temporaryPolarPointMarker2.removeFromLayers();
    //     this.temporaryPolarPointMarkersAdded = false;
    //   }
    //   this.snapToTemporaryCircleOrEllipse = null;
    //   this.snapToTemporaryPoint = null;
    // }
  }
  // eslint-disable-next-line
  mouseReleased(event: MouseEvent): void {}

  mouseLeave(event: MouseEvent): void {
    super.mouseLeave(event);
    // Reset the parent point in preparation for another antipodal points.
    this.parentPoint = null;
    this.oneDimensionalContainingParentPoint = null;
    this.parentPointVector.set(0, 0, 0);
    this.parentLineOrSegment = null;

    if (this.temporaryPolarLineAdded) {
      // Remove the temporary objects from the display.
      this.temporaryPolarLineMarker.removeFromLayers();
    }
    this.temporaryPolarLineAdded = false;

    if (this.temporaryPolarPointMarkersAdded) {
      // Remove the temporary objects from the display.
      this.temporaryPolarPointMarker1.removeFromLayers();
      this.temporaryPolarPointMarker2.removeFromLayers();
    }
    this.temporaryPolarPointMarkersAdded = false;

    if (this.temporaryPointAdded) {
      this.temporaryPoint.removeFromLayers();
    }
    this.temporaryPointAdded = false;

    this.snapToTemporaryCircleOrEllipseOrParametricOrPolygon = null;
    this.snapToTemporaryPoint = null;
  }
  activate(): void {
    // If there is exactly one point selected, create its polar line
    if (PolarObjectHandler.store.selectedSENodules.length == 1) {
      const object = PolarObjectHandler.store.selectedSENodules[0];
      if (object instanceof SEPoint) {
        this.parentPoint = object;
        this.createPolarLine();
      } else if (object instanceof SELine || object instanceof SESegment) {
        this.createPolarPoints(object);
      }
    }
    // Unselect the selected objects and clear the selectedObject array
    super.activate();
  }
  deactivate(): void {
    super.deactivate();
  }

  createPolarPoints(parentLineOrSegment: SELine | SESegment): void {
    const polarPointsCommandGroup = new CommandGroup();
    // Create the first polar point
    const newPoint1 = new NonFreePoint();
    // Set the display to the default values
    newPoint1.stylize(DisplayStyle.ApplyCurrentVariables);
    newPoint1.adjustSize();

    // Create the model object for the new point and link them
    const polarPoint1 = new SEPolarPoint(newPoint1, parentLineOrSegment, 0);
    polarPoint1.locationVector = parentLineOrSegment.normalVector;

    // Create plottable for the Label
    const newLabel1 = new Label();
    const newSELabel1 = new SELabel(newLabel1, polarPoint1);
    // Set the initial label location
    this.tmpVector
      .copy(polarPoint1.locationVector)
      .add(
        new Vector3(
          2 * SETTINGS.point.initialLabelOffset,
          SETTINGS.point.initialLabelOffset,
          0
        )
      )
      .normalize();
    newSELabel1.locationVector = this.tmpVector;

    polarPointsCommandGroup.addCommand(
      new AddPolarPointCommand(polarPoint1, 0, parentLineOrSegment, newSELabel1)
    );

    // Create the second polar point
    const newPoint2 = new NonFreePoint();
    // Set the display to the default values
    newPoint2.stylize(DisplayStyle.ApplyCurrentVariables);
    newPoint2.adjustSize();

    // Create the model object for the new point and link them
    const polarPoint2 = new SEPolarPoint(newPoint2, parentLineOrSegment, 1);
    polarPoint2.locationVector =
      parentLineOrSegment.normalVector.multiplyScalar(-1);

    // Create plottable for the Label
    const newLabel2 = new Label();
    const newSELabel2 = new SELabel(newLabel2, polarPoint2);
    // Set the initial label location
    this.tmpVector
      .copy(polarPoint2.locationVector)
      .add(
        new Vector3(
          2 * SETTINGS.point.initialLabelOffset,
          SETTINGS.point.initialLabelOffset,
          0
        )
      )
      .normalize();
    newSELabel2.locationVector = this.tmpVector;

    polarPointsCommandGroup.addCommand(
      new AddPolarPointCommand(polarPoint2, 1, parentLineOrSegment, newSELabel2)
    );
    polarPointsCommandGroup.execute();
    polarPoint1.markKidsOutOfDate();
    polarPoint1.update();
    polarPoint2.markKidsOutOfDate();
    polarPoint2.update();
  }
  createPolarLine(): void {
    const polarLineCommandGroup = new CommandGroup();
    if (this.parentPoint !== null) {
      if (
        this.parentPoint instanceof SEIntersectionPoint &&
        !(this.parentPoint as SEIntersectionPoint).isUserCreated
      ) {
        //Make it user created and turn on the display
        polarLineCommandGroup.addCommand(
          new ConvertInterPtToUserCreatedCommand(
            this.parentPoint as SEIntersectionPoint
          )
        );
      }
    } else if (this.oneDimensionalContainingParentPoint !== null) {
      // create a new point on the object that the user clicked on
      const newPoint = new Point();
      // Set the display to the default values
      newPoint.stylize(DisplayStyle.ApplyCurrentVariables);
      newPoint.adjustSize();
      // Create plottable for the Label
      const newLabel = new Label();

      // Create the model object for the new point and link them
      this.parentPoint = new SEPointOnOneOrTwoDimensional(
        newPoint,
        this.oneDimensionalContainingParentPoint
      );
      this.parentPoint.locationVector = this.parentPointVector;
      const newSELabel = new SELabel(newLabel, this.parentPoint);
      // Set the initial label location
      this.tmpVector
        .copy(this.parentPoint.locationVector)
        .add(
          new Vector3(
            2 * SETTINGS.point.initialLabelOffset,
            SETTINGS.point.initialLabelOffset,
            0
          )
        )
        .normalize();
      newSELabel.locationVector = this.tmpVector;
      // Create the command to create a new point for undo/redo
      //new AddPointCommand(vtx, newSELabel).execute();
      polarLineCommandGroup.addCommand(
        new AddPointOnOneDimensionalCommand(
          this.parentPoint as SEPointOnOneOrTwoDimensional,
          this.oneDimensionalContainingParentPoint,
          newSELabel
        )
      );
    } else {
      // Create a new point at the blank place where the user clicked
      const newPoint = new Point();
      // Set the display to the default values
      newPoint.stylize(DisplayStyle.ApplyCurrentVariables);
      newPoint.adjustSize();
      // Create plottable for the Label
      const newLabel = new Label();

      this.parentPoint = new SEPoint(newPoint);
      this.parentPoint.locationVector = this.parentPointVector;
      const newSELabel = new SELabel(newLabel, this.parentPoint);
      // Set the initial label location
      this.tmpVector
        .copy(this.parentPoint.locationVector)
        .add(
          new Vector3(
            2 * SETTINGS.point.initialLabelOffset,
            SETTINGS.point.initialLabelOffset,
            0
          )
        )
        .normalize();
      newSELabel.locationVector = this.tmpVector;

      polarLineCommandGroup.addCommand(
        new AddPointCommand(this.parentPoint, newSELabel)
      );
    }

    const newLine = this.temporaryPolarLineMarker.clone();
    // Set the display to the default values
    newLine.stylize(DisplayStyle.ApplyCurrentVariables);
    newLine.adjustSize();
    // Create the start and end points of the line, these will never be displayed

    // The (end|start)SEPoint is never shown and can never be selected (so it is never added to the store via Command.store.commit.addPoint).
    // The (end|start)SEPoint is also never added to the object tree structure (via un/registrerChild) because it is
    // updated when the the new SEPolarLine is updated.
    const endSEPoint = new SEPoint(new NonFreePoint());
    endSEPoint.showing = false; // this never changes
    endSEPoint.exists = true; // this never changes
    // form an orthonormal frame using the polar point parent vector
    const frame = this.createVectorsToDefineLine(
      this.parentPoint.locationVector
    );
    endSEPoint.locationVector = frame[1];

    const plottableStartPoint = new NonFreePoint();
    const startSEPoint = new SEPoint(plottableStartPoint);
    startSEPoint.showing = false; // this never changes
    startSEPoint.exists = true; // this never changes
    startSEPoint.locationVector = frame[0];

    // Create the model object for the new point and link them
    const newPolarLine = new SEPolarLine(
      newLine,
      startSEPoint,
      endSEPoint,
      this.parentPoint
    );

    // Create the plottable label
    const newLabel = new Label();
    const newSELabel = new SELabel(newLabel, newPolarLine);

    // Set the initial label location
    this.tmpVector
      .copy(endSEPoint.locationVector)
      .add(
        new Vector3(
          2 * SETTINGS.point.initialLabelOffset,
          SETTINGS.point.initialLabelOffset,
          0
        )
      )
      .normalize();
    newSELabel.locationVector = this.tmpVector;

    // Create the command to create a new point for undo/redo
    polarLineCommandGroup.addCommand(
      new AddPolarLineCommand(newPolarLine, this.parentPoint, newSELabel)
    );
    // Update the display of the polar line
    newPolarLine.markKidsOutOfDate();
    newPolarLine.update();

    // Determine all new intersection points and add their creation to the command so it can be undone
    PolarObjectHandler.store
      .createAllIntersectionsWithLine(newPolarLine)
      .forEach((item: SEIntersectionReturnType) => {
        if (item.existingIntersectionPoint) {
          polarLineCommandGroup.addCommand(
            new AddIntersectionPointOtherParent(
              item.SEIntersectionPoint,
              newPolarLine
            )
          );
        } else {
          // Create the plottable label
          const newLabel = new Label();
          const newSELabel = new SELabel(newLabel, item.SEIntersectionPoint);
          // Set the initial label location
          this.tmpVector
            .copy(item.SEIntersectionPoint.locationVector)
            .add(
              new Vector3(
                2 * SETTINGS.point.initialLabelOffset,
                SETTINGS.point.initialLabelOffset,
                0
              )
            )
            .normalize();
          newSELabel.locationVector = this.tmpVector;

          polarLineCommandGroup.addCommand(
            new AddIntersectionPointCommand(
              item.SEIntersectionPoint,
              // item.parent1,
              // item.parent2,
              newSELabel
            )
          );
          item.SEIntersectionPoint.showing = false; // do not display the automatically created intersection points
          newSELabel.showing = false;
        }
      });
    polarLineCommandGroup.execute();
  }

  /**
   * Returns vectors [startVec,endVec] for the start and end SEPoints to define the line. startVec,endVec and polarVec form an orthonormal basis
   * @param polarVec Given perpendicular to the line
   */
  createVectorsToDefineLine(polarVec: Vector3): Vector3[] {
    const endVec = new Vector3();
    endVec.set(-polarVec.y, polarVec.x, 0);
    // check to see if this vector is zero, if so choose a different way of being perpendicular to the polar point parent
    if (endVec.isZero(SETTINGS.nearlyAntipodalIdeal)) {
      endVec.set(0, -polarVec.z, polarVec.y);
    }
    const startVec = new Vector3();
    startVec.crossVectors(polarVec, endVec);
    return [startVec.normalize(), endVec.normalize()];
  }
}<|MERGE_RESOLUTION|>--- conflicted
+++ resolved
@@ -31,13 +31,10 @@
 import { AddPolarLineCommand } from "@/commands/AddPolarLineCommand";
 import { SEParametric } from "@/models/SEParametric";
 import { SEPolygon } from "@/models/SEPolygon";
-<<<<<<< HEAD
 import { Group } from "two.js/src/group";
-=======
 import { AddIntersectionPointOtherParent } from "@/commands/AddIntersectionPointOtherParent";
 import { SENodule } from "@/models/SENodule";
 import { getAncestors } from "@/utils/helpingfunctions";
->>>>>>> 852d1f80
 
 enum Create {
   NONE,
