--- conflicted
+++ resolved
@@ -11,11 +11,8 @@
 import { SELabel } from "@/models/SELabel";
 import SETTINGS from "@/global-settings";
 import { AddNSectPointCommand } from "@/commands/AddNSectPointCommand";
-<<<<<<< HEAD
 import Two from "two.js";
 // import { Group } from "two.js/src/group";
-=======
->>>>>>> d53a8079
 
 export default class NSectSegmentHandler extends Highlighter {
   private selectedNValue = 2;
@@ -30,12 +27,6 @@
   private tmpVector = new Vector3();
   // private _disableKeyHandler = false;
 
-<<<<<<< HEAD
-  // set disableKeyHandler(b: boolean) {
-  //   this._disableKeyHandler = b;
-  // }
-=======
->>>>>>> d53a8079
   constructor(layers: Two.Group[], bisectOnly?: boolean) {
     super(layers);
 
