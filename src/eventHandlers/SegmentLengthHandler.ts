import Two from "two.js";
import Highlighter from "./Highlighter";
import { SESegment } from "@/models/SESegment";
import { AddLengthMeasurementCommand } from "@/commands/AddLengthMeasurementCommand";
import { SESegmentLength } from "@/models/SESegmentLength";
import EventBus from "@/eventHandlers/EventBus";
import SETTINGS from "@/global-settings";
import { CommandGroup } from "@/commands/CommandGroup";
import { StyleNoduleCommand } from "@/commands/StyleNoduleCommand";
import { StyleEditPanels } from "@/types/Styles";
import { LabelDisplayMode } from "@/types";
import { SetNoduleDisplayCommand } from "@/commands/SetNoduleDisplayCommand";
<<<<<<< HEAD
// import { Group } from "two.js/src/group";
import Label from "@/plottables/Label";
=======

>>>>>>> d53a8079
export default class SegmentLengthHandler extends Highlighter {
  /**
   * Segment to measure
   */
  private targetSegment: SESegment | null = null;

  constructor(layers: Two.Group[]) {
    super(layers);
  }

  mousePressed(event: MouseEvent): void {
    //Select an object to measure
    if (this.isOnSphere) {
      if (this.hitSESegments.length > 0) {
        this.targetSegment = this.hitSESegments[0];
      }
      let measurementName = "";
      if (
        SegmentLengthHandler.store.expressions.some(exp => {
          if (
            exp instanceof SESegmentLength &&
            this.targetSegment !== null &&
            exp.seSegment.name === this.targetSegment.name
          ) {
            measurementName = exp.name;
            return true;
          } else {
            return false;
          }
        })
      ) {
        EventBus.fire("show-alert", {
          key: `handlers.duplicateSegmentMeasurement`,
          keyOptions: {
            segName: `${this.targetSegment?.label?.ref.shortUserName}`,
            measurementName: `${measurementName}`
          },
          type: "error"
        });
        return;
      }

      if (
        this.targetSegment !== null &&
        this.targetSegment.label !== undefined
      ) {
        const lenMeasure = new SESegmentLength(this.targetSegment);
        EventBus.fire("show-alert", {
          key: `handlers.newSegmentMeasurementAdded`,
          keyOptions: { name: `${lenMeasure.name}` },
          type: "success"
        });
        const segmentCommandGroup = new CommandGroup();
        segmentCommandGroup.addCommand(
          new AddLengthMeasurementCommand(lenMeasure, this.targetSegment)
        );
        // Set the selected segment's Label to display and to show NameAndValue in an undoable way
        segmentCommandGroup.addCommand(
          new StyleNoduleCommand(
            [this.targetSegment.label.ref],
            StyleEditPanels.Label,
            [
              {
                // panel: StyleEditPanels.Front,
                // labelVisibility: true,
                labelDisplayMode: SETTINGS.segment.measuringChangesLabelModeTo
              }
            ],
            [
              {
                // panel: StyleEditPanels.Front,
                // labelVisibility: this.targetSegment.label!.showing,
                labelDisplayMode: this.targetSegment.label.ref.labelDisplayMode
              }
            ]
          )
        );
        segmentCommandGroup.addCommand(
          new SetNoduleDisplayCommand(this.targetSegment.label, true)
        );
        segmentCommandGroup.execute();
        // Update the display so the changes become apparent
        this.targetSegment.markKidsOutOfDate();
        this.targetSegment.update();
        this.targetSegment = null;
      }
    }
  }

  mouseMoved(event: MouseEvent): void {
    // Find all the nearby (hitSE... objects) and update location vectors
    super.mouseMoved(event);

    const segmentList = this.hitSESegments.filter(seg => {
      if (
        SegmentLengthHandler.store.expressions.some(exp => {
          if (
            exp instanceof SESegmentLength &&
            exp.seSegment.name === seg.name
          ) {
            return true;
          } else {
            return false;
          }
        })
      ) {
        return false;
      } else {
        return true;
      }
    });
    if (segmentList.length > 0) {
      // Glow the first SESegment that hasn't been measured
      segmentList[0].glowing = true;
      this.targetSegment = segmentList[0];
      const len = this.targetSegment.arcLength;
      this.infoText.text = `Arc length ${(len / Math.PI).toFixed(
        SETTINGS.decimalPrecision
      )}\u{1D7B9}`;
    }
  }

  // eslint-disable-next-line
  mouseReleased(event: MouseEvent): void {}

  mouseLeave(event: MouseEvent): void {
    super.mouseLeave(event);
    // Reset the targetSegment in preparation for another deletion.
    this.targetSegment = null;
  }
  activate(): void {
    if (SegmentLengthHandler.store.selectedSENodules.length == 1) {
      const object1 = SegmentLengthHandler.store.selectedSENodules[0];

      if (object1 instanceof SESegment) {
        let measurementName = "";
        if (
          SegmentLengthHandler.store.expressions.some(exp => {
            if (
              exp instanceof SESegmentLength &&
              exp.seSegment.name === object1.name
            ) {
              measurementName = exp.name;
              return true;
            } else {
              return false;
            }
          })
        ) {
          EventBus.fire("show-alert", {
            key: `handlers.duplicateSegmentMeasurement`,
            keyOptions: {
              segName: `${object1.label?.ref.shortUserName}`,
              measurementName: `${measurementName}`
            },
            type: "error"
          });
        } else {
          const lenMeasure = new SESegmentLength(object1);
          EventBus.fire("show-alert", {
            key: `handlers.newSegmentMeasurementAdded`,
            keyOptions: { name: `${lenMeasure.name}` },
            type: "success"
          });

          const segmentCommandGroup = new CommandGroup();
          segmentCommandGroup.addCommand(
            new AddLengthMeasurementCommand(lenMeasure, object1)
          );
          // Set the selected segment's Label to display and to show NameAndValue in an undoable way
          segmentCommandGroup.addCommand(
            new StyleNoduleCommand(
              [object1.label!.ref],
              StyleEditPanels.Front,
              [
                {
                  labelDisplayMode: LabelDisplayMode.NameAndValue
                }
              ],
              [
                {
                  labelDisplayMode: object1.label!.ref.labelDisplayMode
                }
              ]
            )
          );
          segmentCommandGroup.execute();
          // make the change show up in the sphere
          object1.markKidsOutOfDate();
          object1.update();
        }
      }
    }
    // Unselect the selected objects and clear the selectedObject array
    super.activate();
  }
  deactivate(): void {
    super.deactivate();
  }
}<|MERGE_RESOLUTION|>--- conflicted
+++ resolved
@@ -10,12 +10,8 @@
 import { StyleEditPanels } from "@/types/Styles";
 import { LabelDisplayMode } from "@/types";
 import { SetNoduleDisplayCommand } from "@/commands/SetNoduleDisplayCommand";
-<<<<<<< HEAD
 // import { Group } from "two.js/src/group";
-import Label from "@/plottables/Label";
-=======
-
->>>>>>> d53a8079
+
 export default class SegmentLengthHandler extends Highlighter {
   /**
    * Segment to measure
