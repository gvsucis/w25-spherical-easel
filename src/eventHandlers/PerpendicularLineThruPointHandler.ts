--- conflicted
+++ resolved
@@ -768,18 +768,13 @@
       }
 
       // Determine all new intersection points and add their creation to the command so it can be undone
-<<<<<<< HEAD
       PerpendicularLineThruPointHandler.store
         .createAllIntersectionsWithLine(newPerpLine)
         .forEach((item: SEIntersectionReturnType) => {
-          console.debug(
-            "Got intersection point at",
-            item.SEIntersectionPoint.locationVector.toFixed(4)
-          );
-=======
-      SEStore.createAllIntersectionsWithLine(newPerpLine).forEach(
-        (item: SEIntersectionReturnType) => {
->>>>>>> 574e1ec4
+          // console.debug(
+          //   "Got intersection point at",
+          //   item.SEIntersectionPoint.locationVector.toFixed(4)
+          // );
           // Create the plottable label
           const newLabel = new Label();
           const newSELabel = new SELabel(newLabel, item.SEIntersectionPoint);
