--- conflicted
+++ resolved
@@ -10,10 +10,7 @@
 import { SEIntersectionPoint } from "@/models/SEIntersectionPoint";
 import i18n from "../i18n";
 import { SEStoreType, useSEStore } from "@/stores/se";
-<<<<<<< HEAD
 // import { Group } from "two.js/src/group";
-=======
->>>>>>> d53a8079
 
 const desiredZAxis = new Vector3();
 const deltaT = 1000 / SETTINGS.rotate.momentum.framesPerSecond; // The momentum rotation is refreshed every deltaT milliseconds
@@ -94,12 +91,6 @@
   private store: SEStoreType;
   // private _disableKeyHandler = false;
 
-<<<<<<< HEAD
-  // set disableKeyHandler(b: boolean) {
-  //   this._disableKeyHandler = b;
-  // }
-=======
->>>>>>> d53a8079
   constructor(layers: Two.Group[]) {
     super(layers);
     this.store = useSEStore();
