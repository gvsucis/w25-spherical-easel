import { Vector3, Matrix4 } from "three";
import Two, { Color, Ellipse } from "two.js";
import SETTINGS from "@/global-settings";
import { Stylable } from "@/plotables/Styleable";
import { SELine } from "@/models/SELine";

const SUBDIVS = 100;
/**
 * Geodesic line on a circle
 *
 * @export
 * @class Line
 * @extends {Two.Group}
 */
export default class Line extends Two.Group implements Stylable {
  // Declare owner as non-null, this field will be initialized by the associated owner
  public owner?: SELine | null = null;
  private start: Vector3;
  private end: Vector3;
  public name = "";
  private oldFrontStroke: Two.Color = "";
  private oldBackStroke: Two.Color = "";
  public normalDirection: Vector3;

  private majorAxisDirection: Vector3 = new Vector3();
  private tmpVector: Vector3;
  private desiredXAxis = new Vector3();
  private desiredYAxis = new Vector3();
  // const desiredZAxis = new Vector3();
  private transformMatrix = new Matrix4();
  private segment: boolean;
  private frontHalf: Two.Path;
  private backHalf: Two.Path;
  private points: Vector3[];

  constructor(start?: Vector3, end?: Vector3, segment?: boolean) {
    super();
    const radius = SETTINGS.sphere.boundaryCircleRadius;
    const vertices: Two.Vector[] = [];
    // Generate 2D coordinates of a half circle
    for (let k = 0; k < SUBDIVS; k++) {
      const angle = (k * Math.PI) / SUBDIVS;
      const px = radius * Math.cos(angle);
      const py = radius * Math.sin(angle);
      vertices.push(new Two.Vector(px, py));
    }
    // Generate 3D coordinates of the entire circle
    this.points = [];
    for (let k = 0; k < 2 * SUBDIVS; k++) {
      const angle = (2 * k * Math.PI) / (2 * SUBDIVS);
      const px = radius * Math.cos(angle);
      const py = radius * Math.sin(angle);
      this.points.push(new Vector3(px, py, 0));
    }
    this.tmpVector = new Vector3();
    this.frontHalf = new Two.Path(
      vertices,
      /* closed */ false,
      /* curve */ false
    );
    this.backHalf = this.frontHalf.clone();
    this.frontHalf.linewidth = 5;
    this.frontHalf.stroke = "green";
    // Create the back half circle by cloning the front half
    this.backHalf = this.frontHalf.clone();
    this.backHalf.stroke = "gray";
    (this.backHalf as any).dashes.push(10, 5); // render as dashed lines
    this.backHalf.linewidth = 3;
    // Be sure to clone() the incoming start and end points
    // Otherwise update by other Line will affect this one!
    if (start) this.start = start.clone();
    else this.start = new Vector3(1, 0, 0);
    if (end) this.end = end.clone();
    else this.end = new Vector3(0, 1, 0);
    this.normalDirection = new Vector3();
    this.normalDirection.crossVectors(this.start, this.end);
    this.segment = segment || false;
    // this.scaleVector = new Two.Vector(1, 1);
    this.add(this.frontHalf);
    if (!segment) {
      // FIXME: how to handle segments longer than 180 degrees?
      // Line segment does not a back semicircle
      this.add(this.backHalf);
      this.name = "Line-" + this.id;
    } else {
      this.name = "Segment-" + this.id;
    }
    this.noFill();
  }
<<<<<<< HEAD
  frontGlowStyle(): void {
=======

  glowStyle(): void {
>>>>>>> a0d2e81c
    this.oldFrontStroke = this.frontHalf.stroke;
    this.oldBackStroke = this.backHalf.stroke;
    this.frontHalf.stroke = "red";
    this.backHalf.stroke = "red";
  }

  backGlowStyle(): void {
    return void 0;
  }

  backNormalStyle(): void {
    return void 0;
  }

  frontNormalStyle(): void {
    this.frontHalf.stroke = this.oldFrontStroke;
    this.backHalf.stroke = this.oldBackStroke;
  }

  // Recalculate the ellipse in 2D
  private deformIn2D(): void {
    // console.debug(this.normalDirection.toFixed(2));
    // The ellipse major axis on the XY plane is perpendicular
    // to the circle normal [Nx,Ny,Nz]. We can fix the direction of
    // the major axis to [-Ny,Nx, 0] (pointing "left") and use these numbers to compute the angle
    this.majorAxisDirection
      .set(-this.normalDirection.y, this.normalDirection.x, 0)
      .normalize();

    // console.debug(this.majorAxisDirection.toFixed(3));
    // this.leftMarker.positionOnSphere = this.majorAxisDirection;
    const angleToMajorAxis = Math.atan2(
      this.majorAxisDirection.y,
      this.majorAxisDirection.x
    );
    // console.debug("Angle of major axis", angleToMajorAxis);
    this.rotation = angleToMajorAxis;

    // Calculate the length of its minor axes from the non-rotated ellipse
    const cosAngle = Math.cos(angleToMajorAxis); // cos(-x) = cos(x)
    const sinAngle = Math.sin(-angleToMajorAxis);
    // (Px,Py) is the projected start point of the non-rotated ellipse
    // apply the reverse rotation to the start point
    const px = cosAngle * this.start.x - sinAngle * this.start.y;
    const py = sinAngle * this.start.x + cosAngle * this.start.y;

    // Use ellipse equation to compute minorAxis given than majorAxis is 1
    const minorAxis = Math.sqrt((py * py) / (1 - px * px));
    let numSubdivs = this.frontHalf.vertices.length;
    const radius = SETTINGS.sphere.boundaryCircleRadius;
    // When the Z-value is negative, the front semicircle
    // is projected above the back semicircle
    const flipSign = Math.sign(this.normalDirection.z);
    if (this.segment) {
      // FIXME: the position or arc end points are not accurate
      // Readjust arc length

      const startAngle = this.majorAxisDirection.angleTo(this.start);
      const totalArcLength = this.start.angleTo(this.end);
      // TODO: how to handle length > 180 degrees
      this.frontHalf.vertices.forEach((v, pos) => {
        const angle = startAngle + (pos * totalArcLength) / numSubdivs;
        // Don't need flipSign here because cos(-alpha) = cos(alpha)
        v.x = radius * Math.cos(angle);

        // When flipSign (Z-coord of the circle normal) is negative
        // the semicircle must be reflected onto the Y-axis
        v.y = minorAxis * radius * Math.sin(flipSign * angle);
      });
    } else {
      // reposition all vertices of the front semicircle
      this.frontHalf.vertices.forEach((v, pos) => {
        const angle = (flipSign * (pos * Math.PI)) / numSubdivs;
        v.x = radius * Math.cos(angle);
        v.y = minorAxis * radius * Math.sin(angle);
      });
      // reposition all vertices of the back semicircle
      numSubdivs = this.backHalf.vertices.length;
      this.backHalf.vertices.forEach((v, pos) => {
        const angle = (flipSign * (pos * Math.PI)) / numSubdivs;
        v.x = radius * Math.cos(angle);
        v.y = -minorAxis * radius * Math.sin(angle);
      });
    }
  }

  /** Reorient the unit circle in 3D and then project the points to 2D
   */
  private deformIntoEllipse(): void {
    // desiredZAxis.crossVectors(this.start, this.end).normalize();
    this.desiredXAxis.copy(this.start).normalize();
    this.desiredYAxis.crossVectors(this.normalDirection, this.desiredXAxis);
    this.transformMatrix.makeBasis(
      this.desiredXAxis,
      this.desiredYAxis,
      this.normalDirection
    );
    let firstPos = -1;
    let firstNeg = -1;
    let lastSign = 0;

    this.points.forEach((v, pos) => {
      this.tmpVector.copy(v);
      this.tmpVector.applyMatrix4(this.transformMatrix);
      if (lastSign * this.tmpVector.z < 0) {
        if (this.tmpVector.z > 0) firstPos = pos;
        if (this.tmpVector.z < 0) firstNeg = pos;
      }
      lastSign = Math.sign(this.tmpVector.z);
    });
    // console.debug(`First pos ${firstPos}, first neg ${firstNeg}`);
    if (this.segment) {
      const totalArcLength = this.start.angleTo(this.end);

      this.frontHalf.vertices.forEach((v, pos) => {
        const angle = (pos * totalArcLength) / SUBDIVS;
        this.tmpVector.set(
          Math.cos(angle) * SETTINGS.sphere.boundaryCircleRadius,
          Math.sin(angle) * SETTINGS.sphere.boundaryCircleRadius,
          0
        );
        this.tmpVector.applyMatrix4(this.transformMatrix);
        v.x = this.tmpVector.x;
        v.y = this.tmpVector.y;
      });
    } else {
      for (let k = 0; k < SUBDIVS; k++) {
        const idx = (firstPos + k) % (2 * SUBDIVS);
        this.tmpVector.copy(this.points[idx]);
        this.tmpVector.applyMatrix4(this.transformMatrix);
        this.frontHalf.vertices[k].x = this.tmpVector.x;
        this.frontHalf.vertices[k].y = this.tmpVector.y;
      }
      for (let k = 0; k < SUBDIVS; k++) {
        const idx = (firstNeg + k) % (2 * SUBDIVS);
        this.tmpVector.copy(this.points[idx]);
        this.tmpVector.applyMatrix4(this.transformMatrix);
        this.backHalf.vertices[k].x = this.tmpVector.x;
        this.backHalf.vertices[k].y = this.tmpVector.y;
      }
    }
  }
  // Use JavaScript setter functions to auto compute
  // the other properties of this object
  set isSegment(value: boolean) {
    this.segment = value;
    // this.name = (value ? "Segment-" : "Line-") + this.id;
  }

  get isSegment(): boolean {
    return this.segment;
  }

  set startPoint(position: Vector3) {
    this.start.copy(position);
    // The circle plane passes through three points the origin (0,0,0)
    // and the two points (start (S) and end (E)).
    // The normal of this plane is the cross product of SxE
    this.normalDirection.crossVectors(this.start, this.end).normalize();
    // this.deformIntoEllipse();
    this.deformIn2D();
  }

  get startPoint() {
    return this.start;
  }

  set endPoint(position: Vector3) {
    this.end.copy(position);
    this.normalDirection.crossVectors(this.start, this.end).normalize();
    // this.deformIntoEllipse();
    this.deformIn2D();
  }

  get endPoint() {
    return this.end;
  }

  set orientation(dir: Vector3) {
    this.normalDirection.copy(dir);
    this.deformIn2D();
  }

  get orientation(): Vector3 {
    return this.normalDirection;
  }
  // It looks like we have to define our own clone() function
  // The builtin clone() does not seem to work correctly
  clone(): this {
    const dup = new Line(this.start, this.end, this.segment);
    //   (dup.geometry as BufferGeometry).copy(
    //     (this.geometry as BufferGeometry).clone()
    //   );
    //   dup.rotation.copy(this.rotation);
    dup.name = this.name;
    dup.start.copy(this.start);
    dup.end.copy(this.end);
    dup.normalDirection.copy(this.normalDirection);
    dup.segment = this.segment;
    dup.rotation = this.rotation;

    dup.frontHalf.vertices.forEach((v, pos) => {
      v.copy(this.frontHalf.vertices[pos]);
    });
    dup.backHalf.vertices.forEach((v, pos) => {
      v.copy(this.backHalf.vertices[pos]);
    });
    return dup as this;
  }
}<|MERGE_RESOLUTION|>--- conflicted
+++ resolved
@@ -87,12 +87,7 @@
     }
     this.noFill();
   }
-<<<<<<< HEAD
   frontGlowStyle(): void {
-=======
-
-  glowStyle(): void {
->>>>>>> a0d2e81c
     this.oldFrontStroke = this.frontHalf.stroke;
     this.oldBackStroke = this.backHalf.stroke;
     this.frontHalf.stroke = "red";
