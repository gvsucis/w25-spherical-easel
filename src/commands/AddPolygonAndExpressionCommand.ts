--- conflicted
+++ resolved
@@ -113,11 +113,7 @@
     if (seAngleMarkerParents.every(angMark => angMark?.exists)) {
       if (seSegments.every(seg => seg?.exists)) {
         const polygon = new Polygon(
-<<<<<<< HEAD
-          seSegments.map(seg => seg as SESegment),
-=======
           seSegments.map(seg => seg as SESegment), //.map(seg => seg.ref),
->>>>>>> 09d9e580
           segmentIsFlipped.map(bool => bool as boolean)
         );
         // Set the display to the default values
