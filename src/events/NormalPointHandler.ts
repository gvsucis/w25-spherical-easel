/** @format */

import Arrow from "@/3d-objs/Arrow";
import CursorHandler from "./CursorHandler";
import Point from "@/plotables/Point";
import { AddPointCommand } from "@/commands/AddPointCommand";
import Two from "two.js";
import { SEPoint } from "@/models/SEPoint";
export default class NormalPointHandler extends CursorHandler {
  private normalArrow: Arrow;
  private isNormalAdded: boolean;

<<<<<<< HEAD
  constructor(args: { camera: Camera; scene: Scene; target: Element }) {
    super(args);
    this.mouse = new Vector2();
    // this.currentPoint = new Vector3(); // Cursor world coordinate position on the sphere
    this.normalArrow = new Arrow(0.3, 0.03, 0xff8000);
    this.normalDirection = new Vector3();
    this.normalRotation = new Quaternion();
=======
  constructor(scene: Two.Group) {
    super(scene);
    this.normalArrow = new Arrow(
      0.5 /* relative length with respect to the unit circle */,
      0xff8000
    );
>>>>>>> dd9216d5
    this.isNormalAdded = false;
  }

  mouseMoved(event: MouseEvent) {
    super.mouseMoved(event);
    if (this.isOnSphere) {
      if (!this.isNormalAdded) {
<<<<<<< HEAD
        this.theSphere.add(this.normalArrow);
        console.debug("Arrow added");
=======
        this.canvas.add(this.normalArrow);
>>>>>>> dd9216d5
        this.isNormalAdded = true;
      }
      this.normalArrow.sphereLocation = this.currentSpherePoint;
    } else {
<<<<<<< HEAD
      this.theSphere?.remove(this.normalArrow);
      console.debug("Arrow removed");
=======
      this.canvas.remove(this.normalArrow);
>>>>>>> dd9216d5
      this.isNormalAdded = false;
    }
  }

  mousePressed = () => {
    if (this.isOnSphere) {
      // The intersection point is returned as a point in the WORLD coordinate
      // But when a new point is added to the sphere, we have to convert
      // for the world coordinate frame to the sphere coordinate frame

      const vtx = new SEPoint(new Point());
      vtx.positionOnSphere = this.currentSpherePoint;
      new AddPointCommand(vtx).execute();
    }
  };

  mouseReleased() {
    /* None */
  }
  activate = () => {
<<<<<<< HEAD
    // debugger; // eslint-disable-line
    this.rayCaster.layers.disableAll();
    this.rayCaster.layers.enable(SETTINGS.layers.sphere);
=======
    // this.rayCaster.layers.disableAll();
    // this.rayCaster.layers.enable(SETTINGS.layers.sphere);
>>>>>>> dd9216d5
  };
}<|MERGE_RESOLUTION|>--- conflicted
+++ resolved
@@ -10,22 +10,12 @@
   private normalArrow: Arrow;
   private isNormalAdded: boolean;
 
-<<<<<<< HEAD
-  constructor(args: { camera: Camera; scene: Scene; target: Element }) {
-    super(args);
-    this.mouse = new Vector2();
-    // this.currentPoint = new Vector3(); // Cursor world coordinate position on the sphere
-    this.normalArrow = new Arrow(0.3, 0.03, 0xff8000);
-    this.normalDirection = new Vector3();
-    this.normalRotation = new Quaternion();
-=======
   constructor(scene: Two.Group) {
     super(scene);
     this.normalArrow = new Arrow(
       0.5 /* relative length with respect to the unit circle */,
       0xff8000
     );
->>>>>>> dd9216d5
     this.isNormalAdded = false;
   }
 
@@ -33,22 +23,12 @@
     super.mouseMoved(event);
     if (this.isOnSphere) {
       if (!this.isNormalAdded) {
-<<<<<<< HEAD
-        this.theSphere.add(this.normalArrow);
-        console.debug("Arrow added");
-=======
         this.canvas.add(this.normalArrow);
->>>>>>> dd9216d5
         this.isNormalAdded = true;
       }
       this.normalArrow.sphereLocation = this.currentSpherePoint;
     } else {
-<<<<<<< HEAD
-      this.theSphere?.remove(this.normalArrow);
-      console.debug("Arrow removed");
-=======
       this.canvas.remove(this.normalArrow);
->>>>>>> dd9216d5
       this.isNormalAdded = false;
     }
   }
@@ -69,13 +49,7 @@
     /* None */
   }
   activate = () => {
-<<<<<<< HEAD
-    // debugger; // eslint-disable-line
-    this.rayCaster.layers.disableAll();
-    this.rayCaster.layers.enable(SETTINGS.layers.sphere);
-=======
     // this.rayCaster.layers.disableAll();
     // this.rayCaster.layers.enable(SETTINGS.layers.sphere);
->>>>>>> dd9216d5
   };
 }