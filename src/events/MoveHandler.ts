/** @format */

import CursorHandler from "./CursorHandler";
import SETTINGS from "@/global-settings";
import Point from "@/plotables/Point";
import Two from "two.js";

export default class MoveHandler extends CursorHandler {
  private isDragging = false;
  private moveTarget: Point | null = null;
<<<<<<< HEAD
  // constructor(args: { camera: Camera; scene: Scene }) {
  //   super(args);
  // }
=======
  constructor(scene: Two.Group) {
    super(scene);
  }
>>>>>>> dd9216d5

  mouseMoved(event: MouseEvent) {
    super.mouseMoved(event);
    if (this.isDragging && this.moveTarget instanceof Point) {
      // this.moveTarget.position.copy(this.currentPoint);
      const vtx = this.store.state.points.find(
        v => v.ref.id === this.moveTarget?.id
      );
      if (vtx) {
        // Update all lines having this point as start point
        vtx.startOf.forEach(z => {
          // z.ref.startV3Point = this.currentPoint;
        });
        // Update all lines having this point as end point
        vtx.endOf.forEach(z => {
          // z.ref.endV3Point = this.currentPoint;
        });
        // Update all circles having this point as center point
        vtx.centerOf.forEach(z => {
          // z.ref.centerPoint = this.currentPoint;
        });
        // Update all circles having this point as circum point
        vtx.circumOf.forEach(z => {
          // z.ref.circlePoint = this.currentPoint;
        });
      }
    }
  }

  //eslint-disable-next-line
  mousePressed(event: MouseEvent) {
    this.isDragging = true;
    if (this.hitObject instanceof Point) this.moveTarget = this.hitObject;
  }

  //eslint-disable-next-line
  mouseReleased(event: MouseEvent) {
    this.isDragging = false;
    this.moveTarget = null;
  }

  activate() {
    // this.rayCaster.layers.disableAll();
    // this.rayCaster.layers.enable(SETTINGS.layers.sphere);
    // this.rayCaster.layers.enable(SETTINGS.layers.point);
  }
}<|MERGE_RESOLUTION|>--- conflicted
+++ resolved
@@ -8,15 +8,9 @@
 export default class MoveHandler extends CursorHandler {
   private isDragging = false;
   private moveTarget: Point | null = null;
-<<<<<<< HEAD
-  // constructor(args: { camera: Camera; scene: Scene }) {
-  //   super(args);
-  // }
-=======
   constructor(scene: Two.Group) {
     super(scene);
   }
->>>>>>> dd9216d5
 
   mouseMoved(event: MouseEvent) {
     super.mouseMoved(event);
