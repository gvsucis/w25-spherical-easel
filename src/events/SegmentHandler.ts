/** @format */

import LineHandler from "./LineHandler";
import SETTINGS from "@/global-settings";
import Two from "two.js";

export default class SegmentHandler extends LineHandler {
<<<<<<< HEAD
  private tmpVector: Vector3;
  constructor({
    camera,
    scene, target
  }: {

    camera: Camera;
    scene: Scene;
    target: Element
  }) {
    super({ camera, scene, target });
    this.tmpVector = new Vector3();
    const redDot = new Point(0.05, 0xff0000);
    redDot.position.set(1.0, 0, 0);
=======
  // private marker = new Point(5, 0xff0000);
  // private majorAxisDir = new Vector3();
  constructor(scene: Two.Group) {
    super(scene, true /* segment of ine */);
    // this.marker.positionOnSphere = new Vector3(1.0, 0, 0);
    // this.canvas.add(this.marker);
>>>>>>> dd9216d5
    // const greenDot = new Point(0.05, 0x00ff44);
    // greenDot.position.set(0, 1.0, 0);
    // this.smallCircle.add(redDot);
    // this.smallCircle.add(greenDot);
  }

  // mouseMoved(event: MouseEvent) {
  //   super.mouseMoved(event);
  //   console.debug("Segment handler", this.isOnSphere);
  //   this.majorAxisDir
  //     .set(-this.line.normalDirection.y, this.line.normalDirection.x, 0)
  //     .normalize();
  //   this.marker.positionOnSphere = this.majorAxisDir;
  // }

  activate = () => {
    // this.rayCaster.layers.enable(SETTINGS.layers.sphere);
    // this.rayCaster.layers.enable(SETTINGS.layers.point);
    // The following line automatically calls Line setter function
    this.line.isSegment = true;
  };
}<|MERGE_RESOLUTION|>--- conflicted
+++ resolved
@@ -5,29 +5,12 @@
 import Two from "two.js";
 
 export default class SegmentHandler extends LineHandler {
-<<<<<<< HEAD
-  private tmpVector: Vector3;
-  constructor({
-    camera,
-    scene, target
-  }: {
-
-    camera: Camera;
-    scene: Scene;
-    target: Element
-  }) {
-    super({ camera, scene, target });
-    this.tmpVector = new Vector3();
-    const redDot = new Point(0.05, 0xff0000);
-    redDot.position.set(1.0, 0, 0);
-=======
   // private marker = new Point(5, 0xff0000);
   // private majorAxisDir = new Vector3();
   constructor(scene: Two.Group) {
     super(scene, true /* segment of ine */);
     // this.marker.positionOnSphere = new Vector3(1.0, 0, 0);
     // this.canvas.add(this.marker);
->>>>>>> dd9216d5
     // const greenDot = new Point(0.05, 0x00ff44);
     // greenDot.position.set(0, 1.0, 0);
     // this.smallCircle.add(redDot);
