--- conflicted
+++ resolved
@@ -3,7 +3,7 @@
 import { Vector3 } from "three";
 import CursorHandler from "./CursorHandler";
 import Point from "@/plotables/Point";
-import SETTINGS from "@/global-settings";
+// import SETTINGS from "@/global-settings";
 import Circle from "@/3d-objs/Circle";
 import { CommandGroup } from "@/commands/CommandGroup";
 import { AddPointCommand } from "@/commands/AddPointCommand";
@@ -13,23 +13,14 @@
 
 export default class CircleHandler extends CursorHandler {
   private startV3Point: Vector3;
-  private endV3Point: Vector3;
   private isMouseDown: boolean;
   private isCircleAdded: boolean;
-  private startDot: Point;
   private circle: Circle;
   private startPoint: Point | null = null;
   private endPoint: Point | null = null;
-<<<<<<< HEAD
-  constructor({ camera, scene, target }: { camera: Camera; scene: Scene, target: Element }) {
-    super({ camera, scene, target });
-=======
   constructor(scene: Two.Group) {
     super(scene);
->>>>>>> dd9216d5
     this.startV3Point = new Vector3();
-    this.endV3Point = new Vector3();
-    this.startDot = new Point();
     this.isMouseDown = false;
     this.isCircleAdded = false;
     this.circle = new Circle();
@@ -47,13 +38,13 @@
         if (!this.isCircleAdded) {
           this.isCircleAdded = true;
           this.canvas.add(this.circle);
-          this.canvas.add(this.startDot);
+          this.canvas.add(this.startMarker.ref);
         }
         this.circle.circlePoint = this.currentSpherePoint;
       }
     } else if (this.isCircleAdded) {
       this.circle.remove(); // remove from its parent
-      this.startDot.remove();
+      this.startMarker.ref.remove();
       this.isCircleAdded = false;
     }
   }
@@ -67,11 +58,11 @@
         this.startV3Point.copy(selected.owner.positionOnSphere);
         this.startPoint = this.hitObject as Point;
       } else {
-        this.canvas.add(this.startDot);
+        this.canvas.add(this.startMarker.ref);
         this.startV3Point.copy(this.currentSpherePoint);
         this.startPoint = null;
       }
-      this.startDot.owner.positionOnSphere = this.currentSpherePoint;
+      this.startMarker.positionOnSphere = this.currentSpherePoint;
       this.circle.centerPoint = this.currentSpherePoint;
     }
   }
@@ -82,7 +73,7 @@
     if (this.isOnSphere) {
       // Record the second point of the geodesic circle
       this.circle.remove();
-      this.canvas.remove(this.startDot);
+      this.canvas.remove(this.startMarker.ref);
       this.isCircleAdded = false;
       // this.endV3Point.copy(this.currentPoint);
       const newCircle = this.circle.clone();
