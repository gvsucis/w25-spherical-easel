--- conflicted
+++ resolved
@@ -58,7 +58,7 @@
   svgCanvas: HTMLDivElement | null;
   canvasWidth: number;
   // Initially the identity. This is the composition of all the inverses of the rotation matrices applied to the sphere.
-  // inverseTotalRotationMatrix: Matrix4;
+  inverseTotalRotationMatrix: Matrix4;
   styleSavedFromPanel: StyleEditPanels;
   sePointIds: Array<number>;
   seLineIds: Array<number>;
@@ -121,17 +121,11 @@
     seAngleMarkerIds: [],
     seParametricIds: [],
     sePolygonIds: [],
-<<<<<<< HEAD
     seTransformationIds: [],
     oldSelectedSENoduleIDs: [],
     styleSavedFromPanel: StyleEditPanels.Label,
     inverseTotalRotationMatrix: new Matrix4(), //initially the identity. The composition of all the inverses of the rotation matrices applied to the sphere
     selectedSENoduleIds: []
-=======
-    // oldSelections: SELine[],
-    styleSavedFromPanel: StyleEditPanels.Label
-    // inverseTotalRotationMatrix: new Matrix4() //initially the identity. The composition of all the inverses of the rotation matrices applied to the sphere
->>>>>>> f2628f36
   }),
   actions: {
     init(): void {
@@ -170,11 +164,8 @@
       // initialStyleStates.splice(0);
       // defaultStyleStates.splice(0);
       this.hasUnsavedNodules = false;
-<<<<<<< HEAD
-=======
       temporaryNodules.splice(0);
       inverseTotalRotationMatrix.identity();
->>>>>>> f2628f36
 
       // Note by Hans (2022-01-05): this.init() has been moved from App.vue to SphereFrame.vue
 
@@ -574,30 +565,6 @@
       }
 
       // Begin updating those objects with no parents
-<<<<<<< HEAD
-      this.seNodules
-        .map(n => n as SENodule)
-        .filter((p: SENodule) => p.parents.length === 0)
-        .forEach((target: SENodule) => {
-          // console.debug("Seed update from ", target.name);
-          target.accept(rotationVisitor);
-          target.setOutOfDate(false);
-          target.markKidsOutOfDate();
-          addCandidatesFrom(target); // Expand the update tree
-        });
-      while (updateCandidates.length > 0) {
-        const target = updateCandidates.shift();
-        if (target) {
-          if (!target.accept(rotationVisitor)) {
-            // console.debug(
-            //   target.name,
-            //   "does not accept rotation visitor, try its shallowUpdate"
-            // );
-            target.shallowUpdate();
-          }
-          target.setOutOfDate(false);
-          target.markKidsOutOfDate();
-=======
       updateCandidates.push(
         ...seNodules.filter((p: SENodule) => p.parents.length === 0)
       );
@@ -618,16 +585,15 @@
         }
         target.setOutOfDate(false);
         target.markKidsOutOfDate();
->>>>>>> f2628f36
-
-          addCandidatesFrom(target);
-        }
-
-        // console.debug(
-        //   `Update candidate has ${updateCandidates.length} items`,
-        //   updateCandidates.map((n: SENodule) => n.name).join(", ")
-        // );
+
+        addCandidatesFrom(target);
       }
+
+      // console.debug(
+      //   `Update candidate has ${updateCandidates.length} items`,
+      //   updateCandidates.map((n: SENodule) => n.name).join(", ")
+      // );
+      //}
       // console.debug("<<<<< End rotate sphere update");
     },
     //#endregion rotateSphere
@@ -822,7 +788,7 @@
     hasObjects(state): boolean {
       return state.sePointIds.length > 0;
     },
-<<<<<<< HEAD
+    inverseTotalRotationMatrix: (): Matrix4 => inverseTotalRotationMatrix,
     // hasNoAntipode: (state): ((_: SEPoint) => boolean) => {
     //   return (testPoint: SEPoint): boolean => {
     //     // create the antipode location vector
@@ -837,34 +803,11 @@
     //       // If -1*testPoint.location doesn't appear on the sePoints array then there is *no* antipode to testPoint (so return true)
     //       return true;
     //     } else {
-    //       return state.sePoints.map(x => x as SEPoint)[ind]; // return the point at the antipode
-    //       //now realize that the intersection of two lines/segments creates two SEPoints (which are an antipodal pair A and B) and
-    //       // puts them on the sePoints array, but some of them may or may not be user created.
-    //       // if the user try to create the antipode of one of the intersections A, then -1*A appears on the list as B
-    //       // (1) if B is user created, then we should *not* create the antipode at -1*A so return  (not no antipode = antipode exists)
-    //       // (2) if B is not user created, then we we should still create the antipode at -1*A, so return true (these is no antipode)
-=======
-    inverseTotalRotationMatrix: (): Matrix4 => inverseTotalRotationMatrix,
-    hasNoAntipode: (state): ((_: SEPoint) => boolean) => {
-      return (testPoint: SEPoint): boolean => {
-        // create the antipode location vector
-        tmpVector.copy(testPoint.locationVector).multiplyScalar(-1);
-        // search for the antipode location vector
-        const possibleAntipodes = state.sePointIds
-          .map(id => sePoints.get(id)!)
-          .filter((p: SEPoint) => {
-            return tmpVector.equals(p.locationVector);
-          });
-        if (possibleAntipodes.length == 0) {
-          // If -1*testPoint.location doesn't appear on the sePoints array then there is *no* antipode to testPoint (so return true)
-          return true;
-        } else {
-          //now realize that the intersection of two lines/segments creates two SEPoints (which are an antipodal pair A and B) and
-          // puts them on the sePoints array, but some of them may or may not be user created.
-          // if the user try to create the antipode of one of the intersections A, then -1*A appears on the list as B
-          // (1) if B is user created, then we should *not* create the antipode at -1*A so return false (not no antipode = antipode exists)
-          // (2) if B is not user created, then we we should still create the antipode at -1*A, so return true (these is no antipode)
->>>>>>> f2628f36
+    //now realize that the intersection of two lines/segments creates two SEPoints (which are an antipodal pair A and B) and
+    // puts them on the sePoints array, but some of them may or may not be user created.
+    // if the user try to create the antipode of one of the intersections A, then -1*A appears on the list as B
+    // (1) if B is user created, then we should *not* create the antipode at -1*A so return false (not no antipode = antipode exists)
+    // (2) if B is not user created, then we we should still create the antipode at -1*A, so return true (these is no antipode)
 
     //       // In the case that (2) happens it is possible that there are two points in the array sePoint with *exactly* the
     //       // same location vector at -1*A, if that happens then the antipode is already created and we should return false (not no antipode = antipode exists)
