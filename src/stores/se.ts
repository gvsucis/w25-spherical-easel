--- conflicted
+++ resolved
@@ -59,7 +59,7 @@
   svgCanvas: HTMLDivElement | null;
   canvasWidth: number;
   // Initially the identity. This is the composition of all the inverses of the rotation matrices applied to the sphere.
-  // inverseTotalRotationMatrix: Matrix4;
+  inverseTotalRotationMatrix: Matrix4;
   styleSavedFromPanel: StyleEditPanels;
   sePointIds: Array<number>;
   seLineIds: Array<number>;
@@ -93,10 +93,6 @@
 const layers: Array<Two.Group> = [];
 const selectedSENodules: Map<number, SENodule> = new Map();
 const oldSelectedSENodules: Map<number, SENodule> = new Map();
-<<<<<<< HEAD
-// const inverseTotalRotationMatrix = new Matrix4();
-=======
->>>>>>> 3699cf24
 const tmpMatrix = new Matrix4();
 const tmpVector = new Vector3();
 const tmpVector1 = new Vector3();
@@ -414,7 +410,7 @@
     styleSavedFromPanel: StyleEditPanels.Label,
     selectedSENoduleIds: [],
     disabledTools: [],
-    // inverseTotalRotationMatrix: new Matrix4(), //initially the identity. The composition of all the inverses of the rotation matrices applied to the sphere
+    inverseTotalRotationMatrix: new Matrix4(), //initially the identity. The composition of all the inverses of the rotation matrices applied to the sphere
   }),
   actions: {
     init(): void {
@@ -454,33 +450,7 @@
       // defaultStyleStates.splice(0);
       this.hasUnsavedNodules = false;
       temporaryNodules.splice(0);
-<<<<<<< HEAD
       this.inverseTotalRotationMatrix.identity();
-=======
-      inverseTotalRotationMatrix.identity();
-      this.disabledTools = [
-        "angleBisector",
-        "applyTransformation",
-        "coordinate",
-        "intersect",
-        "inversion",
-        "measurePolygon",
-        "measureTriangle",
-        "measuredCircle",
-        "midpoint",
-        "nSectLine",
-        "nSectPoint",
-        "perpendicular",
-        "pointDistance",
-        "pointOnObject",
-        "reflection",
-        "rotation",
-        "pointReflection",
-        "segmentLength",
-        "tangent",
-        "translation"
-      ];
->>>>>>> 3699cf24
 
       // Note by Hans (2022-01-05): this.init() has been moved from App.vue to SphereFrame.vue
 
@@ -1864,11 +1834,7 @@
           const intersectionInfo = intersectLineWithParametric(
             newLine,
             oldParametric,
-<<<<<<< HEAD
             this.inverseTotalRotationMatrix
-=======
-            state.inverseTotalRotationMatrix
->>>>>>> 3699cf24
           );
           let existingSEIntersectionPoint: SEIntersectionPoint | null = null;
           let indexOfExistingSEIntersectionPoint = -1;
@@ -2420,11 +2386,7 @@
           const intersectionInfo = intersectSegmentWithParametric(
             newSegment,
             oldParametric,
-<<<<<<< HEAD
             this.inverseTotalRotationMatrix
-=======
-            state.inverseTotalRotationMatrix
->>>>>>> 3699cf24
           );
           let existingSEIntersectionPoint: SEIntersectionPoint | null = null;
           let indexOfExistingSEIntersectionPoint = -1;
@@ -2970,11 +2932,7 @@
           const intersectionInfo = intersectCircleWithParametric(
             newCircle,
             oldParametric,
-<<<<<<< HEAD
             this.inverseTotalRotationMatrix
-=======
-            state.inverseTotalRotationMatrix
->>>>>>> 3699cf24
           );
           let existingSEIntersectionPoint: SEIntersectionPoint | null = null;
           let indexOfExistingSEIntersectionPoint = -1;
@@ -3525,11 +3483,7 @@
           const intersectionInfo = intersectEllipseWithParametric(
             newEllipse,
             oldParametric,
-<<<<<<< HEAD
             this.inverseTotalRotationMatrix
-=======
-            state.inverseTotalRotationMatrix
->>>>>>> 3699cf24
           );
           let existingSEIntersectionPoint: SEIntersectionPoint | null = null;
           let indexOfExistingSEIntersectionPoint = -1;
@@ -3687,11 +3641,7 @@
           const intersectionInfo = intersectLineWithParametric(
             oldLine,
             newParametric,
-<<<<<<< HEAD
             this.inverseTotalRotationMatrix
-=======
-            state.inverseTotalRotationMatrix
->>>>>>> 3699cf24
           );
           let existingSEIntersectionPoint: SEIntersectionPoint | null = null;
           let indexOfExistingSEIntersectionPoint = -1;
@@ -3789,11 +3739,7 @@
           const intersectionInfo = intersectSegmentWithParametric(
             oldSegment,
             newParametric,
-<<<<<<< HEAD
             this.inverseTotalRotationMatrix
-=======
-            state.inverseTotalRotationMatrix
->>>>>>> 3699cf24
           );
           let existingSEIntersectionPoint: SEIntersectionPoint | null = null;
           let indexOfExistingSEIntersectionPoint = -1;
@@ -3891,11 +3837,7 @@
           const intersectionInfo = intersectCircleWithParametric(
             oldCircle,
             newParametric,
-<<<<<<< HEAD
             this.inverseTotalRotationMatrix
-=======
-            state.inverseTotalRotationMatrix
->>>>>>> 3699cf24
           );
           let existingSEIntersectionPoint: SEIntersectionPoint | null = null;
           let indexOfExistingSEIntersectionPoint = -1;
@@ -3993,11 +3935,7 @@
           const intersectionInfo = intersectEllipseWithParametric(
             oldEllipse,
             newParametric,
-<<<<<<< HEAD
             this.inverseTotalRotationMatrix
-=======
-            state.inverseTotalRotationMatrix
->>>>>>> 3699cf24
           );
           let existingSEIntersectionPoint: SEIntersectionPoint | null = null;
           let indexOfExistingSEIntersectionPoint = -1;
