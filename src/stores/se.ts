import { defineStore, StoreActions, StoreGetters, StoreState } from "pinia";
import { ActionMode, SEIntersectionReturnType } from "@/types";
import { Matrix4, Vector3 } from "three";
import { SEPoint } from "@/models/SEPoint";
import { SENodule } from "@/models/SENodule";
import { SELine } from "@/models/SELine";
import { SELabel } from "@/models/SELabel";
import { SEExpression } from "@/models/SEExpression";
import { SEAngleMarker } from "@/models/SEAngleMarker";
import { SEEllipse } from "@/models/SEEllipse";
import { SECircle } from "@/models/SECircle";
import EventBus from "@/eventHandlers/EventBus";
import Nodule, { DisplayStyle } from "@/plottables/Nodule";
import { StyleEditPanels, StyleOptions } from "@/types/Styles";
import { SEParametric } from "@/models/SEParametric";
import Parametric from "@/plottables/Parametric";
import { SESegment } from "@/models/SESegment";
import { SEPolygon } from "@/models/SEPolygon";
import { SEIntersectionPoint } from "@/models/SEIntersectionPoint";
import {
  intersectCircles,
  intersectCircleWithEllipse,
  intersectCircleWithParametric,
  intersectEllipseWithEllipse,
  intersectEllipseWithParametric,
  intersectLineWithCircle,
  intersectLineWithEllipse,
  intersectLineWithLine,
  intersectLineWithParametric,
  intersectLineWithSegment,
  intersectParametricWithParametric,
  intersectSegmentWithCircle,
  intersectSegmentWithEllipse,
  intersectSegmentWithParametric,
  intersectSegmentWithSegment
} from "@/utils/intersections";
import NonFreePoint from "@/plottables/NonFreePoint";
import { SEPolarLine } from "@/models/SEPolarLine";
import { SEPerpendicularLineThruPoint } from "@/models/SEPerpendicularLineThruPoint";
import { SETangentLineThruPoint } from "@/models/SETangentLineThruPoint";
import { SENSectLine } from "@/models/SENSectLine";
import { SEPencil } from "@/models/SEPencil";
import { RotationVisitor } from "@/visitors/RotationVisitor";
import { Group } from "two.js/src/group";
import { Vector } from "two.js/src/vector";

const oldSelections: Array<SENodule> = [];
const seLines: Array<SELine> = [];
const seSegments: Array<SESegment> = [];
const seCircles: Array<SECircle> = [];
const seLabels: Array<SELabel> = [];
const expressions: Array<SEExpression> = [];
const seAngleMarkers: Array<SEAngleMarker> = [];
const seEllipses: Array<SEEllipse> = [];
const seParametrics: Array<SEParametric> = [];
const sePencils: Array<SEPencil> = [];
const sePolygons: Array<SEPolygon> = [];
const layers: Array<Group> = [];
const inverseTotalRotationMatrix = new Matrix4();
const tmpMatrix = new Matrix4();
const tmpVector = new Vector3();
const temporaryNodules: Array<Nodule> = [];
const selectedSENodules: Array<SENodule> = [];
const initialStyleStatesMap = new Map<StyleEditPanels, StyleOptions[]>();
const defaultStyleStatesMap = new Map<StyleEditPanels, StyleOptions[]>();

type PiniaAppState = {
  actionMode: ActionMode;
  previousActionMode: ActionMode;
  activeToolName: string;
  previousActiveToolName: string;
  zoomMagnificationFactor: number;
  zoomTranslation: number[];
  hasUnsavedNodules: boolean;
  svgCanvas: HTMLDivElement | null;
  canvasWidth: number;
  inverseTotalRotationMatrix: Matrix4; // Initially the identity. This is the composition of all the inverses of the rotation matrices applied to the sphere.
  styleSavedFromPanel: StyleEditPanels;
  seNodules: SENodule[];
  sePoints: SEPoint[];
};
export const useSEStore = defineStore({
  id: "se",
  state: (): PiniaAppState => ({
    actionMode: "rotate",
    previousActionMode: "rotate",
    activeToolName: "rotate",
    previousActiveToolName: "",
    svgCanvas: null,
    hasUnsavedNodules: false,
    zoomMagnificationFactor: 1,
    zoomTranslation: [0, 0],
    canvasWidth: 0,
    seNodules: [],
    sePoints: [],
    styleSavedFromPanel: StyleEditPanels.Label,
    inverseTotalRotationMatrix: new Matrix4() //initially the identity. The composition of all the inverses of the rotation matrices applied to the sphere
  }),
  actions: {
    init(): void {
      this.actionMode = "rotate";
      this.activeToolName = "";
      // Do not clear the layers array!
      // Replace clear() with splice(0). Since clear() is an extension function
      // Update to these arrays are not automatically picked up by VueJS
      this.seNodules.splice(0);
      this.sePoints.splice(0);
      seLines.splice(0);
      seSegments.splice(0);
      seCircles.splice(0);
      seAngleMarkers.splice(0);
      sePolygons.splice(0);
      seEllipses.splice(0);
      seParametrics.splice(0);
      sePencils.splice(0);
      seLabels.splice(0);
      selectedSENodules.splice(0);
      // intersections.splice(0);
      expressions.splice(0);
      // initialStyleStates.splice(0);
      // defaultStyleStates.splice(0);
      this.hasUnsavedNodules = false;
      temporaryNodules.splice(0);

      // Note by Hans (2022-01-05): this.init() has been moved from App.vue to SphereFrame.vue

      // Do not clear the temporaryNodules array
      // because the constructors of the tools (handlers) place the temporary Nodules
      // in this array *before* the this.init is called in App.vue mount.
    },
    setLayers(grp: Array<Group>): void {
      layers.splice(0);
      layers.push(...grp);
    },
    setCanvas(c: HTMLDivElement | null): void {
      this.svgCanvas = c;
    },
    setCanvasWidth(w: number): void {
      this.canvasWidth = w;
    },
    // setSphereRadius(r: number): void {
    //   // TODO
    // },
    setActionMode(mode: { id: ActionMode; name: string }): void {
      // zoomFit is a one-off tool, so the previousActionMode should never be "zoomFit" (avoid infinite loops too!)
      if (
        !(this.actionMode == "zoomFit" || this.actionMode === "iconFactory")
      ) {
        this.previousActionMode = this.actionMode;
        this.previousActiveToolName = this.activeToolName;
      }
      this.actionMode = mode.id;
      this.activeToolName = mode.name;
    },
    revertActionMode(): void {
      this.actionMode = this.previousActionMode;
      this.activeToolName = this.previousActiveToolName;
    },
    removeAllFromLayers(): void {
      seAngleMarkers.forEach((x: SEAngleMarker) => x.ref.removeFromLayers());
      seCircles.forEach((x: SECircle) => x.ref.removeFromLayers());
      seEllipses.forEach((x: SEEllipse) => x.ref.removeFromLayers());
      seLabels.forEach((x: SELabel) => x.ref.removeFromLayers(layers));
      seLines.forEach((x: SELine) => x.ref.removeFromLayers());
      this.sePoints.forEach(x => x.ref.removeFromLayers());
      seSegments.forEach((x: SESegment) => x.ref.removeFromLayers());
      sePolygons.forEach((x: SEPolygon) => x.ref.removeFromLayers());
      seParametrics.forEach((x: SEParametric) => {
        let ptr: Parametric | null = x.ref;
        while (ptr !== null) {
          ptr.removeFromLayers();
          ptr = ptr.next;
        }
      });
      sePencils.forEach((p: SEPencil) => {
        p.lines.forEach((l: SEPerpendicularLineThruPoint) => {
          l.ref.removeFromLayers();
        });
      });
    },
    // Update the display of all free SEPoints to update the entire display
    updateDisplay(): void {
      this.seNodules
        .filter(obj => obj.isFreeToMove())
        .forEach(obj => {
          // First mark the kids out of date so that the update method does a topological sort
          obj.markKidsOutOfDate();
          obj.update();
          // console.log("name", obj.name, "show", obj.showing, "exist", obj.exists);
        });
    },
    setZoomMagnificationFactor(mag: number): void {
      // console.log("setZoomMagFactor");
      EventBus.fire("magnification-updated", {
        factor: this.zoomMagnificationFactor / mag
      });
      // this.previousZoomMagnificationFactor = ;
      this.zoomMagnificationFactor = mag;
    },

    setZoomTranslation(vec: number[]): void {
      for (let i = 0; i < 2; i++) {
        this.zoomTranslation[i] = vec[i];
      }
    },
    //#region addPoint
    addPoint(point: SEPoint): void {
      this.sePoints.push(point);
      this.seNodules.push(point);
      point.ref.addToLayers(layers);
      this.hasUnsavedNodules = true;
    },
    //#endregion addPoint
    removePoint(pointId: number): void {
      const pos = this.sePoints.findIndex(x => x.id === pointId);
      const pos2 = this.seNodules.findIndex(x => x.id === pointId);
      if (pos >= 0) {
        const victimPoint = this.sePoints[pos];
        this.sePoints.splice(pos, 1);
        this.seNodules.splice(pos2, 1);
        // Remove the associated plottable (Nodule) object from being rendered
        victimPoint.ref.removeFromLayers();
        this.hasUnsavedNodules = true;
      }
    },
    movePoint(move: { pointId: number; location: Vector3 }): void {
      // pointMoverVisitor.setNewLocation(move.location);
      // const pos = sePoints.findIndex(x => x.id === move.pointId);
      // sePoints[pos].accept(pointMoverVisitor);
    },

    addLine(line: SELine): void {
      seLines.push(line);
      this.seNodules.push(line as SENodule);
      line.ref.addToLayers(layers);
      this.hasUnsavedNodules = true;
    },
    addCircle(circle: SECircle): void {
      seCircles.push(circle);
      this.seNodules.push(circle);
      circle.ref.addToLayers(layers);
      this.hasUnsavedNodules = true;
    },

    removeCircle(circleId: number): void {
      const circlePos = seCircles.findIndex(x => x.id === circleId);
      const pos2 = this.seNodules.findIndex(x => x.id === circleId);
      if (circlePos >= 0) {
        /* victim line is found */
        const victimCircle: SECircle = seCircles[circlePos];
        victimCircle.ref.removeFromLayers();
        // victimCircle.removeSelfSafely();
        seCircles.splice(circlePos, 1); // Remove the circle from the list
        this.seNodules.splice(pos2, 1);
        this.hasUnsavedNodules = true;
      }
    },

    removeLine(lineId: number): void {
      const pos = seLines.findIndex((x: any) => x.id === lineId);
      const pos2 = this.seNodules.findIndex(x => x.id === lineId);
      if (pos >= 0) {
        /* victim line is found */
        const victimLine = seLines[pos];
        victimLine.ref.removeFromLayers();
        seLines.splice(pos, 1); // Remove the line from the list
        this.seNodules.splice(pos2, 1);
        this.hasUnsavedNodules = true;
      }
    },
    addSegment(segment: SESegment): void {
      seSegments.push(segment);
      this.seNodules.push(segment);
      segment.ref.addToLayers(layers);
      this.hasUnsavedNodules = true;
    },
    removeSegment(segId: number): void {
      const pos = seSegments.findIndex(x => x.id === segId);
      const pos2 = this.seNodules.findIndex(x => x.id === segId);
      if (pos >= 0) {
        const victimSegment = seSegments[pos];
        victimSegment.ref.removeFromLayers();
        seSegments.splice(pos, 1);
        this.seNodules.splice(pos2, 1);
        this.hasUnsavedNodules = true;
      }
    },

    addEllipse(ellipse: SEEllipse): void {
      seEllipses.push(ellipse);
      this.seNodules.push(ellipse);
      ellipse.ref.addToLayers(layers);
      this.hasUnsavedNodules = true;
    },

    removeEllipse(ellipseId: number): void {
      const ellipsePos = seEllipses.findIndex(x => x.id === ellipseId);
      const pos2 = this.seNodules.findIndex(x => x.id === ellipseId);
      if (ellipsePos >= 0) {
        /* victim line is found */
        const victimEllipse: SEEllipse = seEllipses[ellipsePos];
        victimEllipse.ref.removeFromLayers();
        // victimEllipse.removeSelfSafely();
        seEllipses.splice(ellipsePos, 1); // Remove the ellipse from the list
        this.seNodules.splice(pos2, 1);
        this.hasUnsavedNodules = true;
      }
    },
    addLabel(label: SELabel): void {
      seLabels.push(label);
      this.seNodules.push(label);
      label.ref.addToLayers(layers);
      this.hasUnsavedNodules = true;
    },
    removeLabel(labelId: number): void {
      const pos = seLabels.findIndex((x: SELabel) => x.id === labelId);
      const pos2 = this.seNodules.findIndex(x => x.id === labelId);
      if (pos >= 0) {
        const victimLabel = seLabels[pos];
        seLabels.splice(pos, 1);
        this.seNodules.splice(pos2, 1);
        // Remove the associated plottable (Nodule) object from being rendered
        victimLabel.ref.removeFromLayers(layers);
        this.hasUnsavedNodules = true;
      }
    },
    moveLabel(move: { labelId: number; location: Vector3 }): void {
      // labelMoverVisitor.setNewLocation(move.location);
      // const pos = seLabels.findIndex(x => x.id === move.labelId);
      // seLabels[pos].accept(labelMoverVisitor);
    },

    addAngleMarkerAndExpression(angleMarker: SEAngleMarker): void {
      expressions.push(angleMarker);
      seAngleMarkers.push(angleMarker);
      this.seNodules.push(angleMarker);
      angleMarker.ref.addToLayers(layers);
      this.hasUnsavedNodules = true;
    },

    removeAngleMarkerAndExpression(angleMarkerId: number): void {
      const angleMarkerPos = seAngleMarkers.findIndex(
        x => x.id === angleMarkerId
      );
      const pos2 = this.seNodules.findIndex(x => x.id === angleMarkerId);
      const pos3 = expressions.findIndex(x => x.id === angleMarkerId);
      if (angleMarkerPos >= 0) {
        /* victim angleMarker is found */
        const victimAngleMarker: SEAngleMarker = seAngleMarkers[angleMarkerPos];
        // when removing expressions that have effects on the labels, we must set those label display arrays to empty
        if (victimAngleMarker.label) {
          victimAngleMarker.label.ref.value = [];
        }
        victimAngleMarker.ref.removeFromLayers();
        // victimCircle.removeSelfSafely();
        seAngleMarkers.splice(angleMarkerPos, 1); // Remove the angleMarker from the list
        this.seNodules.splice(pos2, 1);
        expressions.splice(pos3, 1);
        this.hasUnsavedNodules = true;
      }
    },
    addParametric(parametric: SEParametric): void {
      seParametrics.push(parametric);
      this.seNodules.push(parametric);
      let ptr: Parametric | null = parametric.ref;
      while (ptr) {
        ptr.addToLayers(layers);
        ptr = ptr.next;
      }
      this.hasUnsavedNodules = true;
    },

    removeParametric(parametricId: number): void {
      const parametricPos = seParametrics.findIndex(x => x.id === parametricId);
      const pos2 = this.seNodules.findIndex(x => x.id === parametricId);
      if (parametricPos >= 0) {
        /* victim line is found */
        const victimParametric: SEParametric = seParametrics[parametricPos];
        let ptr: Parametric | null = victimParametric.ref;
        while (ptr !== null) {
          ptr.removeFromLayers();
          ptr = ptr.next;
        }
        // victimParametric.removeSelfSafely();
        seParametrics.splice(parametricPos, 1); // Remove the parametric from the list
        this.seNodules.splice(pos2, 1);
        this.hasUnsavedNodules = true;
      }
    },
    addPolygonAndExpression(polygon: SEPolygon): void {
      expressions.push(polygon);
      sePolygons.push(polygon);
      this.seNodules.push(polygon);
      polygon.ref.addToLayers(layers);
      this.hasUnsavedNodules = true;
    },

    removePolygonAndExpression(polygonId: number): void {
      const polygonPos = sePolygons.findIndex(x => x.id === polygonId);
      const pos2 = this.seNodules.findIndex(x => x.id === polygonId);
      const pos3 = expressions.findIndex(x => x.id === polygonId);
      if (polygonPos >= 0) {
        /* victim polygon is found */
        const victimPolygon: SEPolygon = sePolygons[polygonPos];
        // when removing expressions that have effects on the labels, we must set those label display arrays to empty
        if (victimPolygon.label) {
          victimPolygon.label.ref.value = [];
        }
        victimPolygon.ref.removeFromLayers();
        sePolygons.splice(polygonPos, 1); // Remove the polygon from the list
        this.seNodules.splice(pos2, 1);
        expressions.splice(pos3, 1);
        this.hasUnsavedNodules = true;
      }
    },
    addExpression(measurement: SEExpression): void {
      expressions.push(measurement);
      this.seNodules.push(measurement);
      this.hasUnsavedNodules = true;
    },
    removeExpression(measId: number): void {
      const pos = expressions.findIndex(x => x.id === measId);
      const pos2 = this.seNodules.findIndex(x => x.id === measId);
      if (pos >= 0) {
        // const victimSegment = this.measurements[pos];
        expressions.splice(pos, 1);
        this.seNodules.splice(pos2, 1);
        this.hasUnsavedNodules = true;
      }
    },
    //#region rotateSphere

    rotateSphere(rotationMat: Matrix4): void {
      // Update the inverseTotalRotationMatrix. We have a new rotationMat which is transforming by
      //   rotationMat*oldTotalRotationMatrix * VEC
      // so to undo that action we find the inverse which is
      //  inverseTotalRotationMatrix*(inverse of rotationMat)
      tmpMatrix.copy(rotationMat).invert();
      inverseTotalRotationMatrix.multiply(tmpMatrix);
      const rotationVisitor = new RotationVisitor();
      rotationVisitor.setTransform(rotationMat);
      const updateCandidates: Array<SENodule> = [];

      function addCandidatesFrom(parent: SENodule) {
        parent.kids.forEach((m: SENodule) => {
          if (m.exists) {
            // console.debug(parent.name, "invalidates", m.name);
            if (m.canUpdateNow()) {
              if (!updateCandidates.find((x: SENodule) => x.name === m.name))
                updateCandidates.push(m);
            } else {
              // console.debug("!!! Dependent ", m.name, " can't be updated now");
            }
          }
        });
      }

      // Begin updating those objects with no parents
<<<<<<< HEAD
      this.seNodules
        .map(n => n as SENodule)
=======
      seNodules
>>>>>>> 25a931fd
        .filter((p: SENodule) => p.parents.length === 0)
        .forEach((target: SENodule) => {
          // console.debug("Seed update from ", target.name);
          target.accept(rotationVisitor);
          target.setOutOfDate(false);
          target.markKidsOutOfDate();
          addCandidatesFrom(target); // Expand the update tree
        });
      while (updateCandidates.length > 0) {
        const target = updateCandidates.shift()!;
        if (!target.accept(rotationVisitor)) {
          // console.debug(
          //   target.name,
          //   "does not accept rotation visitor, try its shallowUpdate"
          // );
          target.shallowUpdate();
        }
        target.setOutOfDate(false);
        target.markKidsOutOfDate();

        addCandidatesFrom(target);

        // console.debug(
        //   `Update candidate has ${updateCandidates.length} items`,
        //   updateCandidates.map((n: SENodule) => n.name).join(", ")
        // );
      }
      // console.debug("<<<<< End rotate sphere update");
    },
    //#endregion rotateSphere

    clearUnsavedFlag(): void {
      this.hasUnsavedNodules = false;
    },
    changeStyle({
      selected, // The selected SENodules that this change applies to, passing this as a argument allows styling to be undone.
      panel,
      payload
    }: {
      selected: Nodule[];
      panel: StyleEditPanels;
      payload: StyleOptions;
    }): void {
      // Important: object destructuring below seems to solve the issue
      // of merging undefined properties in updateStyle()
      const opt: StyleOptions = { ...payload };
      // if (
      //   payload.backStyleContrast &&
      //   payload.backStyleContrast != Nodule.getBackStyleContrast()
      // ) {
      //   // Update all Nodules because more than just the selected nodules depend on the backStyleContrast
      //   Nodule.setBackStyleContrast(payload.backStyleContrast);
      //   console.debug("Changing Global backstyle contrast");
      //   this.seNodules.forEach((n: SENodule) => {
      //     n.ref?.stylize(DisplayStyle.ApplyCurrentVariables);
      //   });
      // }
      selected.forEach((n: Nodule) => {
        // console.log("node", n, opt);
        n.updateStyle(panel, opt);
      });
    },
    changeBackContrast(newContrast: number): void {
      Nodule.setBackStyleContrast(newContrast);
      // update all objects display
      this.seNodules.forEach(seNodule => {
        // update the style of the objects
        // console.log("name", seNodule.name);
        seNodule.ref?.stylize(DisplayStyle.ApplyCurrentVariables);
      });
    },

    changeSegmentNormalVectorArcLength(change: {
      segmentId: number;
      normal: Vector3;
      arcLength: number;
    }): void {
      // segmentNormalArcLengthVisitor.setNewNormal(change.normal);
      // segmentNormalArcLengthVisitor.setNewArcLength(change.arcLength);
      // const pos = seSegments.findIndex(x => x.id === change.segmentId);
      // if (pos >= 0) this.seSegments[pos].accept(segmentNormalArcLengthVisitor);
    },
    changeLineNormalVector(change: { lineId: number; normal: Vector3 }): void {
      // lineNormalVisitor.setNewNormal(change.normal);
      // const pos = seLines.findIndex(x => x.id === change.lineId);
      // if (pos >= 0) seLines[pos].accept(lineNormalVisitor);
    }, // These are added to the store so that I can update the size of the temporary objects when there is a resize event.
    addTemporaryNodule(nodule: Nodule): void {
      temporaryNodules.push(nodule);
    },
    setSelectedSENodules(payload: SENodule[]): void {
      //reset the glowing color to usual
      selectedSENodules.forEach(n => {
        n.ref?.setSelectedColoring(false);
      });
      selectedSENodules.splice(0);
      selectedSENodules.push(...payload);
      //set the glowing color to selected
      selectedSENodules.forEach(n => {
        n.ref?.setSelectedColoring(true);
      });
    },
    setOldSelection(payload: SENodule[]): void {
      oldSelections.splice(0);
      oldSelections.push(...payload);
    },
    recordStyleState(data: {
      panel: StyleEditPanels;
      selected: Array<Nodule>;
    }): void {
      console.debug("About to record style", data.selected.length, "objects");
      const current = data.selected.map((n: Nodule) =>
        n.currentStyleState(data.panel)
      );
      console.debug(
        "SEStore recording style of selected objects in",
        StyleEditPanels[data.panel],
        "with",
        current
      );
      initialStyleStatesMap.set(data.panel, current);
      defaultStyleStatesMap.set(
        data.panel,
        data.selected.map((n: Nodule) => n.defaultStyleState(data.panel))
      );
      // this.initialBackStyleContrast = data.backContrast;
    },

    // The temporary nodules are added to the store when a handler is constructed, when are they removed? Do I need a removeTemporaryNodule?
    unglowAllSENodules(): void {
      this.seNodules.forEach(p => {
        if (!p.selected && p.exists) {
          p.glowing = false;
        }
      });
    }
  },
  getters: {
    // zoomMagnificationFactor: (): number => zoomMagnificationFactor,
    // zoomTranslation: (): number[] => zoomTranslation,
    seLines: (): Array<SELine> => seLines,
    seCircles: (): Array<SECircle> => seCircles,
    seSegments: (): Array<SESegment> => seSegments,
    seEllipses: (): Array<SEEllipse> => seEllipses,
    seLabels: (): Array<SELabel> => seLabels,
    seAngleMarkers: (): Array<SEAngleMarker> => seAngleMarkers,
    seParametrics: (): Array<SEParametric> => seParametrics,
    sePolygons: (): Array<SEPolygon> => sePolygons,
    expressions: (): Array<SEExpression> => expressions,
    selectedSENodules: (): Array<SENodule> => selectedSENodules,
    temporaryNodules: (): Array<Nodule> => temporaryNodules,
    oldStyleSelections: (): Array<SENodule> => oldSelections,
    initialStyleStatesMap: (): Map<StyleEditPanels, StyleOptions[]> =>
      initialStyleStatesMap,
    defaultStyleStatesMap: (): Map<StyleEditPanels, StyleOptions[]> =>
      defaultStyleStatesMap,
    layers: (): Array<Group> => layers,
    hasObjects(): boolean {
      return this.sePoints.length > 0;
    },
    hasNoAntipode: (state): ((_: SEPoint) => boolean) => {
      return (testPoint: SEPoint): boolean => {
        // create the antipode location vector
        tmpVector.copy(testPoint.locationVector).multiplyScalar(-1);
        // search for the antipode location vector
        const ind = state.sePoints.findIndex(p => {
          return tmpVector.equals(p.locationVector);
        });
        if (ind < 0) {
          // If -1*testPoint.location doesn't appear on the sePoints array then there is *no* antipode to testPoint (so return true)
          return true;
        } else {
          //now realize that the intersection of two lines/segments creates two SEPoints (which are an antipodal pair A and B) and
          // puts them on the sePoints array, but some of them may or may not be user created.
          // if the user try to create the antipode of one of the intersections A, then -1*A appears on the list as B
          // (1) if B is user created, then we should *not* create the antipode at -1*A so return false (not no antipode = antipode exists)
          // (2) if B is not user created, then we we should still create the antipode at -1*A, so return true (these is no antipode)

          // In the case that (2) happens it is possible that there are two points in the array sePoint with *exactly* the
          // same location vector at -1*A, if that happens then the antipode is already created and we should return false (not no antipode = antipode exists)
          const ind2 = state.sePoints.findIndex((p, index) => {
            if (index <= ind) {
              // ignore the entries in sePoint upto index ind, because they have already been searched
              return false;
            } else {
              return tmpVector.equals(p.locationVector);
            }
          });
          // the -1*testPoint.location appears twice!
          if (ind2 >= 0) {
            return false;
          }

          if (state.sePoints[ind] instanceof SEIntersectionPoint) {
            if (!(state.sePoints[ind] as SEIntersectionPoint).isUserCreated) {
              return true; // Case (2)
            } else {
              return false; // Case (1)
            }
          } else {
            return false;
          }
        }
      };
    },
    getSENoduleById(state): (_: number) => SENodule | undefined {
      return (id: number): SENodule | undefined => {
        return state.seNodules
          .map(z => z as SENodule)
          .find((z: SENodule) => z.id === id);
      };
    },
    //#region findNearbyGetter
<<<<<<< HEAD
    findNearbySENodules(state): (_p: Vector3, _s: Vector) => SENodule[] {
      return (unitIdealVector: Vector3, screenPosition: Vector): SENodule[] => {
        return state.seNodules
          .map(z => z as SENodule)
          .filter((obj: SENodule) => {
            return obj.isHitAt(unitIdealVector, this.zoomMagnificationFactor);
          });
=======
    findNearbySENodules(): (_p: Vector3, _s: Vector) => SENodule[] {
      return (unitIdealVector: Vector3, screenPosition: Vector): SENodule[] => {
        return seNodules.filter((obj: SENodule) => {
          return obj.isHitAt(unitIdealVector, this.zoomMagnificationFactor);
        });
>>>>>>> 25a931fd
      };
    },
    /**
     * If one parent name is given, this returns a list of all intersection points that have a parent with that name.
     * If two parent names are given, this returns a list of all intersection points that a parent with the first name and a parent with the second name
     */
    findIntersectionPointsByParent(
      state
    ): (parent1Name: string, parent2Name?: string) => SEIntersectionPoint[] {
      return (
        parent1Name: string,
        parent2Name?: string
      ): SEIntersectionPoint[] => {
        const intersectionPoints = state.sePoints
          .filter(
            p =>
              p instanceof SEIntersectionPoint &&
              p.parents.some(seNodule => seNodule.name === parent1Name)
          )
          .map(obj => obj as SEIntersectionPoint);

        if (parent2Name) {
          return intersectionPoints.filter(p =>
            p.parents.some(seNodule => seNodule.name === parent2Name)
          );
        } else {
          return intersectionPoints;
        }
      };
    },
    //#endregion findNearbyGetter

    /**
     * Create the intersection of two one-dimensional objects
     * Make sure the SENodules are in the correct order: SELines, SESegments, SECircles then SEEllipses.
     * That the (one,two) pair is one of:
     *  (SELine,SELine), (SELine,SESegment), (SELine,SECircle), (SELine,SEEllipse), (SESegment, SESegment),
     *      (SESegment, SECircle), (SESegment, SEEllipse),(SECircle, SECircle), (SECircle, SEEllipse)
     *      (SEEllipse, SEEllipse)
     * If they have the same type put them in alphabetical order.
     * The creation of the intersection objects automatically follows this convention in assigning parents.
     */
    createAllIntersectionsWithLine(
      state
    ): (_: SELine) => SEIntersectionReturnType[] {
      return (newLine: SELine): SEIntersectionReturnType[] => {
        // Avoid creating an intersection where any SEPoint already exists
        const avoidVectors: Vector3[] = [];
        // First add the two parent points of the newLine, if they are new, then
        //  they won't have been added to the state.points array yet so add them first, but only if this is not an SEPolar line whose defining points are never added to the state
        if (!(newLine instanceof SEPolarLine)) {
          avoidVectors.push(newLine.startSEPoint.locationVector);
        }
        // Only perpendicular to line through point, the SEEndPoint is auto generated SEPoint (never added to the state)
        // and the user cannot interact with it. So it is *not* a vector to avoid for intersections.
        if (
          !(
            newLine instanceof SEPerpendicularLineThruPoint ||
            newLine instanceof SEPolarLine ||
            newLine instanceof SETangentLineThruPoint ||
            newLine instanceof SENSectLine
          )
        ) {
          avoidVectors.push(newLine.endSEPoint.locationVector);
        }
        state.sePoints.forEach(pt => {
          if (!pt.locationVector.isZero()) {
            avoidVectors.push(pt.locationVector);
          }
        });
        // The intersectionPointList to return
        const intersectionPointList: SEIntersectionReturnType[] = [];
        // Intersect this new line with all old lines
        seLines
          .filter((line: SELine) => line.id !== newLine.id) // ignore self
          .forEach((oldLine: SELine) => {
            const intersectionInfo = intersectLineWithLine(oldLine, newLine);
            intersectionInfo.forEach((info, index) => {
              if (
                !avoidVectors.some(v =>
                  tmpVector.subVectors(info.vector, v).isZero()
                )
              ) {
                // info.vector is not on the avoidVectors array, so create an intersection
                const newPt = new NonFreePoint();
                newPt.stylize(DisplayStyle.ApplyTemporaryVariables);
                newPt.adjustSize();
                const newSEIntersectionPt = new SEIntersectionPoint(
                  newPt,
                  oldLine,
                  newLine,
                  index,
                  false
                );
                newSEIntersectionPt.locationVector = info.vector;
                newSEIntersectionPt.exists = info.exists;
                intersectionPointList.push({
                  SEIntersectionPoint: newSEIntersectionPt,
                  parent1: oldLine,
                  parent2: newLine
                });
              }
            });
          });
        //Intersect this new line with all old circles
        seCircles.forEach((oldCircle: SECircle) => {
          const intersectionInfo = intersectLineWithCircle(newLine, oldCircle);
          intersectionInfo.forEach((info, index) => {
            if (
              !avoidVectors.some(v =>
                tmpVector.subVectors(info.vector, v).isZero()
              )
            ) {
              // info.vector is not on the avoidVectors array, so create an intersection
              const newPt = new NonFreePoint();
              newPt.stylize(DisplayStyle.ApplyTemporaryVariables);
              newPt.adjustSize();
              const newSEIntersectionPt = new SEIntersectionPoint(
                newPt,
                newLine,
                oldCircle,
                index,
                false
              );
              newSEIntersectionPt.locationVector = info.vector;
              newSEIntersectionPt.exists = info.exists;
              intersectionPointList.push({
                SEIntersectionPoint: newSEIntersectionPt,
                parent1: newLine,
                parent2: oldCircle
              });
            }
          });
        });
        //Intersect this new line with all old ellipses
        seEllipses.forEach((oldEllipse: SEEllipse) => {
          const intersectionInfo = intersectLineWithEllipse(
            newLine,
            oldEllipse
          );
          intersectionInfo.forEach((info, index) => {
            if (
              !avoidVectors.some(v =>
                tmpVector.subVectors(info.vector, v).isZero()
              )
            ) {
              // info.vector is not on the avoidVectors array, so create an intersection
              const newPt = new NonFreePoint();
              newPt.stylize(DisplayStyle.ApplyTemporaryVariables);
              newPt.adjustSize();
              const newSEIntersectionPt = new SEIntersectionPoint(
                newPt,
                newLine,
                oldEllipse,
                index,
                false
              );
              newSEIntersectionPt.locationVector = info.vector;
              newSEIntersectionPt.exists = info.exists;
              intersectionPointList.push({
                SEIntersectionPoint: newSEIntersectionPt,
                parent1: newLine,
                parent2: oldEllipse
              });
            }
          });
        });

        //Intersect this new line with all old parametrics
        seParametrics.forEach((oldParametric: SEParametric) => {
          const intersectionInfo = intersectLineWithParametric(
            newLine,
            oldParametric,
            inverseTotalRotationMatrix
          );
          intersectionInfo.forEach((info, index) => {
            if (
              !avoidVectors.some(v =>
                tmpVector.subVectors(info.vector, v).isZero()
              )
            ) {
              // info.vector is not on the avoidVectors array, so create an intersection
              const newPt = new NonFreePoint();
              newPt.stylize(DisplayStyle.ApplyTemporaryVariables);
              newPt.adjustSize();
              const newSEIntersectionPt = new SEIntersectionPoint(
                newPt,
                newLine,
                oldParametric,
                index,
                false
              );
              newSEIntersectionPt.locationVector = info.vector;
              newSEIntersectionPt.exists = info.exists;
              intersectionPointList.push({
                SEIntersectionPoint: newSEIntersectionPt,
                parent1: newLine,
                parent2: oldParametric
              });
            }
          });
        });
        return intersectionPointList;
      };
    },
    createAllIntersectionsWithSegment(state) {
      return (newSegment: SESegment): SEIntersectionReturnType[] => {
        // Avoid creating an intersection where any SEPoint already exists
        const avoidVectors: Vector3[] = [];
        // First add the two parent points of the newLine, if they are new, then
        //  they won't have been added to the state.points array yet so add them first
        avoidVectors.push(newSegment.startSEPoint.locationVector);
        avoidVectors.push(newSegment.endSEPoint.locationVector);
        state.sePoints.forEach(pt => {
          if (!pt.locationVector.isZero()) {
            avoidVectors.push(pt.locationVector);
          }
        });

        // The intersectionPointList to return
        const intersectionPointList: SEIntersectionReturnType[] = [];
        // Intersect this new segment with all old lines
        seLines.forEach((oldLine: SELine) => {
          const intersectionInfo = intersectLineWithSegment(
            oldLine,
            newSegment
          );
          intersectionInfo.forEach((info, index) => {
            if (
              !avoidVectors.some(v =>
                tmpVector.subVectors(info.vector, v).isZero()
              )
            ) {
              // info.vector is not on the avoidVectors array, so create an intersection
              const newPt = new NonFreePoint();
              newPt.stylize(DisplayStyle.ApplyTemporaryVariables);
              newPt.adjustSize();
              const newSEIntersectionPt = new SEIntersectionPoint(
                newPt,
                oldLine,
                newSegment,
                index,
                false
              );
              newSEIntersectionPt.locationVector = info.vector;
              newSEIntersectionPt.exists = info.exists;

              intersectionPointList.push({
                SEIntersectionPoint: newSEIntersectionPt,
                parent1: oldLine,
                parent2: newSegment
              });
            }
          });
        });
        //Intersect this new segment with all old segments
        seSegments
          .filter((segment: SESegment) => segment.id !== newSegment.id) // ignore self
          .forEach((oldSegment: SESegment) => {
            const intersectionInfo = intersectSegmentWithSegment(
              oldSegment,
              newSegment
            );
            intersectionInfo.forEach((info, index) => {
              if (
                !avoidVectors.some(v =>
                  tmpVector.subVectors(info.vector, v).isZero()
                )
              ) {
                const newPt = new NonFreePoint();
                newPt.stylize(DisplayStyle.ApplyTemporaryVariables);
                newPt.adjustSize();
                const newSEIntersectionPt = new SEIntersectionPoint(
                  newPt,
                  oldSegment,
                  newSegment,
                  index,
                  false
                );
                newSEIntersectionPt.locationVector = info.vector;
                newSEIntersectionPt.exists = info.exists;
                intersectionPointList.push({
                  SEIntersectionPoint: newSEIntersectionPt,
                  parent1: oldSegment,
                  parent2: newSegment
                });
              }
            });
          });
        //Intersect this new segment with all old circles
        seCircles.forEach((oldCircle: SECircle) => {
          const intersectionInfo = intersectSegmentWithCircle(
            newSegment,
            oldCircle
          );
          intersectionInfo.forEach((info, index) => {
            if (
              !avoidVectors.some(v =>
                tmpVector.subVectors(info.vector, v).isZero()
              )
            ) {
              // info.vector is not on the avoidVectors array, so create an intersection
              const newPt = new NonFreePoint();
              newPt.stylize(DisplayStyle.ApplyTemporaryVariables);
              newPt.adjustSize();
              const newSEIntersectionPt = new SEIntersectionPoint(
                newPt,
                newSegment,
                oldCircle,
                index,
                false
              );
              newSEIntersectionPt.locationVector = info.vector;
              newSEIntersectionPt.exists = info.exists;
              intersectionPointList.push({
                SEIntersectionPoint: newSEIntersectionPt,
                parent1: newSegment,
                parent2: oldCircle
              });
            }
          });
        });
        //Intersect this new segment with all old ellipses
        seEllipses.forEach((oldEllipse: SEEllipse) => {
          const intersectionInfo = intersectSegmentWithEllipse(
            newSegment,
            oldEllipse
          );
          intersectionInfo.forEach((info, index) => {
            if (
              !avoidVectors.some(v =>
                tmpVector.subVectors(info.vector, v).isZero()
              )
            ) {
              // info.vector is not on the avoidVectors array, so create an intersection
              const newPt = new NonFreePoint();
              newPt.stylize(DisplayStyle.ApplyTemporaryVariables);
              newPt.adjustSize();
              const newSEIntersectionPt = new SEIntersectionPoint(
                newPt,
                newSegment,
                oldEllipse,
                index,
                false
              );
              newSEIntersectionPt.locationVector = info.vector;
              newSEIntersectionPt.exists = info.exists;
              intersectionPointList.push({
                SEIntersectionPoint: newSEIntersectionPt,
                parent1: newSegment,
                parent2: oldEllipse
              });
            }
          });
        });
        //Intersect this new segment with all old parametrics
        seParametrics.forEach((oldParametric: SEParametric) => {
          const intersectionInfo = intersectSegmentWithParametric(
            newSegment,
            oldParametric,
            inverseTotalRotationMatrix
          );
          intersectionInfo.forEach((info, index) => {
            if (
              !avoidVectors.some(v =>
                tmpVector.subVectors(info.vector, v).isZero()
              )
            ) {
              // info.vector is not on the avoidVectors array, so create an intersection
              const newPt = new NonFreePoint();
              newPt.stylize(DisplayStyle.ApplyTemporaryVariables);
              newPt.adjustSize();
              const newSEIntersectionPt = new SEIntersectionPoint(
                newPt,
                newSegment,
                oldParametric,
                index,
                false
              );
              newSEIntersectionPt.locationVector = info.vector;
              newSEIntersectionPt.exists = info.exists;
              intersectionPointList.push({
                SEIntersectionPoint: newSEIntersectionPt,
                parent1: newSegment,
                parent2: oldParametric
              });
            }
          });
        });
        return intersectionPointList;
      };
    },
    createAllIntersectionsWithCircle(
      state
    ): (_: SECircle) => SEIntersectionReturnType[] {
      return (newCircle: SECircle): SEIntersectionReturnType[] => {
        // Avoid creating an intersection where any SEPoint already exists
        const avoidVectors: Vector3[] = [];
        // First add the two parent points of the newLine, if they are new, then
        //  they won't have been added to the state.points array yet so add them first
        avoidVectors.push(newCircle.centerSEPoint.locationVector);
        avoidVectors.push(newCircle.circleSEPoint.locationVector);
        state.sePoints.forEach(pt => {
          if (!pt.locationVector.isZero()) {
            avoidVectors.push(pt.locationVector);
          }
        });
        // The intersectionPointList to return
        const intersectionPointList: SEIntersectionReturnType[] = [];
        // Intersect this new circle with all old lines
        seLines.forEach((oldLine: SELine) => {
          const intersectionInfo = intersectLineWithCircle(oldLine, newCircle);
          intersectionInfo.forEach((info, index) => {
            if (
              !avoidVectors.some(v =>
                tmpVector.subVectors(info.vector, v).isZero()
              )
            ) {
              // info.vector is not on the avoidVectors array, so create an intersection
              const newPt = new NonFreePoint();
              newPt.stylize(DisplayStyle.ApplyTemporaryVariables);
              newPt.adjustSize();
              const newSEIntersectionPt = new SEIntersectionPoint(
                newPt,
                oldLine,
                newCircle,
                index,
                false
              );
              newSEIntersectionPt.locationVector = info.vector;
              newSEIntersectionPt.exists = info.exists;
              intersectionPointList.push({
                SEIntersectionPoint: newSEIntersectionPt,
                parent1: oldLine,
                parent2: newCircle
              });
            }
          });
        });
        //Intersect this new circle with all old segments
        seSegments.forEach((oldSegment: SESegment) => {
          const intersectionInfo = intersectSegmentWithCircle(
            oldSegment,
            newCircle
          );
          intersectionInfo.forEach((info, index) => {
            if (
              !avoidVectors.some(v =>
                tmpVector.subVectors(info.vector, v).isZero()
              )
            ) {
              // info.vector is not on the avoidVectors array, so create an intersection
              const newPt = new NonFreePoint();
              newPt.stylize(DisplayStyle.ApplyTemporaryVariables);
              newPt.adjustSize();
              const newSEIntersectionPt = new SEIntersectionPoint(
                newPt,
                oldSegment,
                newCircle,
                index,
                false
              );
              newSEIntersectionPt.locationVector = info.vector;
              newSEIntersectionPt.exists = info.exists;
              intersectionPointList.push({
                SEIntersectionPoint: newSEIntersectionPt,
                parent1: oldSegment,
                parent2: newCircle
              });
            }
          });
        });
        //Intersect this new circle with all old circles
        seCircles
          .filter((circle: SECircle) => circle.id !== newCircle.id) // ignore self
          .forEach((oldCircle: SECircle) => {
            const intersectionInfo = intersectCircles(
              oldCircle.centerSEPoint.locationVector,
              oldCircle.circleRadius,
              newCircle.centerSEPoint.locationVector,
              newCircle.circleRadius
            );
            intersectionInfo.forEach((info, index) => {
              if (
                !avoidVectors.some(v =>
                  tmpVector.subVectors(info.vector, v).isZero()
                )
              ) {
                // info.vector is not on the avoidVectors array, so create an intersection
                const newPt = new NonFreePoint();
                newPt.stylize(DisplayStyle.ApplyTemporaryVariables);
                newPt.adjustSize();
                const newSEIntersectionPt = new SEIntersectionPoint(
                  newPt,
                  oldCircle,
                  newCircle,
                  index,
                  false
                );
                newSEIntersectionPt.locationVector = info.vector;
                newSEIntersectionPt.exists = info.exists;
                intersectionPointList.push({
                  SEIntersectionPoint: newSEIntersectionPt,
                  parent1: oldCircle,
                  parent2: newCircle
                });
              }
            });
          });

        //Intersect this new circle with all old ellipses
        seEllipses.forEach((oldEllipse: SEEllipse) => {
          const intersectionInfo = intersectCircleWithEllipse(
            newCircle,
            oldEllipse
          );
          intersectionInfo.forEach((info, index) => {
            if (
              !avoidVectors.some(v =>
                tmpVector.subVectors(info.vector, v).isZero()
              )
            ) {
              // info.vector is not on the avoidVectors array, so create an intersection
              const newPt = new NonFreePoint();
              newPt.stylize(DisplayStyle.ApplyTemporaryVariables);
              newPt.adjustSize();
              const newSEIntersectionPt = new SEIntersectionPoint(
                newPt,
                newCircle,
                oldEllipse,
                index,
                false
              );
              newSEIntersectionPt.locationVector = info.vector;
              newSEIntersectionPt.exists = info.exists;
              intersectionPointList.push({
                SEIntersectionPoint: newSEIntersectionPt,
                parent1: newCircle,
                parent2: oldEllipse
              });
            }
          });
        });

        //Intersect this new circle with all old parametrics
        seParametrics.forEach((oldParametric: SEParametric) => {
          const intersectionInfo = intersectCircleWithParametric(
            newCircle,
            oldParametric,
            inverseTotalRotationMatrix
          );
          intersectionInfo.forEach((info, index) => {
            if (
              !avoidVectors.some(v =>
                tmpVector.subVectors(info.vector, v).isZero()
              )
            ) {
              // info.vector is not on the avoidVectors array, so create an intersection
              const newPt = new NonFreePoint();
              newPt.stylize(DisplayStyle.ApplyTemporaryVariables);
              newPt.adjustSize();
              const newSEIntersectionPt = new SEIntersectionPoint(
                newPt,
                newCircle,
                oldParametric,
                index,
                false
              );
              newSEIntersectionPt.locationVector = info.vector;
              newSEIntersectionPt.exists = info.exists;
              intersectionPointList.push({
                SEIntersectionPoint: newSEIntersectionPt,
                parent1: newCircle,
                parent2: oldParametric
              });
            }
          });
        });

        return intersectionPointList;
      };
    },
    createAllIntersectionsWithEllipse(
      state
    ): (_: SEEllipse) => SEIntersectionReturnType[] {
      return (newEllipse: SEEllipse): SEIntersectionReturnType[] => {
        // Avoid creating an intersection where any SEPoint already exists
        const avoidVectors: Vector3[] = [];
        // First add the three parent points of the newEllipse, if they are new, then
        //  they won't have been added to the state.points array yet so add them first
        avoidVectors.push(newEllipse.focus1SEPoint.locationVector);
        avoidVectors.push(newEllipse.focus2SEPoint.locationVector);
        avoidVectors.push(newEllipse.ellipseSEPoint.locationVector);
        state.sePoints.forEach(pt => {
          if (!pt.locationVector.isZero()) {
            avoidVectors.push(pt.locationVector);
          }
        });
        // The intersectionPointList to return
        const intersectionPointList: SEIntersectionReturnType[] = [];

        // Intersect this new ellipse with all old lines
        seLines.forEach((oldLine: SELine) => {
          const intersectionInfo = intersectLineWithEllipse(
            oldLine,
            newEllipse
          );
          intersectionInfo.forEach((info, index) => {
            if (
              !avoidVectors.some(v =>
                tmpVector.subVectors(info.vector, v).isZero()
              )
            ) {
              // info.vector is not on the avoidVectors array, so create an intersection
              const newPt = new NonFreePoint();
              newPt.stylize(DisplayStyle.ApplyTemporaryVariables);
              newPt.adjustSize();
              const newSEIntersectionPt = new SEIntersectionPoint(
                newPt,
                oldLine,
                newEllipse,
                index,
                false
              );
              newSEIntersectionPt.locationVector = info.vector;
              newSEIntersectionPt.exists = info.exists;
              intersectionPointList.push({
                SEIntersectionPoint: newSEIntersectionPt,
                parent1: oldLine,
                parent2: newEllipse
              });
            }
          });
        });

        //Intersect this new ellipse with all old segments
        seSegments.forEach((oldSegment: SESegment) => {
          const intersectionInfo = intersectSegmentWithEllipse(
            oldSegment,
            newEllipse
          );
          intersectionInfo.forEach((info, index) => {
            if (
              !avoidVectors.some(v =>
                tmpVector.subVectors(info.vector, v).isZero()
              )
            ) {
              // info.vector is not on the avoidVectors array, so create an intersection
              const newPt = new NonFreePoint();
              newPt.stylize(DisplayStyle.ApplyTemporaryVariables);
              newPt.adjustSize();
              const newSEIntersectionPt = new SEIntersectionPoint(
                newPt,
                oldSegment,
                newEllipse,
                index,
                false
              );
              newSEIntersectionPt.locationVector = info.vector;
              newSEIntersectionPt.exists = info.exists;
              intersectionPointList.push({
                SEIntersectionPoint: newSEIntersectionPt,
                parent1: oldSegment,
                parent2: newEllipse
              });
            }
          });
        });

        //Intersect this new ellipse with all old circles
        seCircles.forEach((oldCircle: SECircle) => {
          const intersectionInfo = intersectCircleWithEllipse(
            oldCircle,
            newEllipse
          );
          intersectionInfo.forEach((info, index) => {
            if (
              !avoidVectors.some(v =>
                tmpVector.subVectors(info.vector, v).isZero()
              )
            ) {
              // info.vector is not on the avoidVectors array, so create an intersection
              const newPt = new NonFreePoint();
              newPt.stylize(DisplayStyle.ApplyTemporaryVariables);
              newPt.adjustSize();
              const newSEIntersectionPt = new SEIntersectionPoint(
                newPt,
                oldCircle,
                newEllipse,
                index,
                false
              );
              newSEIntersectionPt.locationVector = info.vector;
              newSEIntersectionPt.exists = info.exists;
              intersectionPointList.push({
                SEIntersectionPoint: newSEIntersectionPt,
                parent1: oldCircle,
                parent2: newEllipse
              });
            }
          });
        });

        //Intersect this new ellipse with all old ellipses
        seEllipses
          .filter((ellipe: SEEllipse) => ellipe.id !== newEllipse.id) // ignore self
          .forEach((oldEllipse: SEEllipse) => {
            const intersectionInfo = intersectEllipseWithEllipse(
              oldEllipse,
              newEllipse
            );
            intersectionInfo.forEach((info, index) => {
              if (
                !avoidVectors.some(v =>
                  tmpVector.subVectors(info.vector, v).isZero()
                )
              ) {
                // info.vector is not on the avoidVectors array, so create an intersection
                const newPt = new NonFreePoint();
                newPt.stylize(DisplayStyle.ApplyTemporaryVariables);
                newPt.adjustSize();
                const newSEIntersectionPt = new SEIntersectionPoint(
                  newPt,
                  oldEllipse,
                  newEllipse,
                  index,
                  false
                );
                newSEIntersectionPt.locationVector = info.vector;
                newSEIntersectionPt.exists = info.exists;
                intersectionPointList.push({
                  SEIntersectionPoint: newSEIntersectionPt,
                  parent1: oldEllipse,
                  parent2: newEllipse
                });
              }
            });
          });

        //Intersect this new ellipse with all old parametrics
        seParametrics.forEach((oldParametric: SEParametric) => {
          const intersectionInfo = intersectEllipseWithParametric(
            newEllipse,
            oldParametric,
            inverseTotalRotationMatrix
          );
          intersectionInfo.forEach((info, index) => {
            if (
              !avoidVectors.some(v =>
                tmpVector.subVectors(info.vector, v).isZero()
              )
            ) {
              // info.vector is not on the avoidVectors array, so create an intersection
              const newPt = new NonFreePoint();
              newPt.stylize(DisplayStyle.ApplyTemporaryVariables);
              newPt.adjustSize();
              const newSEIntersectionPt = new SEIntersectionPoint(
                newPt,
                newEllipse,
                oldParametric,
                index,
                false
              );
              newSEIntersectionPt.locationVector = info.vector;
              newSEIntersectionPt.exists = info.exists;
              intersectionPointList.push({
                SEIntersectionPoint: newSEIntersectionPt,
                parent1: newEllipse,
                parent2: oldParametric
              });
            }
          });
        });
        return [];
      };
    },
    createAllIntersectionsWithParametric(
      state
    ): (_: SEParametric) => SEIntersectionReturnType[] {
      return (newParametric: SEParametric): SEIntersectionReturnType[] => {
        // Avoid creating an intersection where any SEPoint already exists
        const avoidVectors: Vector3[] = [];
        // First add the end points of the newParametric, if they are exist, then
        //  they won't have been added to the state.points array yet so add them first
        // Always screen for the zero vector
        newParametric.endPoints.forEach(pt => {
          if (!pt.locationVector.isZero()) {
            avoidVectors.push(pt.locationVector);
          }
        });
        state.sePoints.forEach(pt => {
          if (!pt.locationVector.isZero()) {
            avoidVectors.push(pt.locationVector);
          }
        });

        // The intersectionPointList to return
        const intersectionPointList: SEIntersectionReturnType[] = [];

        // Intersect this new parametric with all old lines
        seLines.forEach((oldLine: SELine) => {
          const intersectionInfo = intersectLineWithParametric(
            oldLine,
            newParametric,
            inverseTotalRotationMatrix
          );
          intersectionInfo.forEach((info, index) => {
            if (
              !avoidVectors.some(v =>
                tmpVector.subVectors(info.vector, v).isZero()
              )
            ) {
              // info.vector is not on the avoidVectors array, so create an intersection
              const newPt = new NonFreePoint();
              newPt.stylize(DisplayStyle.ApplyTemporaryVariables);
              newPt.adjustSize();
              const newSEIntersectionPt = new SEIntersectionPoint(
                newPt,
                oldLine,
                newParametric,
                index,
                false
              );
              newSEIntersectionPt.locationVector = info.vector;
              newSEIntersectionPt.exists = info.exists;
              intersectionPointList.push({
                SEIntersectionPoint: newSEIntersectionPt,
                parent1: oldLine,
                parent2: newParametric
              });
            }
          });
        });

        // Intersect this new parametric with all old segments
        seSegments.forEach((oldSegment: SESegment) => {
          const intersectionInfo = intersectSegmentWithParametric(
            oldSegment,
            newParametric,
            inverseTotalRotationMatrix
          );
          intersectionInfo.forEach((info, index) => {
            if (
              !avoidVectors.some(v =>
                tmpVector.subVectors(info.vector, v).isZero()
              )
            ) {
              // info.vector is not on the avoidVectors array, so create an intersection
              const newPt = new NonFreePoint();
              newPt.stylize(DisplayStyle.ApplyTemporaryVariables);
              newPt.adjustSize();
              const newSEIntersectionPt = new SEIntersectionPoint(
                newPt,
                oldSegment,
                newParametric,
                index,
                false
              );
              newSEIntersectionPt.locationVector = info.vector;
              newSEIntersectionPt.exists = info.exists;
              intersectionPointList.push({
                SEIntersectionPoint: newSEIntersectionPt,
                parent1: oldSegment,
                parent2: newParametric
              });
            }
          });
        });

        // Intersect this new parametric with all old circles
        seCircles.forEach((oldCircle: SECircle) => {
          const intersectionInfo = intersectCircleWithParametric(
            oldCircle,
            newParametric,
            inverseTotalRotationMatrix
          );
          intersectionInfo.forEach((info, index) => {
            if (
              !avoidVectors.some(v =>
                tmpVector.subVectors(info.vector, v).isZero()
              )
            ) {
              // info.vector is not on the avoidVectors array, so create an intersection
              const newPt = new NonFreePoint();
              newPt.stylize(DisplayStyle.ApplyTemporaryVariables);
              newPt.adjustSize();
              const newSEIntersectionPt = new SEIntersectionPoint(
                newPt,
                oldCircle,
                newParametric,
                index,
                false
              );
              newSEIntersectionPt.locationVector = info.vector;
              newSEIntersectionPt.exists = info.exists;
              intersectionPointList.push({
                SEIntersectionPoint: newSEIntersectionPt,
                parent1: oldCircle,
                parent2: newParametric
              });
            }
          });
        });

        //Intersect this new parametric with all old ellipses
        seEllipses.forEach((oldEllipse: SEEllipse) => {
          const intersectionInfo = intersectEllipseWithParametric(
            oldEllipse,
            newParametric,
            inverseTotalRotationMatrix
          );
          intersectionInfo.forEach((info, index) => {
            if (
              !avoidVectors.some(v =>
                tmpVector.subVectors(info.vector, v).isZero()
              )
            ) {
              // info.vector is not on the avoidVectors array, so create an intersection
              const newPt = new NonFreePoint();
              newPt.stylize(DisplayStyle.ApplyTemporaryVariables);
              newPt.adjustSize();
              const newSEIntersectionPt = new SEIntersectionPoint(
                newPt,
                oldEllipse,
                newParametric,
                index,
                false
              );
              newSEIntersectionPt.locationVector = info.vector;
              newSEIntersectionPt.exists = info.exists;
              intersectionPointList.push({
                SEIntersectionPoint: newSEIntersectionPt,
                parent1: oldEllipse,
                parent2: newParametric
              });
            }
          });
        });

        //Intersect this new parametric with all old parametrics
        seParametrics
          .filter(
            (parametric: SEParametric) => parametric.id !== newParametric.id
          ) // ignore self
          .forEach((oldParametric: SEParametric) => {
            const intersectionInfo = intersectParametricWithParametric(
              oldParametric,
              newParametric
            );
            intersectionInfo.forEach((info, index) => {
              if (
                !avoidVectors.some(v =>
                  tmpVector.subVectors(info.vector, v).isZero()
                )
              ) {
                // info.vector is not on the avoidVectors array, so create an intersection
                const newPt = new NonFreePoint();
                newPt.stylize(DisplayStyle.ApplyTemporaryVariables);
                newPt.adjustSize();
                const newSEIntersectionPt = new SEIntersectionPoint(
                  newPt,
                  oldParametric,
                  newParametric,
                  index,
                  false
                );
                newSEIntersectionPt.locationVector = info.vector;
                newSEIntersectionPt.exists = info.exists;
                intersectionPointList.push({
                  SEIntersectionPoint: newSEIntersectionPt,
                  parent1: oldParametric,
                  parent2: newParametric
                });
              }
            });
          });
        return intersectionPointList;
      };
    }
  }
});

export type SEStoreType = StoreActions<ReturnType<typeof useSEStore>> &
  StoreGetters<ReturnType<typeof useSEStore>> &
  StoreState<ReturnType<typeof useSEStore>>;<|MERGE_RESOLUTION|>--- conflicted
+++ resolved
@@ -45,16 +45,7 @@
 import { Vector } from "two.js/src/vector";
 
 const oldSelections: Array<SENodule> = [];
-const seLines: Array<SELine> = [];
-const seSegments: Array<SESegment> = [];
-const seCircles: Array<SECircle> = [];
-const seLabels: Array<SELabel> = [];
-const expressions: Array<SEExpression> = [];
-const seAngleMarkers: Array<SEAngleMarker> = [];
-const seEllipses: Array<SEEllipse> = [];
-const seParametrics: Array<SEParametric> = [];
 const sePencils: Array<SEPencil> = [];
-const sePolygons: Array<SEPolygon> = [];
 const layers: Array<Group> = [];
 const inverseTotalRotationMatrix = new Matrix4();
 const tmpMatrix = new Matrix4();
@@ -78,6 +69,15 @@
   styleSavedFromPanel: StyleEditPanels;
   seNodules: SENodule[];
   sePoints: SEPoint[];
+  seLines: SELine[];
+  seSegments: SESegment[];
+  seCircles: SECircle[];
+  seEllipses: SEEllipse[];
+  seLabels: SELabel[];
+  seAngleMarkers: SEAngleMarker[];
+  seParametrics: SEParametric[];
+  expressions: SEExpression[];
+  sePolygons: SEPolygon[];
 };
 export const useSEStore = defineStore({
   id: "se",
@@ -88,11 +88,20 @@
     previousActiveToolName: "",
     svgCanvas: null,
     hasUnsavedNodules: false,
-    zoomMagnificationFactor: 1,
+    zoomMagnificationFactor: 0.9, // the initial zoom factor
     zoomTranslation: [0, 0],
     canvasWidth: 0,
     seNodules: [],
     sePoints: [],
+    seLines: [],
+    seSegments: [],
+    seCircles: [],
+    seLabels: [],
+    seAngleMarkers: [],
+    seEllipses: [],
+    seParametrics: [],
+    sePolygons: [],
+    expressions: [],
     styleSavedFromPanel: StyleEditPanels.Label,
     inverseTotalRotationMatrix: new Matrix4() //initially the identity. The composition of all the inverses of the rotation matrices applied to the sphere
   }),
@@ -105,18 +114,18 @@
       // Update to these arrays are not automatically picked up by VueJS
       this.seNodules.splice(0);
       this.sePoints.splice(0);
-      seLines.splice(0);
-      seSegments.splice(0);
-      seCircles.splice(0);
-      seAngleMarkers.splice(0);
-      sePolygons.splice(0);
-      seEllipses.splice(0);
-      seParametrics.splice(0);
+      this.seLines.splice(0);
+      this.seSegments.splice(0);
+      this.seCircles.splice(0);
+      this.seAngleMarkers.splice(0);
+      this.sePolygons.splice(0);
+      this.seEllipses.splice(0);
+      this.seParametrics.splice(0);
       sePencils.splice(0);
-      seLabels.splice(0);
+      this.seLabels.splice(0);
       selectedSENodules.splice(0);
       // intersections.splice(0);
-      expressions.splice(0);
+      this.expressions.splice(0);
       // initialStyleStates.splice(0);
       // defaultStyleStates.splice(0);
       this.hasUnsavedNodules = false;
@@ -157,21 +166,23 @@
       this.activeToolName = this.previousActiveToolName;
     },
     removeAllFromLayers(): void {
-      seAngleMarkers.forEach((x: SEAngleMarker) => x.ref.removeFromLayers());
-      seCircles.forEach((x: SECircle) => x.ref.removeFromLayers());
-      seEllipses.forEach((x: SEEllipse) => x.ref.removeFromLayers());
-      seLabels.forEach((x: SELabel) => x.ref.removeFromLayers(layers));
-      seLines.forEach((x: SELine) => x.ref.removeFromLayers());
+      this.seAngleMarkers.forEach(x => x.ref.removeFromLayers());
+      this.seCircles.forEach(x => x.ref.removeFromLayers());
+      this.seEllipses.forEach(x => x.ref.removeFromLayers());
+      this.seLabels.forEach(x => x.ref.removeFromLayers(layers));
+      this.seLines.forEach(x => x.ref.removeFromLayers());
       this.sePoints.forEach(x => x.ref.removeFromLayers());
-      seSegments.forEach((x: SESegment) => x.ref.removeFromLayers());
-      sePolygons.forEach((x: SEPolygon) => x.ref.removeFromLayers());
-      seParametrics.forEach((x: SEParametric) => {
-        let ptr: Parametric | null = x.ref;
-        while (ptr !== null) {
-          ptr.removeFromLayers();
-          ptr = ptr.next;
-        }
-      });
+      this.seSegments.forEach(x => x.ref.removeFromLayers());
+      this.sePolygons.forEach(x => x.ref.removeFromLayers());
+      this.seParametrics
+        .map(p => p as SEParametric)
+        .forEach((x: SEParametric) => {
+          let ptr: Parametric | null = x.ref;
+          while (ptr !== null) {
+            ptr.removeFromLayers();
+            ptr = ptr.next;
+          }
+        });
       sePencils.forEach((p: SEPencil) => {
         p.lines.forEach((l: SEPerpendicularLineThruPoint) => {
           l.ref.removeFromLayers();
@@ -230,94 +241,94 @@
     },
 
     addLine(line: SELine): void {
-      seLines.push(line);
+      this.seLines.push(line);
       this.seNodules.push(line as SENodule);
       line.ref.addToLayers(layers);
       this.hasUnsavedNodules = true;
     },
     addCircle(circle: SECircle): void {
-      seCircles.push(circle);
+      this.seCircles.push(circle);
       this.seNodules.push(circle);
       circle.ref.addToLayers(layers);
       this.hasUnsavedNodules = true;
     },
 
     removeCircle(circleId: number): void {
-      const circlePos = seCircles.findIndex(x => x.id === circleId);
+      const circlePos = this.seCircles.findIndex(x => x.id === circleId);
       const pos2 = this.seNodules.findIndex(x => x.id === circleId);
       if (circlePos >= 0) {
         /* victim line is found */
-        const victimCircle: SECircle = seCircles[circlePos];
+        const victimCircle = this.seCircles[circlePos];
         victimCircle.ref.removeFromLayers();
         // victimCircle.removeSelfSafely();
-        seCircles.splice(circlePos, 1); // Remove the circle from the list
+        this.seCircles.splice(circlePos, 1); // Remove the circle from the list
         this.seNodules.splice(pos2, 1);
         this.hasUnsavedNodules = true;
       }
     },
 
     removeLine(lineId: number): void {
-      const pos = seLines.findIndex((x: any) => x.id === lineId);
+      const pos = this.seLines.findIndex((x: any) => x.id === lineId);
       const pos2 = this.seNodules.findIndex(x => x.id === lineId);
       if (pos >= 0) {
         /* victim line is found */
-        const victimLine = seLines[pos];
+        const victimLine = this.seLines[pos];
         victimLine.ref.removeFromLayers();
-        seLines.splice(pos, 1); // Remove the line from the list
+        this.seLines.splice(pos, 1); // Remove the line from the list
         this.seNodules.splice(pos2, 1);
         this.hasUnsavedNodules = true;
       }
     },
     addSegment(segment: SESegment): void {
-      seSegments.push(segment);
+      this.seSegments.push(segment);
       this.seNodules.push(segment);
       segment.ref.addToLayers(layers);
       this.hasUnsavedNodules = true;
     },
     removeSegment(segId: number): void {
-      const pos = seSegments.findIndex(x => x.id === segId);
+      const pos = this.seSegments.findIndex(x => x.id === segId);
       const pos2 = this.seNodules.findIndex(x => x.id === segId);
       if (pos >= 0) {
-        const victimSegment = seSegments[pos];
+        const victimSegment = this.seSegments[pos];
         victimSegment.ref.removeFromLayers();
-        seSegments.splice(pos, 1);
+        this.seSegments.splice(pos, 1);
         this.seNodules.splice(pos2, 1);
         this.hasUnsavedNodules = true;
       }
     },
 
     addEllipse(ellipse: SEEllipse): void {
-      seEllipses.push(ellipse);
+      this.seEllipses.push(ellipse);
       this.seNodules.push(ellipse);
       ellipse.ref.addToLayers(layers);
       this.hasUnsavedNodules = true;
     },
 
     removeEllipse(ellipseId: number): void {
-      const ellipsePos = seEllipses.findIndex(x => x.id === ellipseId);
+      const ellipsePos = this.seEllipses.findIndex(x => x.id === ellipseId);
       const pos2 = this.seNodules.findIndex(x => x.id === ellipseId);
       if (ellipsePos >= 0) {
         /* victim line is found */
-        const victimEllipse: SEEllipse = seEllipses[ellipsePos];
+        const victimEllipse = this.seEllipses[ellipsePos];
         victimEllipse.ref.removeFromLayers();
         // victimEllipse.removeSelfSafely();
-        seEllipses.splice(ellipsePos, 1); // Remove the ellipse from the list
+        this.seEllipses.splice(ellipsePos, 1); // Remove the ellipse from the list
         this.seNodules.splice(pos2, 1);
         this.hasUnsavedNodules = true;
       }
     },
     addLabel(label: SELabel): void {
-      seLabels.push(label);
+      this.seLabels.push(label);
       this.seNodules.push(label);
       label.ref.addToLayers(layers);
       this.hasUnsavedNodules = true;
     },
     removeLabel(labelId: number): void {
-      const pos = seLabels.findIndex((x: SELabel) => x.id === labelId);
+      const pos = this.seLabels.findIndex(x => x.id === labelId);
       const pos2 = this.seNodules.findIndex(x => x.id === labelId);
       if (pos >= 0) {
-        const victimLabel = seLabels[pos];
-        seLabels.splice(pos, 1);
+        const victimLabel = this.seLabels[pos];
+        this.seLabels.splice(pos, 1);
         this.seNodules.splice(pos2, 1);
         // Remove the associated plottable (Nodule) object from being rendered
         victimLabel.ref.removeFromLayers(layers);
@@ -331,36 +342,36 @@
     },
 
     addAngleMarkerAndExpression(angleMarker: SEAngleMarker): void {
-      expressions.push(angleMarker);
-      seAngleMarkers.push(angleMarker);
+      this.expressions.push(angleMarker);
+      this.seAngleMarkers.push(angleMarker);
       this.seNodules.push(angleMarker);
       angleMarker.ref.addToLayers(layers);
       this.hasUnsavedNodules = true;
     },
 
     removeAngleMarkerAndExpression(angleMarkerId: number): void {
-      const angleMarkerPos = seAngleMarkers.findIndex(
+      const angleMarkerPos = this.seAngleMarkers.findIndex(
         x => x.id === angleMarkerId
       );
       const pos2 = this.seNodules.findIndex(x => x.id === angleMarkerId);
-      const pos3 = expressions.findIndex(x => x.id === angleMarkerId);
+      const pos3 = this.expressions.findIndex(x => x.id === angleMarkerId);
       if (angleMarkerPos >= 0) {
         /* victim angleMarker is found */
-        const victimAngleMarker: SEAngleMarker = seAngleMarkers[angleMarkerPos];
+        const victimAngleMarker = this.seAngleMarkers[angleMarkerPos];
         // when removing expressions that have effects on the labels, we must set those label display arrays to empty
         if (victimAngleMarker.label) {
           victimAngleMarker.label.ref.value = [];
         }
         victimAngleMarker.ref.removeFromLayers();
         // victimCircle.removeSelfSafely();
-        seAngleMarkers.splice(angleMarkerPos, 1); // Remove the angleMarker from the list
+        this.seAngleMarkers.splice(angleMarkerPos, 1); // Remove the angleMarker from the list
         this.seNodules.splice(pos2, 1);
-        expressions.splice(pos3, 1);
+        this.expressions.splice(pos3, 1);
         this.hasUnsavedNodules = true;
       }
     },
     addParametric(parametric: SEParametric): void {
-      seParametrics.push(parametric);
+      this.seParametrics.push(parametric);
       this.seNodules.push(parametric);
       let ptr: Parametric | null = parametric.ref;
       while (ptr) {
@@ -371,59 +382,61 @@
     },
 
     removeParametric(parametricId: number): void {
-      const parametricPos = seParametrics.findIndex(x => x.id === parametricId);
+      const parametricPos = this.seParametrics.findIndex(
+        x => x.id === parametricId
+      );
       const pos2 = this.seNodules.findIndex(x => x.id === parametricId);
       if (parametricPos >= 0) {
         /* victim line is found */
-        const victimParametric: SEParametric = seParametrics[parametricPos];
-        let ptr: Parametric | null = victimParametric.ref;
+        const victimParametric = this.seParametrics[parametricPos];
+        let ptr = victimParametric.ref;
         while (ptr !== null) {
           ptr.removeFromLayers();
-          ptr = ptr.next;
+          ptr = ptr.next as Parametric;
         }
         // victimParametric.removeSelfSafely();
-        seParametrics.splice(parametricPos, 1); // Remove the parametric from the list
+        this.seParametrics.splice(parametricPos, 1); // Remove the parametric from the list
         this.seNodules.splice(pos2, 1);
         this.hasUnsavedNodules = true;
       }
     },
     addPolygonAndExpression(polygon: SEPolygon): void {
-      expressions.push(polygon);
-      sePolygons.push(polygon);
+      this.expressions.push(polygon);
+      this.sePolygons.push(polygon);
       this.seNodules.push(polygon);
       polygon.ref.addToLayers(layers);
       this.hasUnsavedNodules = true;
     },
 
     removePolygonAndExpression(polygonId: number): void {
-      const polygonPos = sePolygons.findIndex(x => x.id === polygonId);
+      const polygonPos = this.sePolygons.findIndex(x => x.id === polygonId);
       const pos2 = this.seNodules.findIndex(x => x.id === polygonId);
-      const pos3 = expressions.findIndex(x => x.id === polygonId);
+      const pos3 = this.expressions.findIndex(x => x.id === polygonId);
       if (polygonPos >= 0) {
         /* victim polygon is found */
-        const victimPolygon: SEPolygon = sePolygons[polygonPos];
+        const victimPolygon = this.sePolygons[polygonPos];
         // when removing expressions that have effects on the labels, we must set those label display arrays to empty
         if (victimPolygon.label) {
           victimPolygon.label.ref.value = [];
         }
         victimPolygon.ref.removeFromLayers();
-        sePolygons.splice(polygonPos, 1); // Remove the polygon from the list
+        this.sePolygons.splice(polygonPos, 1); // Remove the polygon from the list
         this.seNodules.splice(pos2, 1);
-        expressions.splice(pos3, 1);
+        this.expressions.splice(pos3, 1);
         this.hasUnsavedNodules = true;
       }
     },
     addExpression(measurement: SEExpression): void {
-      expressions.push(measurement);
+      this.expressions.push(measurement);
       this.seNodules.push(measurement);
       this.hasUnsavedNodules = true;
     },
     removeExpression(measId: number): void {
-      const pos = expressions.findIndex(x => x.id === measId);
+      const pos = this.expressions.findIndex(x => x.id === measId);
       const pos2 = this.seNodules.findIndex(x => x.id === measId);
       if (pos >= 0) {
         // const victimSegment = this.measurements[pos];
-        expressions.splice(pos, 1);
+        this.expressions.splice(pos, 1);
         this.seNodules.splice(pos2, 1);
         this.hasUnsavedNodules = true;
       }
@@ -456,12 +469,8 @@
       }
 
       // Begin updating those objects with no parents
-<<<<<<< HEAD
       this.seNodules
         .map(n => n as SENodule)
-=======
-      seNodules
->>>>>>> 25a931fd
         .filter((p: SENodule) => p.parents.length === 0)
         .forEach((target: SENodule) => {
           // console.debug("Seed update from ", target.name);
@@ -602,15 +611,6 @@
   getters: {
     // zoomMagnificationFactor: (): number => zoomMagnificationFactor,
     // zoomTranslation: (): number[] => zoomTranslation,
-    seLines: (): Array<SELine> => seLines,
-    seCircles: (): Array<SECircle> => seCircles,
-    seSegments: (): Array<SESegment> => seSegments,
-    seEllipses: (): Array<SEEllipse> => seEllipses,
-    seLabels: (): Array<SELabel> => seLabels,
-    seAngleMarkers: (): Array<SEAngleMarker> => seAngleMarkers,
-    seParametrics: (): Array<SEParametric> => seParametrics,
-    sePolygons: (): Array<SEPolygon> => sePolygons,
-    expressions: (): Array<SEExpression> => expressions,
     selectedSENodules: (): Array<SENodule> => selectedSENodules,
     temporaryNodules: (): Array<Nodule> => temporaryNodules,
     oldStyleSelections: (): Array<SENodule> => oldSelections,
@@ -675,7 +675,6 @@
       };
     },
     //#region findNearbyGetter
-<<<<<<< HEAD
     findNearbySENodules(state): (_p: Vector3, _s: Vector) => SENodule[] {
       return (unitIdealVector: Vector3, screenPosition: Vector): SENodule[] => {
         return state.seNodules
@@ -683,13 +682,6 @@
           .filter((obj: SENodule) => {
             return obj.isHitAt(unitIdealVector, this.zoomMagnificationFactor);
           });
-=======
-    findNearbySENodules(): (_p: Vector3, _s: Vector) => SENodule[] {
-      return (unitIdealVector: Vector3, screenPosition: Vector): SENodule[] => {
-        return seNodules.filter((obj: SENodule) => {
-          return obj.isHitAt(unitIdealVector, this.zoomMagnificationFactor);
-        });
->>>>>>> 25a931fd
       };
     },
     /**
@@ -763,7 +755,8 @@
         // The intersectionPointList to return
         const intersectionPointList: SEIntersectionReturnType[] = [];
         // Intersect this new line with all old lines
-        seLines
+        state.seLines
+          .map(x => x as SELine)
           .filter((line: SELine) => line.id !== newLine.id) // ignore self
           .forEach((oldLine: SELine) => {
             const intersectionInfo = intersectLineWithLine(oldLine, newLine);
@@ -795,103 +788,112 @@
             });
           });
         //Intersect this new line with all old circles
-        seCircles.forEach((oldCircle: SECircle) => {
-          const intersectionInfo = intersectLineWithCircle(newLine, oldCircle);
-          intersectionInfo.forEach((info, index) => {
-            if (
-              !avoidVectors.some(v =>
-                tmpVector.subVectors(info.vector, v).isZero()
-              )
-            ) {
-              // info.vector is not on the avoidVectors array, so create an intersection
-              const newPt = new NonFreePoint();
-              newPt.stylize(DisplayStyle.ApplyTemporaryVariables);
-              newPt.adjustSize();
-              const newSEIntersectionPt = new SEIntersectionPoint(
-                newPt,
-                newLine,
-                oldCircle,
-                index,
-                false
-              );
-              newSEIntersectionPt.locationVector = info.vector;
-              newSEIntersectionPt.exists = info.exists;
-              intersectionPointList.push({
-                SEIntersectionPoint: newSEIntersectionPt,
-                parent1: newLine,
-                parent2: oldCircle
-              });
-            }
-          });
-        });
+        state.seCircles
+          .map(s => s as SECircle)
+          .forEach((oldCircle: SECircle) => {
+            const intersectionInfo = intersectLineWithCircle(
+              newLine,
+              oldCircle
+            );
+            intersectionInfo.forEach((info, index) => {
+              if (
+                !avoidVectors.some(v =>
+                  tmpVector.subVectors(info.vector, v).isZero()
+                )
+              ) {
+                // info.vector is not on the avoidVectors array, so create an intersection
+                const newPt = new NonFreePoint();
+                newPt.stylize(DisplayStyle.ApplyTemporaryVariables);
+                newPt.adjustSize();
+                const newSEIntersectionPt = new SEIntersectionPoint(
+                  newPt,
+                  newLine,
+                  oldCircle,
+                  index,
+                  false
+                );
+                newSEIntersectionPt.locationVector = info.vector;
+                newSEIntersectionPt.exists = info.exists;
+                intersectionPointList.push({
+                  SEIntersectionPoint: newSEIntersectionPt,
+                  parent1: newLine,
+                  parent2: oldCircle
+                });
+              }
+            });
+          });
         //Intersect this new line with all old ellipses
-        seEllipses.forEach((oldEllipse: SEEllipse) => {
-          const intersectionInfo = intersectLineWithEllipse(
-            newLine,
-            oldEllipse
-          );
-          intersectionInfo.forEach((info, index) => {
-            if (
-              !avoidVectors.some(v =>
-                tmpVector.subVectors(info.vector, v).isZero()
-              )
-            ) {
-              // info.vector is not on the avoidVectors array, so create an intersection
-              const newPt = new NonFreePoint();
-              newPt.stylize(DisplayStyle.ApplyTemporaryVariables);
-              newPt.adjustSize();
-              const newSEIntersectionPt = new SEIntersectionPoint(
-                newPt,
-                newLine,
-                oldEllipse,
-                index,
-                false
-              );
-              newSEIntersectionPt.locationVector = info.vector;
-              newSEIntersectionPt.exists = info.exists;
-              intersectionPointList.push({
-                SEIntersectionPoint: newSEIntersectionPt,
-                parent1: newLine,
-                parent2: oldEllipse
-              });
-            }
-          });
-        });
+        state.seEllipses
+          .map(e => e as SEEllipse)
+          .forEach((oldEllipse: SEEllipse) => {
+            const intersectionInfo = intersectLineWithEllipse(
+              newLine,
+              oldEllipse
+            );
+            intersectionInfo.forEach((info, index) => {
+              if (
+                !avoidVectors.some(v =>
+                  tmpVector.subVectors(info.vector, v).isZero()
+                )
+              ) {
+                // info.vector is not on the avoidVectors array, so create an intersection
+                const newPt = new NonFreePoint();
+                newPt.stylize(DisplayStyle.ApplyTemporaryVariables);
+                newPt.adjustSize();
+                const newSEIntersectionPt = new SEIntersectionPoint(
+                  newPt,
+                  newLine,
+                  oldEllipse,
+                  index,
+                  false
+                );
+                newSEIntersectionPt.locationVector = info.vector;
+                newSEIntersectionPt.exists = info.exists;
+                intersectionPointList.push({
+                  SEIntersectionPoint: newSEIntersectionPt,
+                  parent1: newLine,
+                  parent2: oldEllipse
+                });
+              }
+            });
+          });
 
         //Intersect this new line with all old parametrics
-        seParametrics.forEach((oldParametric: SEParametric) => {
-          const intersectionInfo = intersectLineWithParametric(
-            newLine,
-            oldParametric,
-            inverseTotalRotationMatrix
-          );
-          intersectionInfo.forEach((info, index) => {
-            if (
-              !avoidVectors.some(v =>
-                tmpVector.subVectors(info.vector, v).isZero()
-              )
-            ) {
-              // info.vector is not on the avoidVectors array, so create an intersection
-              const newPt = new NonFreePoint();
-              newPt.stylize(DisplayStyle.ApplyTemporaryVariables);
-              newPt.adjustSize();
-              const newSEIntersectionPt = new SEIntersectionPoint(
-                newPt,
-                newLine,
-                oldParametric,
-                index,
-                false
-              );
-              newSEIntersectionPt.locationVector = info.vector;
-              newSEIntersectionPt.exists = info.exists;
-              intersectionPointList.push({
-                SEIntersectionPoint: newSEIntersectionPt,
-                parent1: newLine,
-                parent2: oldParametric
-              });
-            }
-          });
-        });
+        state.seParametrics
+          .map(p => p as SEParametric)
+          .forEach((oldParametric: SEParametric) => {
+            const intersectionInfo = intersectLineWithParametric(
+              newLine,
+              oldParametric,
+              inverseTotalRotationMatrix
+            );
+            intersectionInfo.forEach((info, index) => {
+              if (
+                !avoidVectors.some(v =>
+                  tmpVector.subVectors(info.vector, v).isZero()
+                )
+              ) {
+                // info.vector is not on the avoidVectors array, so create an intersection
+                const newPt = new NonFreePoint();
+                newPt.stylize(DisplayStyle.ApplyTemporaryVariables);
+                newPt.adjustSize();
+                const newSEIntersectionPt = new SEIntersectionPoint(
+                  newPt,
+                  newLine,
+                  oldParametric,
+                  index,
+                  false
+                );
+                newSEIntersectionPt.locationVector = info.vector;
+                newSEIntersectionPt.exists = info.exists;
+                intersectionPointList.push({
+                  SEIntersectionPoint: newSEIntersectionPt,
+                  parent1: newLine,
+                  parent2: oldParametric
+                });
+              }
+            });
+          });
         return intersectionPointList;
       };
     },
@@ -912,41 +914,44 @@
         // The intersectionPointList to return
         const intersectionPointList: SEIntersectionReturnType[] = [];
         // Intersect this new segment with all old lines
-        seLines.forEach((oldLine: SELine) => {
-          const intersectionInfo = intersectLineWithSegment(
-            oldLine,
-            newSegment
-          );
-          intersectionInfo.forEach((info, index) => {
-            if (
-              !avoidVectors.some(v =>
-                tmpVector.subVectors(info.vector, v).isZero()
-              )
-            ) {
-              // info.vector is not on the avoidVectors array, so create an intersection
-              const newPt = new NonFreePoint();
-              newPt.stylize(DisplayStyle.ApplyTemporaryVariables);
-              newPt.adjustSize();
-              const newSEIntersectionPt = new SEIntersectionPoint(
-                newPt,
-                oldLine,
-                newSegment,
-                index,
-                false
-              );
-              newSEIntersectionPt.locationVector = info.vector;
-              newSEIntersectionPt.exists = info.exists;
-
-              intersectionPointList.push({
-                SEIntersectionPoint: newSEIntersectionPt,
-                parent1: oldLine,
-                parent2: newSegment
-              });
-            }
-          });
-        });
+        state.seLines
+          .map(x => x as SELine)
+          .forEach((oldLine: SELine) => {
+            const intersectionInfo = intersectLineWithSegment(
+              oldLine,
+              newSegment
+            );
+            intersectionInfo.forEach((info, index) => {
+              if (
+                !avoidVectors.some(v =>
+                  tmpVector.subVectors(info.vector, v).isZero()
+                )
+              ) {
+                // info.vector is not on the avoidVectors array, so create an intersection
+                const newPt = new NonFreePoint();
+                newPt.stylize(DisplayStyle.ApplyTemporaryVariables);
+                newPt.adjustSize();
+                const newSEIntersectionPt = new SEIntersectionPoint(
+                  newPt,
+                  oldLine,
+                  newSegment,
+                  index,
+                  false
+                );
+                newSEIntersectionPt.locationVector = info.vector;
+                newSEIntersectionPt.exists = info.exists;
+
+                intersectionPointList.push({
+                  SEIntersectionPoint: newSEIntersectionPt,
+                  parent1: oldLine,
+                  parent2: newSegment
+                });
+              }
+            });
+          });
         //Intersect this new segment with all old segments
-        seSegments
+        state.seSegments
+          .map(s => s as SESegment)
           .filter((segment: SESegment) => segment.id !== newSegment.id) // ignore self
           .forEach((oldSegment: SESegment) => {
             const intersectionInfo = intersectSegmentWithSegment(
@@ -980,105 +985,111 @@
             });
           });
         //Intersect this new segment with all old circles
-        seCircles.forEach((oldCircle: SECircle) => {
-          const intersectionInfo = intersectSegmentWithCircle(
-            newSegment,
-            oldCircle
-          );
-          intersectionInfo.forEach((info, index) => {
-            if (
-              !avoidVectors.some(v =>
-                tmpVector.subVectors(info.vector, v).isZero()
-              )
-            ) {
-              // info.vector is not on the avoidVectors array, so create an intersection
-              const newPt = new NonFreePoint();
-              newPt.stylize(DisplayStyle.ApplyTemporaryVariables);
-              newPt.adjustSize();
-              const newSEIntersectionPt = new SEIntersectionPoint(
-                newPt,
-                newSegment,
-                oldCircle,
-                index,
-                false
-              );
-              newSEIntersectionPt.locationVector = info.vector;
-              newSEIntersectionPt.exists = info.exists;
-              intersectionPointList.push({
-                SEIntersectionPoint: newSEIntersectionPt,
-                parent1: newSegment,
-                parent2: oldCircle
-              });
-            }
-          });
-        });
+        state.seCircles
+          .map(s => s as SECircle)
+          .forEach((oldCircle: SECircle) => {
+            const intersectionInfo = intersectSegmentWithCircle(
+              newSegment,
+              oldCircle
+            );
+            intersectionInfo.forEach((info, index) => {
+              if (
+                !avoidVectors.some(v =>
+                  tmpVector.subVectors(info.vector, v).isZero()
+                )
+              ) {
+                // info.vector is not on the avoidVectors array, so create an intersection
+                const newPt = new NonFreePoint();
+                newPt.stylize(DisplayStyle.ApplyTemporaryVariables);
+                newPt.adjustSize();
+                const newSEIntersectionPt = new SEIntersectionPoint(
+                  newPt,
+                  newSegment,
+                  oldCircle,
+                  index,
+                  false
+                );
+                newSEIntersectionPt.locationVector = info.vector;
+                newSEIntersectionPt.exists = info.exists;
+                intersectionPointList.push({
+                  SEIntersectionPoint: newSEIntersectionPt,
+                  parent1: newSegment,
+                  parent2: oldCircle
+                });
+              }
+            });
+          });
         //Intersect this new segment with all old ellipses
-        seEllipses.forEach((oldEllipse: SEEllipse) => {
-          const intersectionInfo = intersectSegmentWithEllipse(
-            newSegment,
-            oldEllipse
-          );
-          intersectionInfo.forEach((info, index) => {
-            if (
-              !avoidVectors.some(v =>
-                tmpVector.subVectors(info.vector, v).isZero()
-              )
-            ) {
-              // info.vector is not on the avoidVectors array, so create an intersection
-              const newPt = new NonFreePoint();
-              newPt.stylize(DisplayStyle.ApplyTemporaryVariables);
-              newPt.adjustSize();
-              const newSEIntersectionPt = new SEIntersectionPoint(
-                newPt,
-                newSegment,
-                oldEllipse,
-                index,
-                false
-              );
-              newSEIntersectionPt.locationVector = info.vector;
-              newSEIntersectionPt.exists = info.exists;
-              intersectionPointList.push({
-                SEIntersectionPoint: newSEIntersectionPt,
-                parent1: newSegment,
-                parent2: oldEllipse
-              });
-            }
-          });
-        });
+        state.seEllipses
+          .map(e => e as SEEllipse)
+          .forEach((oldEllipse: SEEllipse) => {
+            const intersectionInfo = intersectSegmentWithEllipse(
+              newSegment,
+              oldEllipse
+            );
+            intersectionInfo.forEach((info, index) => {
+              if (
+                !avoidVectors.some(v =>
+                  tmpVector.subVectors(info.vector, v).isZero()
+                )
+              ) {
+                // info.vector is not on the avoidVectors array, so create an intersection
+                const newPt = new NonFreePoint();
+                newPt.stylize(DisplayStyle.ApplyTemporaryVariables);
+                newPt.adjustSize();
+                const newSEIntersectionPt = new SEIntersectionPoint(
+                  newPt,
+                  newSegment,
+                  oldEllipse,
+                  index,
+                  false
+                );
+                newSEIntersectionPt.locationVector = info.vector;
+                newSEIntersectionPt.exists = info.exists;
+                intersectionPointList.push({
+                  SEIntersectionPoint: newSEIntersectionPt,
+                  parent1: newSegment,
+                  parent2: oldEllipse
+                });
+              }
+            });
+          });
         //Intersect this new segment with all old parametrics
-        seParametrics.forEach((oldParametric: SEParametric) => {
-          const intersectionInfo = intersectSegmentWithParametric(
-            newSegment,
-            oldParametric,
-            inverseTotalRotationMatrix
-          );
-          intersectionInfo.forEach((info, index) => {
-            if (
-              !avoidVectors.some(v =>
-                tmpVector.subVectors(info.vector, v).isZero()
-              )
-            ) {
-              // info.vector is not on the avoidVectors array, so create an intersection
-              const newPt = new NonFreePoint();
-              newPt.stylize(DisplayStyle.ApplyTemporaryVariables);
-              newPt.adjustSize();
-              const newSEIntersectionPt = new SEIntersectionPoint(
-                newPt,
-                newSegment,
-                oldParametric,
-                index,
-                false
-              );
-              newSEIntersectionPt.locationVector = info.vector;
-              newSEIntersectionPt.exists = info.exists;
-              intersectionPointList.push({
-                SEIntersectionPoint: newSEIntersectionPt,
-                parent1: newSegment,
-                parent2: oldParametric
-              });
-            }
-          });
-        });
+        state.seParametrics
+          .map(p => p as SEParametric)
+          .forEach((oldParametric: SEParametric) => {
+            const intersectionInfo = intersectSegmentWithParametric(
+              newSegment,
+              oldParametric,
+              inverseTotalRotationMatrix
+            );
+            intersectionInfo.forEach((info, index) => {
+              if (
+                !avoidVectors.some(v =>
+                  tmpVector.subVectors(info.vector, v).isZero()
+                )
+              ) {
+                // info.vector is not on the avoidVectors array, so create an intersection
+                const newPt = new NonFreePoint();
+                newPt.stylize(DisplayStyle.ApplyTemporaryVariables);
+                newPt.adjustSize();
+                const newSEIntersectionPt = new SEIntersectionPoint(
+                  newPt,
+                  newSegment,
+                  oldParametric,
+                  index,
+                  false
+                );
+                newSEIntersectionPt.locationVector = info.vector;
+                newSEIntersectionPt.exists = info.exists;
+                intersectionPointList.push({
+                  SEIntersectionPoint: newSEIntersectionPt,
+                  parent1: newSegment,
+                  parent2: oldParametric
+                });
+              }
+            });
+          });
         return intersectionPointList;
       };
     },
@@ -1100,70 +1111,78 @@
         // The intersectionPointList to return
         const intersectionPointList: SEIntersectionReturnType[] = [];
         // Intersect this new circle with all old lines
-        seLines.forEach((oldLine: SELine) => {
-          const intersectionInfo = intersectLineWithCircle(oldLine, newCircle);
-          intersectionInfo.forEach((info, index) => {
-            if (
-              !avoidVectors.some(v =>
-                tmpVector.subVectors(info.vector, v).isZero()
-              )
-            ) {
-              // info.vector is not on the avoidVectors array, so create an intersection
-              const newPt = new NonFreePoint();
-              newPt.stylize(DisplayStyle.ApplyTemporaryVariables);
-              newPt.adjustSize();
-              const newSEIntersectionPt = new SEIntersectionPoint(
-                newPt,
-                oldLine,
-                newCircle,
-                index,
-                false
-              );
-              newSEIntersectionPt.locationVector = info.vector;
-              newSEIntersectionPt.exists = info.exists;
-              intersectionPointList.push({
-                SEIntersectionPoint: newSEIntersectionPt,
-                parent1: oldLine,
-                parent2: newCircle
-              });
-            }
-          });
-        });
+        state.seLines
+          .map(x => x as SELine)
+          .forEach((oldLine: SELine) => {
+            const intersectionInfo = intersectLineWithCircle(
+              oldLine,
+              newCircle
+            );
+            intersectionInfo.forEach((info, index) => {
+              if (
+                !avoidVectors.some(v =>
+                  tmpVector.subVectors(info.vector, v).isZero()
+                )
+              ) {
+                // info.vector is not on the avoidVectors array, so create an intersection
+                const newPt = new NonFreePoint();
+                newPt.stylize(DisplayStyle.ApplyTemporaryVariables);
+                newPt.adjustSize();
+                const newSEIntersectionPt = new SEIntersectionPoint(
+                  newPt,
+                  oldLine,
+                  newCircle,
+                  index,
+                  false
+                );
+                newSEIntersectionPt.locationVector = info.vector;
+                newSEIntersectionPt.exists = info.exists;
+                intersectionPointList.push({
+                  SEIntersectionPoint: newSEIntersectionPt,
+                  parent1: oldLine,
+                  parent2: newCircle
+                });
+              }
+            });
+          });
         //Intersect this new circle with all old segments
-        seSegments.forEach((oldSegment: SESegment) => {
-          const intersectionInfo = intersectSegmentWithCircle(
-            oldSegment,
-            newCircle
-          );
-          intersectionInfo.forEach((info, index) => {
-            if (
-              !avoidVectors.some(v =>
-                tmpVector.subVectors(info.vector, v).isZero()
-              )
-            ) {
-              // info.vector is not on the avoidVectors array, so create an intersection
-              const newPt = new NonFreePoint();
-              newPt.stylize(DisplayStyle.ApplyTemporaryVariables);
-              newPt.adjustSize();
-              const newSEIntersectionPt = new SEIntersectionPoint(
-                newPt,
-                oldSegment,
-                newCircle,
-                index,
-                false
-              );
-              newSEIntersectionPt.locationVector = info.vector;
-              newSEIntersectionPt.exists = info.exists;
-              intersectionPointList.push({
-                SEIntersectionPoint: newSEIntersectionPt,
-                parent1: oldSegment,
-                parent2: newCircle
-              });
-            }
-          });
-        });
+        state.seSegments
+          .map(s => s as SESegment)
+          .forEach((oldSegment: SESegment) => {
+            const intersectionInfo = intersectSegmentWithCircle(
+              oldSegment,
+              newCircle
+            );
+            intersectionInfo.forEach((info, index) => {
+              if (
+                !avoidVectors.some(v =>
+                  tmpVector.subVectors(info.vector, v).isZero()
+                )
+              ) {
+                // info.vector is not on the avoidVectors array, so create an intersection
+                const newPt = new NonFreePoint();
+                newPt.stylize(DisplayStyle.ApplyTemporaryVariables);
+                newPt.adjustSize();
+                const newSEIntersectionPt = new SEIntersectionPoint(
+                  newPt,
+                  oldSegment,
+                  newCircle,
+                  index,
+                  false
+                );
+                newSEIntersectionPt.locationVector = info.vector;
+                newSEIntersectionPt.exists = info.exists;
+                intersectionPointList.push({
+                  SEIntersectionPoint: newSEIntersectionPt,
+                  parent1: oldSegment,
+                  parent2: newCircle
+                });
+              }
+            });
+          });
         //Intersect this new circle with all old circles
-        seCircles
+        state.seCircles
+          .map(c => c as SECircle)
           .filter((circle: SECircle) => circle.id !== newCircle.id) // ignore self
           .forEach((oldCircle: SECircle) => {
             const intersectionInfo = intersectCircles(
@@ -1201,73 +1220,77 @@
           });
 
         //Intersect this new circle with all old ellipses
-        seEllipses.forEach((oldEllipse: SEEllipse) => {
-          const intersectionInfo = intersectCircleWithEllipse(
-            newCircle,
-            oldEllipse
-          );
-          intersectionInfo.forEach((info, index) => {
-            if (
-              !avoidVectors.some(v =>
-                tmpVector.subVectors(info.vector, v).isZero()
-              )
-            ) {
-              // info.vector is not on the avoidVectors array, so create an intersection
-              const newPt = new NonFreePoint();
-              newPt.stylize(DisplayStyle.ApplyTemporaryVariables);
-              newPt.adjustSize();
-              const newSEIntersectionPt = new SEIntersectionPoint(
-                newPt,
-                newCircle,
-                oldEllipse,
-                index,
-                false
-              );
-              newSEIntersectionPt.locationVector = info.vector;
-              newSEIntersectionPt.exists = info.exists;
-              intersectionPointList.push({
-                SEIntersectionPoint: newSEIntersectionPt,
-                parent1: newCircle,
-                parent2: oldEllipse
-              });
-            }
-          });
-        });
+        state.seEllipses
+          .map(e => e as SEEllipse)
+          .forEach((oldEllipse: SEEllipse) => {
+            const intersectionInfo = intersectCircleWithEllipse(
+              newCircle,
+              oldEllipse
+            );
+            intersectionInfo.forEach((info, index) => {
+              if (
+                !avoidVectors.some(v =>
+                  tmpVector.subVectors(info.vector, v).isZero()
+                )
+              ) {
+                // info.vector is not on the avoidVectors array, so create an intersection
+                const newPt = new NonFreePoint();
+                newPt.stylize(DisplayStyle.ApplyTemporaryVariables);
+                newPt.adjustSize();
+                const newSEIntersectionPt = new SEIntersectionPoint(
+                  newPt,
+                  newCircle,
+                  oldEllipse,
+                  index,
+                  false
+                );
+                newSEIntersectionPt.locationVector = info.vector;
+                newSEIntersectionPt.exists = info.exists;
+                intersectionPointList.push({
+                  SEIntersectionPoint: newSEIntersectionPt,
+                  parent1: newCircle,
+                  parent2: oldEllipse
+                });
+              }
+            });
+          });
 
         //Intersect this new circle with all old parametrics
-        seParametrics.forEach((oldParametric: SEParametric) => {
-          const intersectionInfo = intersectCircleWithParametric(
-            newCircle,
-            oldParametric,
-            inverseTotalRotationMatrix
-          );
-          intersectionInfo.forEach((info, index) => {
-            if (
-              !avoidVectors.some(v =>
-                tmpVector.subVectors(info.vector, v).isZero()
-              )
-            ) {
-              // info.vector is not on the avoidVectors array, so create an intersection
-              const newPt = new NonFreePoint();
-              newPt.stylize(DisplayStyle.ApplyTemporaryVariables);
-              newPt.adjustSize();
-              const newSEIntersectionPt = new SEIntersectionPoint(
-                newPt,
-                newCircle,
-                oldParametric,
-                index,
-                false
-              );
-              newSEIntersectionPt.locationVector = info.vector;
-              newSEIntersectionPt.exists = info.exists;
-              intersectionPointList.push({
-                SEIntersectionPoint: newSEIntersectionPt,
-                parent1: newCircle,
-                parent2: oldParametric
-              });
-            }
-          });
-        });
+        state.seParametrics
+          .map(p => p as SEParametric)
+          .forEach((oldParametric: SEParametric) => {
+            const intersectionInfo = intersectCircleWithParametric(
+              newCircle,
+              oldParametric,
+              inverseTotalRotationMatrix
+            );
+            intersectionInfo.forEach((info, index) => {
+              if (
+                !avoidVectors.some(v =>
+                  tmpVector.subVectors(info.vector, v).isZero()
+                )
+              ) {
+                // info.vector is not on the avoidVectors array, so create an intersection
+                const newPt = new NonFreePoint();
+                newPt.stylize(DisplayStyle.ApplyTemporaryVariables);
+                newPt.adjustSize();
+                const newSEIntersectionPt = new SEIntersectionPoint(
+                  newPt,
+                  newCircle,
+                  oldParametric,
+                  index,
+                  false
+                );
+                newSEIntersectionPt.locationVector = info.vector;
+                newSEIntersectionPt.exists = info.exists;
+                intersectionPointList.push({
+                  SEIntersectionPoint: newSEIntersectionPt,
+                  parent1: newCircle,
+                  parent2: oldParametric
+                });
+              }
+            });
+          });
 
         return intersectionPointList;
       };
@@ -1292,109 +1315,116 @@
         const intersectionPointList: SEIntersectionReturnType[] = [];
 
         // Intersect this new ellipse with all old lines
-        seLines.forEach((oldLine: SELine) => {
-          const intersectionInfo = intersectLineWithEllipse(
-            oldLine,
-            newEllipse
-          );
-          intersectionInfo.forEach((info, index) => {
-            if (
-              !avoidVectors.some(v =>
-                tmpVector.subVectors(info.vector, v).isZero()
-              )
-            ) {
-              // info.vector is not on the avoidVectors array, so create an intersection
-              const newPt = new NonFreePoint();
-              newPt.stylize(DisplayStyle.ApplyTemporaryVariables);
-              newPt.adjustSize();
-              const newSEIntersectionPt = new SEIntersectionPoint(
-                newPt,
-                oldLine,
-                newEllipse,
-                index,
-                false
-              );
-              newSEIntersectionPt.locationVector = info.vector;
-              newSEIntersectionPt.exists = info.exists;
-              intersectionPointList.push({
-                SEIntersectionPoint: newSEIntersectionPt,
-                parent1: oldLine,
-                parent2: newEllipse
-              });
-            }
-          });
-        });
+        state.seLines
+          .map(x => x as SELine)
+          .forEach((oldLine: SELine) => {
+            const intersectionInfo = intersectLineWithEllipse(
+              oldLine,
+              newEllipse
+            );
+            intersectionInfo.forEach((info, index) => {
+              if (
+                !avoidVectors.some(v =>
+                  tmpVector.subVectors(info.vector, v).isZero()
+                )
+              ) {
+                // info.vector is not on the avoidVectors array, so create an intersection
+                const newPt = new NonFreePoint();
+                newPt.stylize(DisplayStyle.ApplyTemporaryVariables);
+                newPt.adjustSize();
+                const newSEIntersectionPt = new SEIntersectionPoint(
+                  newPt,
+                  oldLine,
+                  newEllipse,
+                  index,
+                  false
+                );
+                newSEIntersectionPt.locationVector = info.vector;
+                newSEIntersectionPt.exists = info.exists;
+                intersectionPointList.push({
+                  SEIntersectionPoint: newSEIntersectionPt,
+                  parent1: oldLine,
+                  parent2: newEllipse
+                });
+              }
+            });
+          });
 
         //Intersect this new ellipse with all old segments
-        seSegments.forEach((oldSegment: SESegment) => {
-          const intersectionInfo = intersectSegmentWithEllipse(
-            oldSegment,
-            newEllipse
-          );
-          intersectionInfo.forEach((info, index) => {
-            if (
-              !avoidVectors.some(v =>
-                tmpVector.subVectors(info.vector, v).isZero()
-              )
-            ) {
-              // info.vector is not on the avoidVectors array, so create an intersection
-              const newPt = new NonFreePoint();
-              newPt.stylize(DisplayStyle.ApplyTemporaryVariables);
-              newPt.adjustSize();
-              const newSEIntersectionPt = new SEIntersectionPoint(
-                newPt,
-                oldSegment,
-                newEllipse,
-                index,
-                false
-              );
-              newSEIntersectionPt.locationVector = info.vector;
-              newSEIntersectionPt.exists = info.exists;
-              intersectionPointList.push({
-                SEIntersectionPoint: newSEIntersectionPt,
-                parent1: oldSegment,
-                parent2: newEllipse
-              });
-            }
-          });
-        });
+        state.seSegments
+          .map(s => s as SESegment)
+          .forEach((oldSegment: SESegment) => {
+            const intersectionInfo = intersectSegmentWithEllipse(
+              oldSegment,
+              newEllipse
+            );
+            intersectionInfo.forEach((info, index) => {
+              if (
+                !avoidVectors.some(v =>
+                  tmpVector.subVectors(info.vector, v).isZero()
+                )
+              ) {
+                // info.vector is not on the avoidVectors array, so create an intersection
+                const newPt = new NonFreePoint();
+                newPt.stylize(DisplayStyle.ApplyTemporaryVariables);
+                newPt.adjustSize();
+                const newSEIntersectionPt = new SEIntersectionPoint(
+                  newPt,
+                  oldSegment,
+                  newEllipse,
+                  index,
+                  false
+                );
+                newSEIntersectionPt.locationVector = info.vector;
+                newSEIntersectionPt.exists = info.exists;
+                intersectionPointList.push({
+                  SEIntersectionPoint: newSEIntersectionPt,
+                  parent1: oldSegment,
+                  parent2: newEllipse
+                });
+              }
+            });
+          });
 
         //Intersect this new ellipse with all old circles
-        seCircles.forEach((oldCircle: SECircle) => {
-          const intersectionInfo = intersectCircleWithEllipse(
-            oldCircle,
-            newEllipse
-          );
-          intersectionInfo.forEach((info, index) => {
-            if (
-              !avoidVectors.some(v =>
-                tmpVector.subVectors(info.vector, v).isZero()
-              )
-            ) {
-              // info.vector is not on the avoidVectors array, so create an intersection
-              const newPt = new NonFreePoint();
-              newPt.stylize(DisplayStyle.ApplyTemporaryVariables);
-              newPt.adjustSize();
-              const newSEIntersectionPt = new SEIntersectionPoint(
-                newPt,
-                oldCircle,
-                newEllipse,
-                index,
-                false
-              );
-              newSEIntersectionPt.locationVector = info.vector;
-              newSEIntersectionPt.exists = info.exists;
-              intersectionPointList.push({
-                SEIntersectionPoint: newSEIntersectionPt,
-                parent1: oldCircle,
-                parent2: newEllipse
-              });
-            }
-          });
-        });
+        state.seCircles
+          .map(s => s as SECircle)
+          .forEach((oldCircle: SECircle) => {
+            const intersectionInfo = intersectCircleWithEllipse(
+              oldCircle,
+              newEllipse
+            );
+            intersectionInfo.forEach((info, index) => {
+              if (
+                !avoidVectors.some(v =>
+                  tmpVector.subVectors(info.vector, v).isZero()
+                )
+              ) {
+                // info.vector is not on the avoidVectors array, so create an intersection
+                const newPt = new NonFreePoint();
+                newPt.stylize(DisplayStyle.ApplyTemporaryVariables);
+                newPt.adjustSize();
+                const newSEIntersectionPt = new SEIntersectionPoint(
+                  newPt,
+                  oldCircle,
+                  newEllipse,
+                  index,
+                  false
+                );
+                newSEIntersectionPt.locationVector = info.vector;
+                newSEIntersectionPt.exists = info.exists;
+                intersectionPointList.push({
+                  SEIntersectionPoint: newSEIntersectionPt,
+                  parent1: oldCircle,
+                  parent2: newEllipse
+                });
+              }
+            });
+          });
 
         //Intersect this new ellipse with all old ellipses
-        seEllipses
+        state.seEllipses
+          .map(e => e as SEEllipse)
           .filter((ellipe: SEEllipse) => ellipe.id !== newEllipse.id) // ignore self
           .forEach((oldEllipse: SEEllipse) => {
             const intersectionInfo = intersectEllipseWithEllipse(
@@ -1430,39 +1460,41 @@
           });
 
         //Intersect this new ellipse with all old parametrics
-        seParametrics.forEach((oldParametric: SEParametric) => {
-          const intersectionInfo = intersectEllipseWithParametric(
-            newEllipse,
-            oldParametric,
-            inverseTotalRotationMatrix
-          );
-          intersectionInfo.forEach((info, index) => {
-            if (
-              !avoidVectors.some(v =>
-                tmpVector.subVectors(info.vector, v).isZero()
-              )
-            ) {
-              // info.vector is not on the avoidVectors array, so create an intersection
-              const newPt = new NonFreePoint();
-              newPt.stylize(DisplayStyle.ApplyTemporaryVariables);
-              newPt.adjustSize();
-              const newSEIntersectionPt = new SEIntersectionPoint(
-                newPt,
-                newEllipse,
-                oldParametric,
-                index,
-                false
-              );
-              newSEIntersectionPt.locationVector = info.vector;
-              newSEIntersectionPt.exists = info.exists;
-              intersectionPointList.push({
-                SEIntersectionPoint: newSEIntersectionPt,
-                parent1: newEllipse,
-                parent2: oldParametric
-              });
-            }
-          });
-        });
+        state.seParametrics
+          .map(p => p as SEParametric)
+          .forEach((oldParametric: SEParametric) => {
+            const intersectionInfo = intersectEllipseWithParametric(
+              newEllipse,
+              oldParametric,
+              inverseTotalRotationMatrix
+            );
+            intersectionInfo.forEach((info, index) => {
+              if (
+                !avoidVectors.some(v =>
+                  tmpVector.subVectors(info.vector, v).isZero()
+                )
+              ) {
+                // info.vector is not on the avoidVectors array, so create an intersection
+                const newPt = new NonFreePoint();
+                newPt.stylize(DisplayStyle.ApplyTemporaryVariables);
+                newPt.adjustSize();
+                const newSEIntersectionPt = new SEIntersectionPoint(
+                  newPt,
+                  newEllipse,
+                  oldParametric,
+                  index,
+                  false
+                );
+                newSEIntersectionPt.locationVector = info.vector;
+                newSEIntersectionPt.exists = info.exists;
+                intersectionPointList.push({
+                  SEIntersectionPoint: newSEIntersectionPt,
+                  parent1: newEllipse,
+                  parent2: oldParametric
+                });
+              }
+            });
+          });
         return [];
       };
     },
@@ -1490,147 +1522,156 @@
         const intersectionPointList: SEIntersectionReturnType[] = [];
 
         // Intersect this new parametric with all old lines
-        seLines.forEach((oldLine: SELine) => {
-          const intersectionInfo = intersectLineWithParametric(
-            oldLine,
-            newParametric,
-            inverseTotalRotationMatrix
-          );
-          intersectionInfo.forEach((info, index) => {
-            if (
-              !avoidVectors.some(v =>
-                tmpVector.subVectors(info.vector, v).isZero()
-              )
-            ) {
-              // info.vector is not on the avoidVectors array, so create an intersection
-              const newPt = new NonFreePoint();
-              newPt.stylize(DisplayStyle.ApplyTemporaryVariables);
-              newPt.adjustSize();
-              const newSEIntersectionPt = new SEIntersectionPoint(
-                newPt,
-                oldLine,
-                newParametric,
-                index,
-                false
-              );
-              newSEIntersectionPt.locationVector = info.vector;
-              newSEIntersectionPt.exists = info.exists;
-              intersectionPointList.push({
-                SEIntersectionPoint: newSEIntersectionPt,
-                parent1: oldLine,
-                parent2: newParametric
-              });
-            }
-          });
-        });
+        state.seLines
+          .map(x => x as SELine)
+          .forEach((oldLine: SELine) => {
+            const intersectionInfo = intersectLineWithParametric(
+              oldLine,
+              newParametric,
+              inverseTotalRotationMatrix
+            );
+            intersectionInfo.forEach((info, index) => {
+              if (
+                !avoidVectors.some(v =>
+                  tmpVector.subVectors(info.vector, v).isZero()
+                )
+              ) {
+                // info.vector is not on the avoidVectors array, so create an intersection
+                const newPt = new NonFreePoint();
+                newPt.stylize(DisplayStyle.ApplyTemporaryVariables);
+                newPt.adjustSize();
+                const newSEIntersectionPt = new SEIntersectionPoint(
+                  newPt,
+                  oldLine,
+                  newParametric,
+                  index,
+                  false
+                );
+                newSEIntersectionPt.locationVector = info.vector;
+                newSEIntersectionPt.exists = info.exists;
+                intersectionPointList.push({
+                  SEIntersectionPoint: newSEIntersectionPt,
+                  parent1: oldLine,
+                  parent2: newParametric
+                });
+              }
+            });
+          });
 
         // Intersect this new parametric with all old segments
-        seSegments.forEach((oldSegment: SESegment) => {
-          const intersectionInfo = intersectSegmentWithParametric(
-            oldSegment,
-            newParametric,
-            inverseTotalRotationMatrix
-          );
-          intersectionInfo.forEach((info, index) => {
-            if (
-              !avoidVectors.some(v =>
-                tmpVector.subVectors(info.vector, v).isZero()
-              )
-            ) {
-              // info.vector is not on the avoidVectors array, so create an intersection
-              const newPt = new NonFreePoint();
-              newPt.stylize(DisplayStyle.ApplyTemporaryVariables);
-              newPt.adjustSize();
-              const newSEIntersectionPt = new SEIntersectionPoint(
-                newPt,
-                oldSegment,
-                newParametric,
-                index,
-                false
-              );
-              newSEIntersectionPt.locationVector = info.vector;
-              newSEIntersectionPt.exists = info.exists;
-              intersectionPointList.push({
-                SEIntersectionPoint: newSEIntersectionPt,
-                parent1: oldSegment,
-                parent2: newParametric
-              });
-            }
-          });
-        });
+        state.seSegments
+          .map(s => s as SESegment)
+          .forEach((oldSegment: SESegment) => {
+            const intersectionInfo = intersectSegmentWithParametric(
+              oldSegment,
+              newParametric,
+              inverseTotalRotationMatrix
+            );
+            intersectionInfo.forEach((info, index) => {
+              if (
+                !avoidVectors.some(v =>
+                  tmpVector.subVectors(info.vector, v).isZero()
+                )
+              ) {
+                // info.vector is not on the avoidVectors array, so create an intersection
+                const newPt = new NonFreePoint();
+                newPt.stylize(DisplayStyle.ApplyTemporaryVariables);
+                newPt.adjustSize();
+                const newSEIntersectionPt = new SEIntersectionPoint(
+                  newPt,
+                  oldSegment,
+                  newParametric,
+                  index,
+                  false
+                );
+                newSEIntersectionPt.locationVector = info.vector;
+                newSEIntersectionPt.exists = info.exists;
+                intersectionPointList.push({
+                  SEIntersectionPoint: newSEIntersectionPt,
+                  parent1: oldSegment,
+                  parent2: newParametric
+                });
+              }
+            });
+          });
 
         // Intersect this new parametric with all old circles
-        seCircles.forEach((oldCircle: SECircle) => {
-          const intersectionInfo = intersectCircleWithParametric(
-            oldCircle,
-            newParametric,
-            inverseTotalRotationMatrix
-          );
-          intersectionInfo.forEach((info, index) => {
-            if (
-              !avoidVectors.some(v =>
-                tmpVector.subVectors(info.vector, v).isZero()
-              )
-            ) {
-              // info.vector is not on the avoidVectors array, so create an intersection
-              const newPt = new NonFreePoint();
-              newPt.stylize(DisplayStyle.ApplyTemporaryVariables);
-              newPt.adjustSize();
-              const newSEIntersectionPt = new SEIntersectionPoint(
-                newPt,
-                oldCircle,
-                newParametric,
-                index,
-                false
-              );
-              newSEIntersectionPt.locationVector = info.vector;
-              newSEIntersectionPt.exists = info.exists;
-              intersectionPointList.push({
-                SEIntersectionPoint: newSEIntersectionPt,
-                parent1: oldCircle,
-                parent2: newParametric
-              });
-            }
-          });
-        });
+        state.seCircles
+          .map(s => s as SECircle)
+          .forEach((oldCircle: SECircle) => {
+            const intersectionInfo = intersectCircleWithParametric(
+              oldCircle,
+              newParametric,
+              inverseTotalRotationMatrix
+            );
+            intersectionInfo.forEach((info, index) => {
+              if (
+                !avoidVectors.some(v =>
+                  tmpVector.subVectors(info.vector, v).isZero()
+                )
+              ) {
+                // info.vector is not on the avoidVectors array, so create an intersection
+                const newPt = new NonFreePoint();
+                newPt.stylize(DisplayStyle.ApplyTemporaryVariables);
+                newPt.adjustSize();
+                const newSEIntersectionPt = new SEIntersectionPoint(
+                  newPt,
+                  oldCircle,
+                  newParametric,
+                  index,
+                  false
+                );
+                newSEIntersectionPt.locationVector = info.vector;
+                newSEIntersectionPt.exists = info.exists;
+                intersectionPointList.push({
+                  SEIntersectionPoint: newSEIntersectionPt,
+                  parent1: oldCircle,
+                  parent2: newParametric
+                });
+              }
+            });
+          });
 
         //Intersect this new parametric with all old ellipses
-        seEllipses.forEach((oldEllipse: SEEllipse) => {
-          const intersectionInfo = intersectEllipseWithParametric(
-            oldEllipse,
-            newParametric,
-            inverseTotalRotationMatrix
-          );
-          intersectionInfo.forEach((info, index) => {
-            if (
-              !avoidVectors.some(v =>
-                tmpVector.subVectors(info.vector, v).isZero()
-              )
-            ) {
-              // info.vector is not on the avoidVectors array, so create an intersection
-              const newPt = new NonFreePoint();
-              newPt.stylize(DisplayStyle.ApplyTemporaryVariables);
-              newPt.adjustSize();
-              const newSEIntersectionPt = new SEIntersectionPoint(
-                newPt,
-                oldEllipse,
-                newParametric,
-                index,
-                false
-              );
-              newSEIntersectionPt.locationVector = info.vector;
-              newSEIntersectionPt.exists = info.exists;
-              intersectionPointList.push({
-                SEIntersectionPoint: newSEIntersectionPt,
-                parent1: oldEllipse,
-                parent2: newParametric
-              });
-            }
-          });
-        });
+        state.seEllipses
+          .map(e => e as SEEllipse)
+          .forEach((oldEllipse: SEEllipse) => {
+            const intersectionInfo = intersectEllipseWithParametric(
+              oldEllipse,
+              newParametric,
+              inverseTotalRotationMatrix
+            );
+            intersectionInfo.forEach((info, index) => {
+              if (
+                !avoidVectors.some(v =>
+                  tmpVector.subVectors(info.vector, v).isZero()
+                )
+              ) {
+                // info.vector is not on the avoidVectors array, so create an intersection
+                const newPt = new NonFreePoint();
+                newPt.stylize(DisplayStyle.ApplyTemporaryVariables);
+                newPt.adjustSize();
+                const newSEIntersectionPt = new SEIntersectionPoint(
+                  newPt,
+                  oldEllipse,
+                  newParametric,
+                  index,
+                  false
+                );
+                newSEIntersectionPt.locationVector = info.vector;
+                newSEIntersectionPt.exists = info.exists;
+                intersectionPointList.push({
+                  SEIntersectionPoint: newSEIntersectionPt,
+                  parent1: oldEllipse,
+                  parent2: newParametric
+                });
+              }
+            });
+          });
 
         //Intersect this new parametric with all old parametrics
-        seParametrics
+        state.seParametrics
+          .map(p => p as SEParametric)
           .filter(
             (parametric: SEParametric) => parametric.id !== newParametric.id
           ) // ignore self
