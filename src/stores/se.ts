import { defineStore, StoreActions, StoreGetters, StoreState } from "pinia";
import { ActionMode, SEIntersectionReturnType } from "@/types";
import { Matrix4, Vector3 } from "three";
import { SEPoint } from "@/models/SEPoint";
import { SENodule } from "@/models/SENodule";
import { SELine } from "@/models/SELine";
import { SELabel } from "@/models/SELabel";
import { SEExpression } from "@/models/SEExpression";
import { SEAngleMarker } from "@/models/SEAngleMarker";
import { SEEllipse } from "@/models/SEEllipse";
import { SECircle } from "@/models/SECircle";
import EventBus from "@/eventHandlers/EventBus";
import Nodule, { DisplayStyle } from "@/plottables/Nodule";
import { StyleEditPanels, StyleOptions } from "@/types/Styles";
import { SEParametric } from "@/models/SEParametric";
import Parametric from "@/plottables/Parametric";
import { SESegment } from "@/models/SESegment";
import { SEPolygon } from "@/models/SEPolygon";
import { SEIntersectionPoint } from "@/models/SEIntersectionPoint";
import {
  intersectCircles,
  intersectCircleWithEllipse,
  intersectCircleWithParametric,
  intersectEllipseWithEllipse,
  intersectEllipseWithParametric,
  intersectLineWithCircle,
  intersectLineWithEllipse,
  intersectLineWithLine,
  intersectLineWithParametric,
  intersectLineWithSegment,
  intersectParametricWithParametric,
  intersectSegmentWithCircle,
  intersectSegmentWithEllipse,
  intersectSegmentWithParametric,
  intersectSegmentWithSegment
} from "@/utils/intersections";
import NonFreePoint from "@/plottables/NonFreePoint";
import Two from "two.js";
import { SEPolarLine } from "@/models/SEPolarLine";
import { SEPerpendicularLineThruPoint } from "@/models/SEPerpendicularLineThruPoint";
import { SETangentLineThruPoint } from "@/models/SETangentLineThruPoint";
import { SENSectLine } from "@/models/SENSectLine";
import { SEPencil } from "@/models/SEPencil";
import { RotationVisitor } from "@/visitors/RotationVisitor";
import { SETransformation } from "@/models/SETransformation";
import { PointMoverVisitor } from "@/visitors/PointMoverVisitor";
import { SegmentNormalArcLengthVisitor } from "@/visitors/SegmentNormalArcLengthVisitor";
import { LineNormalVisitor } from "@/visitors/LineNormalVisitor";
import { LabelMoverVisitor } from "@/visitors/LabelMoverVisitor";

const oldSelections: Array<SENodule> = [];
const sePencils: Array<SEPencil> = [];
const layers: Array<Two.Group> = [];
const inverseTotalRotationMatrix = new Matrix4();
const tmpMatrix = new Matrix4();
const tmpVector = new Vector3();
const tmpVector1 = new Vector3();
const temporaryNodules: Array<Nodule> = [];
const selectedSENodules: Array<SENodule> = [];
const initialStyleStatesMap = new Map<StyleEditPanels, StyleOptions[]>();
const defaultStyleStatesMap = new Map<StyleEditPanels, StyleOptions[]>();

interface PiniaAppState {
  actionMode: ActionMode;
  previousActionMode: ActionMode;
  activeToolName: string;
  previousActiveToolName: string;
  zoomMagnificationFactor: number;
  zoomTranslation: number[];
  hasUnsavedNodules: boolean;
  svgCanvas: HTMLDivElement | null;
  canvasWidth: number;
  inverseTotalRotationMatrix: Matrix4; // Initially the identity. This is the composition of all the inverses of the rotation matrices applied to the sphere.
  styleSavedFromPanel: StyleEditPanels;
  seNodules: SENodule[];
  sePoints: SEPoint[];
  seLines: SELine[];
  seSegments: SESegment[];
  seCircles: SECircle[];
  seEllipses: SEEllipse[];
  seLabels: SELabel[];
  seAngleMarkers: SEAngleMarker[];
  sePolygons: SEPolygon[];
  seParametrics: SEParametric[];
  expressions: SEExpression[];
  seTransformations: SETransformation[];
}

export const useSEStore = defineStore({
  id: "se",
  state: (): PiniaAppState => ({
    actionMode: "rotate",
    previousActionMode: "rotate",
    activeToolName: "rotate",
    previousActiveToolName: "",
    svgCanvas: null,
    hasUnsavedNodules: false,
    zoomMagnificationFactor: 0.9, // the initial zoom factor
    zoomTranslation: [0, 0],
    canvasWidth: 0,
    seNodules: [],
    sePoints: [],
    seLines: [],
    seSegments: [],
    seCircles: [],
    seEllipses: [],
    seLabels: [],
    seAngleMarkers: [],
    sePolygons: [],
    seParametrics: [],
    expressions: [],
    seTransformations: [],
    // oldSelections: SELine[],
    styleSavedFromPanel: StyleEditPanels.Label,
    inverseTotalRotationMatrix: new Matrix4() //initially the identity. The composition of all the inverses of the rotation matrices applied to the sphere
  }),
  actions: {
    init(): void {
      this.actionMode = "rotate";
      this.activeToolName = "";
      // Do not clear the layers array!
      // Replace clear() with splice(0). Since clear() is an extension function
      // Update to these arrays are not automatically picked up by VueJS
      this.seNodules.splice(0);
      this.sePoints.splice(0);
      this.seLines.splice(0);
      this.seSegments.splice(0);
      this.seCircles.splice(0);
      this.seAngleMarkers.splice(0);
      this.sePolygons.splice(0);
      this.seEllipses.splice(0);
      this.seParametrics.splice(0);
      this.seLabels.splice(0);
      this.seTransformations.splice(0);
      this.expressions.splice(0);
      temporaryNodules.splice(0);
      sePencils.splice(0);
      selectedSENodules.splice(0);
      // intersections.splice(0);
      // initialStyleStates.splice(0);
      // defaultStyleStates.splice(0);
      this.hasUnsavedNodules = false;

      // Note by Hans (2022-01-05): this.init() has been moved from App.vue to SphereFrame.vue

      // Do not clear the temporaryNodules array
      // because the constructors of the tools (handlers) place the temporary Nodules
      // in this array *before* the this.init is called in App.vue mount.
    },
    setLayers(grp: Array<Two.Group>): void {
      layers.splice(0);
      layers.push(...grp);
    },
    setCanvas(c: HTMLDivElement | null): void {
      this.svgCanvas = c;
    },
    setCanvasWidth(w: number): void {
      this.canvasWidth = w;
    },
    // setSphereRadius(r: number): void {
    //   // TODO
    // },
    setActionMode(mode: { id: ActionMode; name: string }): void {
      // zoomFit is a one-off tool, so the previousActionMode should never be "zoomFit" (avoid infinite loops too!)
      if (
        !(this.actionMode == "zoomFit" || this.actionMode === "iconFactory")
      ) {
        this.previousActionMode = this.actionMode;
        this.previousActiveToolName = this.activeToolName;
      }
      this.actionMode = mode.id;
      this.activeToolName = mode.name;
    },
    revertActionMode(): void {
      this.actionMode = this.previousActionMode;
      this.activeToolName = this.previousActiveToolName;
    },
    removeAllFromLayers(): void {
      this.seAngleMarkers.forEach(x => x.ref.removeFromLayers());
      this.seCircles.forEach(x => x.ref.removeFromLayers());
      this.seEllipses.forEach(x => x.ref.removeFromLayers());
      this.seLabels.forEach(x => x.ref.removeFromLayers(layers));
      this.seLines.forEach(x => x.ref.removeFromLayers());
      this.sePoints.filter(x => x.ref.removeFromLayers());
      this.seSegments.forEach(x => x.ref.removeFromLayers());
      this.sePolygons.forEach(x => x.ref.removeFromLayers());
      this.seParametrics.forEach(x => {
        let ptr: Parametric | null = x.ref as Parametric;
        while (ptr !== null) {
          ptr.removeFromLayers();
          ptr = ptr.next;
        }
      });
      sePencils.forEach((p: SEPencil) => {
        p.lines.forEach((l: SEPerpendicularLineThruPoint) => {
          l.ref.removeFromLayers();
        });
      });
    },
    // Update the display of all free SEPoints to update the entire display
    updateDisplay(): void {
      this.seNodules
        .filter(obj => obj.isFreeToMove())
        .forEach(obj => {
          // First mark the kids out of date so that the update method does a topological sort
          obj.markKidsOutOfDate();
          obj.update();
          // console.log("name", obj.name, "show", obj.showing, "exist", obj.exists);
        });
    },
    setZoomMagnificationFactor(mag: number): void {
      //console.debug(`setZoomMagFactor ${mag}`);
      EventBus.fire("magnification-updated", {
        factor: this.zoomMagnificationFactor / mag
      });
      // this.previousZoomMagnificationFactor = ;
      this.zoomMagnificationFactor = mag;
    },
    setZoomTranslation(vec: number[]): void {
      for (let i = 0; i < 2; i++) {
        this.zoomTranslation[i] = vec[i];
      }
    },
    //#region addPoint
    addPoint(point: SEPoint): void {
      this.sePoints.push(point);
      this.seNodules.push(point);
      point.ref.addToLayers(layers);
      this.hasUnsavedNodules = true;
    },
    //#endregion addPoint
    removePoint(pointId: number): void {
      const pos = this.sePoints
        .map((x: any) => x as SEPoint)
        .findIndex((x: SEPoint) => x.id === pointId);
      const pos2 = this.seNodules.findIndex(x => x.id === pointId);
      if (pos >= 0) {
        const victimPoint = this.sePoints[pos];
        this.sePoints.splice(pos, 1);
        this.seNodules.splice(pos2, 1);
        // Remove the associated plottable (Nodule) object from being rendered
        victimPoint.ref.removeFromLayers();
        this.hasUnsavedNodules = true;
      }
    },
    movePoint(move: { pointId: number; location: Vector3 }): void {
<<<<<<< HEAD
      const pointMoverVisitor = new PointMoverVisitor();
      pointMoverVisitor.setNewLocation(move.location);
      const pos = sePoints.findIndex(x => x.id === move.pointId);
      if (pos > -1) {
        sePoints[pos].accept(pointMoverVisitor);
        //sePoints[pos].update();
      }
=======
      // pointMoverVisitor.setNewLocation(move.location);
      // const pos = this.sePoints.findIndex(x => x.id === move.pointId);
      // this.sePoints[pos].accept(pointMoverVisitor);
>>>>>>> d418e397
    },
    addLine(line: SELine): void {
      this.seLines.push(line);
      this.seNodules.push(line as SENodule);
      line.ref.addToLayers(layers);
      this.hasUnsavedNodules = true;
    },
    addCircle(circle: SECircle): void {
      this.seCircles.push(circle);
      this.seNodules.push(circle);
      circle.ref.addToLayers(layers);
      this.hasUnsavedNodules = true;
    },
    removeCircle(circleId: number): void {
      const circlePos = this.seCircles.findIndex(x => x.id === circleId);
      const pos2 = this.seNodules.findIndex(x => x.id === circleId);
      if (circlePos >= 0) {
        /* victim line is found */
        const victimCircle = this.seCircles[circlePos];
        victimCircle.ref.removeFromLayers();
        // victimCircle.removeSelfSafely();
        this.seCircles.splice(circlePos, 1); // Remove the circle from the list
        this.seNodules.splice(pos2, 1);
        this.hasUnsavedNodules = true;
      }
    },
    removeLine(lineId: number): void {
      const pos = this.seLines.findIndex(x => x.id === lineId);
      const pos2 = this.seNodules.findIndex(x => x.id === lineId);
      if (pos >= 0) {
        /* victim line is found */
        const victimLine = this.seLines[pos];
        victimLine.ref.removeFromLayers();
        this.seLines.splice(pos, 1); // Remove the line from the list
        this.seNodules.splice(pos2, 1);
        this.hasUnsavedNodules = true;
      }
    },
    addSegment(segment: SESegment): void {
      this.seSegments.push(segment);
      this.seNodules.push(segment);
      segment.ref.addToLayers(layers);
      this.hasUnsavedNodules = true;
    },
    removeSegment(segId: number): void {
      const pos = this.seSegments.findIndex(x => x.id === segId);
      const pos2 = this.seNodules.findIndex(x => x.id === segId);
      if (pos >= 0) {
        const victimSegment = this.seSegments[pos];
        victimSegment.ref.removeFromLayers();
        this.seSegments.splice(pos, 1);
        this.seNodules.splice(pos2, 1);
        this.hasUnsavedNodules = true;
      }
    },
    addEllipse(ellipse: SEEllipse): void {
      this.seEllipses.push(ellipse);
      this.seNodules.push(ellipse);
      ellipse.ref.addToLayers(layers);
      this.hasUnsavedNodules = true;
    },
    removeEllipse(ellipseId: number): void {
      const ellipsePos = this.seEllipses.findIndex(x => x.id === ellipseId);
      const pos2 = this.seNodules.findIndex(x => x.id === ellipseId);
      if (ellipsePos >= 0) {
        /* victim line is found */
        const victimEllipse = this.seEllipses[ellipsePos];
        victimEllipse.ref.removeFromLayers();
        // victimEllipse.removeSelfSafely();
        this.seEllipses.splice(ellipsePos, 1); // Remove the ellipse from the list
        this.seNodules.splice(pos2, 1);
        this.hasUnsavedNodules = true;
      }
    },
    addLabel(label: SELabel): void {
      this.seLabels.push(label);
      this.seNodules.push(label);
      label.ref.addToLayers(layers);
      this.hasUnsavedNodules = true;
    },
    removeLabel(labelId: number): void {
      const pos = this.seLabels.findIndex(x => x.id === labelId);
      const pos2 = this.seNodules.findIndex(x => x.id === labelId);
      if (pos >= 0) {
        const victimLabel = this.seLabels[pos];
        this.seLabels.splice(pos, 1);
        this.seNodules.splice(pos2, 1);
        // Remove the associated plottable (Nodule) object from being rendered
        victimLabel.ref.removeFromLayers(layers);
        this.hasUnsavedNodules = true;
      }
    },
    moveLabel(move: { labelId: number; location: Vector3 }): void {
      const labelMoverVisitor = new LabelMoverVisitor();
      labelMoverVisitor.setNewLocation(move.location);
      const pos = seLabels.findIndex(x => x.id === move.labelId);
      if (pos > -1) seLabels[pos].accept(labelMoverVisitor);
    },
    addAngleMarkerAndExpression(angleMarker: SEAngleMarker): void {
      this.expressions.push(angleMarker);
      this.seAngleMarkers.push(angleMarker);
      this.seNodules.push(angleMarker);
      angleMarker.ref.addToLayers(layers);
      this.hasUnsavedNodules = true;
    },
    removeAngleMarkerAndExpression(angleMarkerId: number): void {
      const angleMarkerPos = this.seAngleMarkers.findIndex(
        x => x.id === angleMarkerId
      );
      const pos2 = this.seNodules.findIndex(x => x.id === angleMarkerId);
      const pos3 = this.expressions.findIndex(x => x.id === angleMarkerId);
      if (angleMarkerPos >= 0) {
        /* victim angleMarker is found */
        const victimAngleMarker = this.seAngleMarkers[angleMarkerPos];
        // when removing expressions that have effects on the labels, we must set those label display arrays to empty
        if (victimAngleMarker.label) {
          victimAngleMarker.label.ref.value = [];
        }
        victimAngleMarker.ref.removeFromLayers();
        // victimCircle.removeSelfSafely();
        this.seAngleMarkers.splice(angleMarkerPos, 1); // Remove the angleMarker from the list
        this.seNodules.splice(pos2, 1);
        this.expressions.splice(pos3, 1);
        this.hasUnsavedNodules = true;
      }
    },
    addParametric(parametric: SEParametric): void {
      this.seParametrics.push(parametric);
      this.seNodules.push(parametric);
      let ptr: Parametric | null = parametric.ref;
      while (ptr) {
        ptr.addToLayers(layers);
        ptr = ptr.next;
      }
      this.hasUnsavedNodules = true;
    },
    removeParametric(parametricId: number): void {
      const parametricPos = this.seParametrics.findIndex(
        x => x.id === parametricId
      );
      const pos2 = this.seNodules.findIndex(x => x.id === parametricId);
      if (parametricPos >= 0) {
        /* victim line is found */
        const victimParametric = this.seParametrics[parametricPos];
        let ptr: Parametric | null = victimParametric.ref as Parametric;
        while (ptr !== null) {
          ptr.removeFromLayers();
          ptr = ptr.next;
        }
        // victimParametric.removeSelfSafely();
        this.seParametrics.splice(parametricPos, 1); // Remove the parametric from the list
        this.seNodules.splice(pos2, 1);
        this.hasUnsavedNodules = true;
      }
    },
    addPolygonAndExpression(polygon: SEPolygon): void {
      this.expressions.push(polygon);
      this.sePolygons.push(polygon);
      this.seNodules.push(polygon);
      polygon.ref.addToLayers(layers);
      this.hasUnsavedNodules = true;
    },
    removePolygonAndExpression(polygonId: number): void {
      const polygonPos = this.sePolygons.findIndex(x => x.id === polygonId);
      const pos2 = this.seNodules.findIndex(x => x.id === polygonId);
      const pos3 = this.expressions.findIndex(x => x.id === polygonId);
      if (polygonPos >= 0) {
        /* victim polygon is found */
        const victimPolygon = this.sePolygons[polygonPos];
        // when removing expressions that have effects on the labels, we must set those label display arrays to empty
        if (victimPolygon.label) {
          victimPolygon.label.ref.value = [];
        }
        victimPolygon.ref.removeFromLayers();
        this.sePolygons.splice(polygonPos, 1); // Remove the polygon from the list
        this.seNodules.splice(pos2, 1);
        this.expressions.splice(pos3, 1);
        this.hasUnsavedNodules = true;
      }
    },
    addExpression(measurement: SEExpression): void {
      this.expressions.push(measurement);
      this.seNodules.push(measurement);
      this.hasUnsavedNodules = true;
    },
    removeExpression(measId: number): void {
      const pos = this.expressions.findIndex(x => x.id === measId);
      const pos2 = this.seNodules.findIndex(x => x.id === measId);
      if (pos >= 0) {
        // const victimSegment = this.measurements[pos];
        this.expressions.splice(pos, 1);
        this.seNodules.splice(pos2, 1);
        this.hasUnsavedNodules = true;
      }
    },
    addTransformation(transformation: SETransformation): void {
      this.seTransformations.push(transformation);
      this.seNodules.push(transformation);
      // transformation.ref.addToLayers(layers);
      this.hasUnsavedNodules = true;
    },
    removeTransformation(transformationId: number): void {
      const pos = this.seTransformations.findIndex(
        x => x.id === transformationId
      );
      const pos2 = this.seNodules.findIndex(x => x.id === transformationId);
      if (pos >= 0) {
        // const victimTransformation = seTransformations[pos];
        this.seTransformations.splice(pos, 1);
        this.seNodules.splice(pos2, 1);
        // Remove the associated plottable (Nodule) object from being rendered
        //victimTransformation.ref.removeFromLayers(layers);
        this.hasUnsavedNodules = true;
      }
    },
    //#region rotateSphere
    rotateSphere(rotationMat: Matrix4): void {
      // Update the inverseTotalRotationMatrix. We have a new rotationMat which is transforming by
      //   rotationMat*oldTotalRotationMatrix * VEC
      // so to undo that action we find the inverse which is
      //  inverseTotalRotationMatrix*(inverse of rotationMat)
      tmpMatrix.copy(rotationMat);
      inverseTotalRotationMatrix.multiply(tmpMatrix.invert());
      const rotationVisitor = new RotationVisitor();
      rotationVisitor.setTransform(rotationMat);
      const updateCandidates: Array<SENodule> = [];

      function addCandidatesFrom(parent: SENodule) {
        parent.kids.forEach((m: SENodule) => {
          if (m.exists) {
            // console.debug(parent.name, "invalidates", m.name);
            if (m.canUpdateNow()) {
              if (!updateCandidates.find((x: SENodule) => x.name === m.name))
                updateCandidates.push(m);
            } else {
              // console.debug("!!! Dependent ", m.name, " can't be updated now");
            }
          }
        });
      }

<<<<<<< HEAD
      // Begin updating those points with no parents
      sePoints
        .filter((p: SENodule) => p.parents.length === 0)
        .forEach((target: SENodule) => {
=======
      // Begin updating those objects with no parents
      this.sePoints
        .map(x => x as SEPoint)
        .filter((p: SEPoint) => p.parents.length === 0)
        .forEach((target: SEPoint) => {
>>>>>>> d418e397
          // console.debug("Seed update from ", target.name);
          target.accept(rotationVisitor);
          target.setOutOfDate(false);
          target.markKidsOutOfDate();
          addCandidatesFrom(target); // Expand the update tree
        });
      while (updateCandidates.length > 0) {
        const target = updateCandidates.shift();
        if (target) {
          if (!target.accept(rotationVisitor)) {
            // console.debug(
            //   target.name,
            //   "does not accept rotation visitor, try its shallowUpdate"
            // );
            target.shallowUpdate();
          }
          target.setOutOfDate(false);
          target.markKidsOutOfDate();

          addCandidatesFrom(target);
        }

        // console.debug(
        //   `Update candidate has ${updateCandidates.length} items`,
        //   updateCandidates.map((n: SENodule) => n.name).join(", ")
        // );
      }
      // console.debug("<<<<< End rotate sphere update");
    },
    //#endregion rotateSphere
    clearUnsavedFlag(): void {
      this.hasUnsavedNodules = false;
    },
    changeStyle({
      selected, // The selected SENodules that this change applies to, passing this as a argument allows styling to be undone.
      panel,
      payload
    }: {
      selected: Nodule[];
      panel: StyleEditPanels;
      payload: StyleOptions;
    }): void {
      // Important: object destructuring below seems to solve the issue
      // of merging undefined properties in updateStyle()
      const opt: StyleOptions = { ...payload };
      // if (
      //   payload.backStyleContrast &&
      //   payload.backStyleContrast != Nodule.getBackStyleContrast()
      // ) {
      //   // Update all Nodules because more than just the selected nodules depend on the backStyleContrast
      //   Nodule.setBackStyleContrast(payload.backStyleContrast);
      //   console.debug("Changing Global backstyle contrast");
      //   this.this.seNodules.forEach((n: SENodule) => {
      //     n.ref?.stylize(DisplayStyle.ApplyCurrentVariables);
      //   });
      // }
      selected.forEach((n: Nodule) => {
        // console.log("node", n, opt);
        n.updateStyle(panel, opt);
      });
    },
    changeBackContrast(newContrast: number): void {
      Nodule.setBackStyleContrast(newContrast);
      // update all objects display
      this.seNodules.forEach(seNodule => {
        // update the style of the objects
        // console.log("name", seNodule.name);
        seNodule.ref?.stylize(DisplayStyle.ApplyCurrentVariables);
      });
    },

    changeSegmentNormalVectorArcLength(change: {
      segmentId: number;
      normal: Vector3;
      arcLength: number;
    }): void {
<<<<<<< HEAD
      const segmentNormalArcLengthVisitor = new SegmentNormalArcLengthVisitor();
      segmentNormalArcLengthVisitor.setNewNormal(change.normal);
      segmentNormalArcLengthVisitor.setNewArcLength(change.arcLength);
      const pos = seSegments.findIndex(x => x.id === change.segmentId);
      if (pos >= 0) {
        this.seSegments[pos].accept(segmentNormalArcLengthVisitor);
        // this.seSegments[pos].update();
      }
    },
    changeLineNormalVector(change: { lineId: number; normal: Vector3 }): void {
      const lineNormalVisitor = new LineNormalVisitor();
      lineNormalVisitor.setNewNormal(change.normal);
      const pos = seLines.findIndex(x => x.id === change.lineId);
      if (pos >= 0) {
        seLines[pos].accept(lineNormalVisitor);
        // seLines[pos].update();
      }
    },
    // These are added to the store so that I can update the size of the temporary objects when there is a resize event.
=======
      // segmentNormalArcLengthVisitor.setNewNormal(change.normal);
      // segmentNormalArcLengthVisitor.setNewArcLength(change.arcLength);
      // const pos = this.seSegments.findIndex(x => x.id === change.segmentId);
      // if (pos >= 0) this.this.seSegments[pos].accept(segmentNormalArcLengthVisitor);
    },
    changeLineNormalVector(change: { lineId: number; normal: Vector3 }): void {
      // lineNormalVisitor.setNewNormal(change.normal);
      // const pos = this.seLines.findIndex(x => x.id === change.lineId);
      // if (pos >= 0) this.seLines[pos].accept(lineNormalVisitor);
    }, // These are added to the store so that I can update the size of the temporary objects when there is a resize event.
>>>>>>> d418e397
    addTemporaryNodule(nodule: Nodule): void {
      nodule.stylize(DisplayStyle.ApplyTemporaryVariables);
      nodule.adjustSize(); //since the tools are created on demand, the size of the canvas and zoom factor will be different so update the size of the temporary plottable
      temporaryNodules.push(nodule);
    },
    setSelectedSENodules(payload: SENodule[]): void {
      function diffArray(prev: SENodule[], curr: SENodule[]): boolean {
        if (prev.length != curr.length) return true;
        const prevIds = prev
          .map((n: SENodule) => n.id)
          .sort((a: number, b: number) => a - b);
        const currIds = curr
          .map((n: SENodule) => n.id)
          .sort((a: number, b: number) => a - b);
        for (let k = 0; k < prevIds.length; k++) {
          if (prevIds[k] !== currIds[k]) return true;
        }
        return false;
      }
      if (diffArray(selectedSENodules, payload)) {
        console.debug("Selected nodules differ");
        //reset the glowing color to usual
        selectedSENodules.forEach(n => {
          n.ref?.setSelectedColoring(false);
        });
        selectedSENodules.splice(0);
        selectedSENodules.push(...payload);
        //set the glowing color to selected
        selectedSENodules.forEach(n => {
          n.ref?.setSelectedColoring(true);
        });
      }
    },
    setOldSelection(payload: SENodule[]): void {
      oldSelections.splice(0);
      oldSelections.push(...payload);
    },
    recordStyleState(data: {
      panel: StyleEditPanels;
      selected: Array<Nodule>;
    }): void {
      console.debug("About to record style", data.selected.length, "objects");
      const current = data.selected.map((n: Nodule) =>
        n.currentStyleState(data.panel)
      );
      console.debug(
        "SEStore recording style of selected objects in",
        StyleEditPanels[data.panel],
        "with",
        current
      );
      initialStyleStatesMap.set(data.panel, current);
      defaultStyleStatesMap.set(
        data.panel,
        data.selected.map((n: Nodule) => n.defaultStyleState(data.panel))
      );
      // this.initialBackStyleContrast = data.backContrast;
    },

    // The temporary nodules are added to the store when a handler is constructed, when are they removed? Do I need a removeTemporaryNodule?
    unglowAllSENodules(): void {
      this.seNodules.forEach(p => {
        if (!p.selected && p.exists) {
          p.glowing = false;
        }
      });
    }
  },
  getters: {
    //getZoomMagnificationFactor: (): number => zoomMagnificationFactor,
    // zoomTranslation: (): number[] => zoomTranslation,
    selectedSENodules: (): Array<SENodule> => selectedSENodules,
    temporaryNodules: (): Array<Nodule> => temporaryNodules,
    oldStyleSelections: (): Array<SENodule> => oldSelections,
    initialStyleStatesMap: (): Map<StyleEditPanels, StyleOptions[]> =>
      initialStyleStatesMap,
    defaultStyleStatesMap: (): Map<StyleEditPanels, StyleOptions[]> =>
      defaultStyleStatesMap,
<<<<<<< HEAD
    // hasObjects(): boolean {
    //   return sePoints.length > 0;
    // },
    hasObjects: (): (() => boolean) => {
      return (): boolean => {
        return sePoints.length > 0;
      };
    },
    hasNoAntipode: (): ((_: SEPoint) => null | SEPoint) => {
      return (testPoint: SEPoint): null | SEPoint => {
        // create the antipode location vector
        tmpVector.copy(testPoint.locationVector).multiplyScalar(-1);
        // search for the antipode location vector among the existing points
        const ind = sePoints.findIndex(p => {
          return tmpVector1.subVectors(tmpVector, p.locationVector).isZero();
=======
    hasObjects(state): boolean {
      return state.sePoints.length > 0;
    },
    hasNoAntipode: (state): ((_: SEPoint) => boolean) => {
      return (testPoint: SEPoint): boolean => {
        // create the antipode location vector
        tmpVector.copy(testPoint.locationVector).multiplyScalar(-1);
        // search for the antipode location vector
        const ind = state.sePoints.findIndex(p => {
          return tmpVector.equals(p.locationVector);
>>>>>>> d418e397
        });
        if (ind < 0) {
          // If -1*testPoint.location doesn't appear on the sePoints array then there is *no* antipode to testPoint (so return null)
          return null;
        } else {
          return sePoints[ind]; // return the point at the antipode
          //now realize that the intersection of two lines/segments creates two SEPoints (which are an antipodal pair A and B) and
          // puts them on the sePoints array, but some of them may or may not be user created.
          // if the user try to create the antipode of one of the intersections A, then -1*A appears on the list as B
          // (1) if B is user created, then we should *not* create the antipode at -1*A so return  (not no antipode = antipode exists)
          // (2) if B is not user created, then we we should still create the antipode at -1*A, so return true (these is no antipode)

<<<<<<< HEAD
          //  const ind2 = sePoints.findIndex((p, index) => {
          //   if (index <= ind) {
          //     // ignore the entries in sePoint upto index ind, because they have already been searched
          //     return false;
          //   } else {
          //     return tmpVector.equals(p.locationVector);
          //   }
          // });
          // // the -1*testPoint.location appears twice!
          // if (ind2 >= 0) {
          //   return false;
          // }

          // if (sePoints[ind] instanceof SEIntersectionPoint) {
          //   if (!(sePoints[ind] as SEIntersectionPoint).isUserCreated) {
          //     return true; // Case (2)
          //   } else {
          //     return false; // Case (1)
          //   }
          // } else {
          //   return false;
          // }
=======
          // In the case that (2) happens it is possible that there are two points in the array sePoint with *exactly* the
          // same location vector at -1*A, if that happens then the antipode is already created and we should return false (not no antipode = antipode exists)
          const ind2 = state.sePoints.findIndex((p, index) => {
            if (index <= ind) {
              // ignore the entries in sePoint upto index ind, because they have already been searched
              return false;
            } else {
              return tmpVector.equals(p.locationVector);
            }
          });
          // the -1*testPoint.location appears twice!
          if (ind2 >= 0) {
            return false;
          }

          if (state.sePoints[ind] instanceof SEIntersectionPoint) {
            if (!(state.sePoints[ind] as SEIntersectionPoint).isUserCreated) {
              return true; // Case (2)
            } else {
              return false; // Case (1)
            }
          } else {
            return false;
          }
>>>>>>> d418e397
        }
      };
    },
    // getZoomMagnificationFactor(): number {
    //   return this.zoomMagnificationFactor;
    // },
    getSENoduleById(state): (_: number) => SENodule | undefined {
      return (id: number): SENodule | undefined =>
        state.seNodules.map(z => z as SENodule).find(z => z.id === id);
    },
    //#region findNearbyGetter
    findNearbySENodules(state): (_p: Vector3, _s: Two.Vector) => SENodule[] {
      return (
        unitIdealVector: Vector3,
        screenPosition: Two.Vector
      ): SENodule[] => {
        return state.seNodules
          .map(obj => obj as SENodule)
          .filter(obj => {
            return obj.isHitAt(unitIdealVector, state.zoomMagnificationFactor);
          });
      };
    },
    //#endregion findNearbyGetter
    /**
     * If one parent name is given, this returns a list of all intersection points that have a parent with that name.
     * If two parent names are given, this returns a list of all intersection points that a parent with the first name and a parent with the second name
     */
    findIntersectionPointsByParent(
      state
    ): (parent1Name: string, parent2Name?: string) => SEIntersectionPoint[] {
      return (
        parent1Name: string,
        parent2Name?: string
      ): SEIntersectionPoint[] => {
        const intersectionPoints = state.sePoints
          .filter(
            p =>
              p instanceof SEIntersectionPoint &&
              p.parents.some(seNodule => seNodule.name === parent1Name)
          )
          .map(obj => obj as SEIntersectionPoint);

        if (parent2Name) {
          return intersectionPoints.filter(p =>
            p.parents.some(seNodule => seNodule.name === parent2Name)
          );
        } else {
          return intersectionPoints;
        }
      };
    },

    /**
     * Create the intersection of two one-dimensional objects
     * Make sure the SENodules are in the correct order: SELines, SESegments, SECircles then SEEllipses.
     * That the (one,two) pair is one of:
     *  (SELine,SELine), (SELine,SESegment), (SELine,SECircle), (SELine,SEEllipse), (SESegment, SESegment),
     *      (SESegment, SECircle), (SESegment, SEEllipse),(SECircle, SECircle), (SECircle, SEEllipse)
     *      (SEEllipse, SEEllipse)
     * If they have the same type put them in alphabetical order.
     * The creation of the intersection objects automatically follows this convention in assigning parents.
     */
    createAllIntersectionsWithLine(
      state
    ): (_: SELine) => SEIntersectionReturnType[] {
      return (newLine: SELine): SEIntersectionReturnType[] => {
        // Avoid creating an intersection where any SEPoint already exists
        const existingSEPoints: SEPoint[] = [];
        // First add the two parent points of the newLine, if they are new, then
        //  they won't have been added to the state.points array yet so add them first, but only if this is not an SEPolar line whose defining points are never added to the state
        if (!(newLine instanceof SEPolarLine)) {
          existingSEPoints.push(newLine.startSEPoint);
        }
        // Only perpendicular to line through point, the SEEndPoint is auto generated SEPoint (never added to the state)
        // and the user cannot interact with it. So it is *not* a vector to avoid for intersections.
        if (
          !(
            newLine instanceof SEPerpendicularLineThruPoint ||
            newLine instanceof SEPolarLine ||
            newLine instanceof SETangentLineThruPoint ||
            newLine instanceof SENSectLine
          )
        ) {
          existingSEPoints.push(newLine.endSEPoint);
        }
<<<<<<< HEAD
        sePoints.forEach(pt => {
          if (
            !pt.locationVector.isZero() &&
            !existingSEPoints.some(aPt => aPt.name === pt.name) // add only new SEPoints to the existingSEPoints array
          ) {
            existingSEPoints.push(pt);
=======
        state.sePoints.forEach(pt => {
          if (!pt.locationVector.isZero()) {
            avoidVectors.push(pt.locationVector);
>>>>>>> d418e397
          }
        });

        // The intersectionPointList to return
        const intersectionPointList: SEIntersectionReturnType[] = [];
        // Intersect this new line with all old lines
        state.seLines
          .map(x => x as SELine)
          .filter((line: SELine) => line.id !== newLine.id) // ignore self
          .forEach((oldLine: SELine) => {
            const intersectionInfo = intersectLineWithLine(
              oldLine,
              newLine,
              true // this is the first time these two objects have been intersected
            );
            let existingSEIntersectionPoint: SEIntersectionPoint | null = null;
            intersectionInfo.forEach((info, index) => {
              if (
                !existingSEPoints.some(v => {
                  if (
                    tmpVector.subVectors(info.vector, v.locationVector).isZero()
                  ) {
                    if (v instanceof SEIntersectionPoint) {
                      existingSEIntersectionPoint = v;
                    }
                    return true;
                  } else {
                    return false;
                  }
                })
              ) {
                // info.vector is not on the avoidVectors array, so create an intersection
                const newPt = new NonFreePoint();
                newPt.stylize(DisplayStyle.ApplyTemporaryVariables);
                newPt.adjustSize();
                const newSEIntersectionPt = new SEIntersectionPoint(
                  newPt,
                  oldLine,
                  newLine,
                  index,
                  false
                );
                newSEIntersectionPt.locationVector = info.vector;
                newSEIntersectionPt.exists = info.exists;
                intersectionPointList.push({
                  SEIntersectionPoint: newSEIntersectionPt,
                  parent1: oldLine,
                  parent2: newLine,
                  existingIntersectionPoint: false
                });
              } else {
                if (existingSEIntersectionPoint) {
                  // the intersection vector (info.vector) is at an existing SEIntersection point
                  intersectionPointList.push({
                    SEIntersectionPoint: existingSEIntersectionPoint,
                    parent1: oldLine,
                    parent2: newLine,
                    existingIntersectionPoint: true
                  });
                  // update the existence with the new parent if it exists (otherwise leave it alone)
                  if (info.exists === true) {
                    existingSEIntersectionPoint.exists = info.exists;
                  }
                }
              }
              //clear the existingSEIntersectionPoint
              existingSEIntersectionPoint = null;
            });
          });
        // Intersect this new line with all old segments
        seSegments.forEach((oldSegment: SESegment) => {
          const intersectionInfo = intersectLineWithSegment(
            newLine,
            oldSegment,
            true // this is the first time these two objects have been intersected
          );
          console.debug(
            `Intersecting ${newLine.name}, and seg ${oldSegment.name}`
          );
          let existingSEIntersectionPoint: SEIntersectionPoint | null = null;
          intersectionInfo.forEach((info, index) => {
            if (
              !existingSEPoints.some(v => {
                if (
                  tmpVector.subVectors(info.vector, v.locationVector).isZero()
                ) {
                  console.debug(
                    `Intersection Line at existing SEPoint ${v.name}`
                  );
                  if (v instanceof SEIntersectionPoint) {
                    existingSEIntersectionPoint = v;
                    console.debug(`Recorded in exisitingSEIntersectionPoint`);
                  }
                  return true;
                } else {
                  return false;
                }
              })
            ) {
              // info.vector is not on the avoidVectors array, so create an intersection
              const newPt = new NonFreePoint();
              newPt.stylize(DisplayStyle.ApplyTemporaryVariables);
              newPt.adjustSize();
              const newSEIntersectionPt = new SEIntersectionPoint(
                newPt,
                newLine,
                oldSegment,
                index,
                false
              );
              newSEIntersectionPt.locationVector = info.vector;
              newSEIntersectionPt.exists = info.exists;
              intersectionPointList.push({
                SEIntersectionPoint: newSEIntersectionPt,
                parent1: newLine,
                parent2: oldSegment,
                existingIntersectionPoint: false
              });
            } else {
              console.debug(`here`);
              if (existingSEIntersectionPoint) {
                console.debug(
                  `Adding ${existingSEIntersectionPoint.name} to intersection list`
                );
                // the intersection vector (info.vector) is at an existing SEIntersection point
                intersectionPointList.push({
                  SEIntersectionPoint: existingSEIntersectionPoint,
                  parent1: oldSegment,
                  parent2: newLine,
                  existingIntersectionPoint: true
                });
                // update the existence with the new parent if it exists (otherwise leave it alone)
                if (info.exists === true) {
                  existingSEIntersectionPoint.exists = info.exists;
                }
              }
            }
            //clear the existingSEIntersectionPoint
            existingSEIntersectionPoint = null;
          });
        });
        //Intersect this new line with all old circles
<<<<<<< HEAD
        seCircles.forEach((oldCircle: SECircle) => {
          const intersectionInfo = intersectLineWithCircle(newLine, oldCircle);
          let existingSEIntersectionPoint: SEIntersectionPoint | null = null;
          intersectionInfo.forEach((info, index) => {
            if (
              !existingSEPoints.some(v => {
                if (
                  tmpVector.subVectors(info.vector, v.locationVector).isZero()
                ) {
                  if (v instanceof SEIntersectionPoint) {
                    existingSEIntersectionPoint = v;
                  }
                  return true;
                } else {
                  return false;
                }
              })
            ) {
              // info.vector is not on the avoidVectors array, so create an intersection
              const newPt = new NonFreePoint();
              newPt.stylize(DisplayStyle.ApplyTemporaryVariables);
              newPt.adjustSize();
              const newSEIntersectionPt = new SEIntersectionPoint(
                newPt,
                newLine,
                oldCircle,
                index,
                false
              );
              newSEIntersectionPt.locationVector = info.vector;
              newSEIntersectionPt.exists = info.exists;
              intersectionPointList.push({
                SEIntersectionPoint: newSEIntersectionPt,
                parent1: newLine,
                parent2: oldCircle,
                existingIntersectionPoint: false
              });
            } else {
              if (existingSEIntersectionPoint) {
                // the intersection vector (info.vector) is at an existing SEIntersection point
                intersectionPointList.push({
                  SEIntersectionPoint: existingSEIntersectionPoint,
                  parent1: newLine,
                  parent2: oldCircle,
                  existingIntersectionPoint: true
                });
                // update the existence with the new parent if it exists (otherwise leave it alone)
                if (info.exists === true) {
                  existingSEIntersectionPoint.exists = info.exists;
                }
              }
            }
            //clear the existingSEIntersectionPoint
            existingSEIntersectionPoint = null;
=======
        state.seCircles
          .map(x => x as SECircle)
          .forEach((oldCircle: SECircle) => {
            const intersectionInfo = intersectLineWithCircle(
              newLine,
              oldCircle
            );
            intersectionInfo.forEach((info, index) => {
              if (
                !avoidVectors.some(v =>
                  tmpVector.subVectors(info.vector, v).isZero()
                )
              ) {
                // info.vector is not on the avoidVectors array, so create an intersection
                const newPt = new NonFreePoint();
                newPt.stylize(DisplayStyle.ApplyTemporaryVariables);
                newPt.adjustSize();
                const newSEIntersectionPt = new SEIntersectionPoint(
                  newPt,
                  newLine,
                  oldCircle,
                  index,
                  false
                );
                newSEIntersectionPt.locationVector = info.vector;
                newSEIntersectionPt.exists = info.exists;
                intersectionPointList.push({
                  SEIntersectionPoint: newSEIntersectionPt,
                  parent1: newLine,
                  parent2: oldCircle
                });
              }
            });
>>>>>>> d418e397
          });
        //Intersect this new line with all old ellipses
<<<<<<< HEAD
        seEllipses.forEach((oldEllipse: SEEllipse) => {
          const intersectionInfo = intersectLineWithEllipse(
            newLine,
            oldEllipse
          );
          let existingSEIntersectionPoint: SEIntersectionPoint | null = null;
          intersectionInfo.forEach((info, index) => {
            if (
              !existingSEPoints.some(v => {
                if (
                  tmpVector.subVectors(info.vector, v.locationVector).isZero()
                ) {
                  if (v instanceof SEIntersectionPoint) {
                    existingSEIntersectionPoint = v;
                  }
                  return true;
                } else {
                  return false;
                }
              })
            ) {
              // info.vector is not on the avoidVectors array, so create an intersection
              const newPt = new NonFreePoint();
              newPt.stylize(DisplayStyle.ApplyTemporaryVariables);
              newPt.adjustSize();
              const newSEIntersectionPt = new SEIntersectionPoint(
                newPt,
                newLine,
                oldEllipse,
                index,
                false
              );
              newSEIntersectionPt.locationVector = info.vector;
              newSEIntersectionPt.exists = info.exists;
              intersectionPointList.push({
                SEIntersectionPoint: newSEIntersectionPt,
                parent1: newLine,
                parent2: oldEllipse,
                existingIntersectionPoint: false
              });
            } else {
              if (existingSEIntersectionPoint) {
                // the intersection vector (info.vector) is at an existing SEIntersection point
                intersectionPointList.push({
                  SEIntersectionPoint: existingSEIntersectionPoint,
                  parent1: newLine,
                  parent2: oldEllipse,
                  existingIntersectionPoint: true
                });
                // update the existence with the new parent if it exists (otherwise leave it alone)
                if (info.exists === true) {
                  existingSEIntersectionPoint.exists = info.exists;
                }
              }
            }
            //clear the existingSEIntersectionPoint
            existingSEIntersectionPoint = null;
=======
        state.seEllipses
          .map(e => e as SEEllipse)
          .forEach((oldEllipse: SEEllipse) => {
            const intersectionInfo = intersectLineWithEllipse(
              newLine,
              oldEllipse
            );
            intersectionInfo.forEach((info, index) => {
              if (
                !avoidVectors.some(v =>
                  tmpVector.subVectors(info.vector, v).isZero()
                )
              ) {
                // info.vector is not on the avoidVectors array, so create an intersection
                const newPt = new NonFreePoint();
                newPt.stylize(DisplayStyle.ApplyTemporaryVariables);
                newPt.adjustSize();
                const newSEIntersectionPt = new SEIntersectionPoint(
                  newPt,
                  newLine,
                  oldEllipse,
                  index,
                  false
                );
                newSEIntersectionPt.locationVector = info.vector;
                newSEIntersectionPt.exists = info.exists;
                intersectionPointList.push({
                  SEIntersectionPoint: newSEIntersectionPt,
                  parent1: newLine,
                  parent2: oldEllipse
                });
              }
            });
>>>>>>> d418e397
          });

        //Intersect this new line with all old parametrics
<<<<<<< HEAD
        seParametrics.forEach((oldParametric: SEParametric) => {
          const intersectionInfo = intersectLineWithParametric(
            newLine,
            oldParametric,
            inverseTotalRotationMatrix
          );
          let existingSEIntersectionPoint: SEIntersectionPoint | null = null;
          intersectionInfo.forEach((info, index) => {
            if (
              !existingSEPoints.some(v => {
                if (
                  tmpVector.subVectors(info.vector, v.locationVector).isZero()
                ) {
                  if (v instanceof SEIntersectionPoint) {
                    existingSEIntersectionPoint = v;
                  }
                  return true;
                } else {
                  return false;
                }
              })
            ) {
              // info.vector is not on the avoidVectors array, so create an intersection
              const newPt = new NonFreePoint();
              newPt.stylize(DisplayStyle.ApplyTemporaryVariables);
              newPt.adjustSize();
              const newSEIntersectionPt = new SEIntersectionPoint(
                newPt,
                newLine,
                oldParametric,
                index,
                false
              );
              newSEIntersectionPt.locationVector = info.vector;
              newSEIntersectionPt.exists = info.exists;
              intersectionPointList.push({
                SEIntersectionPoint: newSEIntersectionPt,
                parent1: newLine,
                parent2: oldParametric,
                existingIntersectionPoint: false
              });
            } else {
              if (existingSEIntersectionPoint) {
                // the intersection vector (info.vector) is at an existing SEIntersection point
                intersectionPointList.push({
                  SEIntersectionPoint: existingSEIntersectionPoint,
                  parent1: newLine,
                  parent2: oldParametric,
                  existingIntersectionPoint: true
                });
                // update the existence with the new parent if it exists (otherwise leave it alone)
                if (info.exists === true) {
                  existingSEIntersectionPoint.exists = info.exists;
                }
              }
            }
            //clear the existingSEIntersectionPoint
            existingSEIntersectionPoint = null;
          });
        });
        // Before returning remove duplicate existingSEIntersection points
        // also remove any existing SEIntersection points that are immediate parents of the new object being created
        const filteredIntersectionPointList: SEIntersectionReturnType[] = [];
        intersectionPointList.forEach(listItem => {
          if (listItem.existingIntersectionPoint) {
            if (
              !filteredIntersectionPointList.some(
                filteredListItem =>
                  listItem.SEIntersectionPoint.id ===
                  filteredListItem.SEIntersectionPoint.id
              ) &&
              listItem.SEIntersectionPoint.id !== newLine.startSEPoint.id &&
              listItem.SEIntersectionPoint.id !== newLine.endSEPoint.id
            ) {
              filteredIntersectionPointList.push(listItem);
            }
          } else {
            // automatically add the newly created intersection points
            filteredIntersectionPointList.push(listItem);
          }
        });

        return filteredIntersectionPointList;
=======
        state.seParametrics
          .map(x => x as SEParametric)
          .forEach((oldParametric: SEParametric) => {
            const intersectionInfo = intersectLineWithParametric(
              newLine,
              oldParametric,
              inverseTotalRotationMatrix
            );
            intersectionInfo.forEach((info, index) => {
              if (
                !avoidVectors.some(v =>
                  tmpVector.subVectors(info.vector, v).isZero()
                )
              ) {
                // info.vector is not on the avoidVectors array, so create an intersection
                const newPt = new NonFreePoint();
                newPt.stylize(DisplayStyle.ApplyTemporaryVariables);
                newPt.adjustSize();
                const newSEIntersectionPt = new SEIntersectionPoint(
                  newPt,
                  newLine,
                  oldParametric,
                  index,
                  false
                );
                newSEIntersectionPt.locationVector = info.vector;
                newSEIntersectionPt.exists = info.exists;
                intersectionPointList.push({
                  SEIntersectionPoint: newSEIntersectionPt,
                  parent1: newLine,
                  parent2: oldParametric
                });
              }
            });
          });
        return intersectionPointList;
>>>>>>> d418e397
      };
    },
    createAllIntersectionsWithSegment(state) {
      return (newSegment: SESegment): SEIntersectionReturnType[] => {
        // Avoid creating an intersection where any SEPoint already exists
        const existingSEPoints: SEPoint[] = [];
        // First add the two parent points of the newLine, if they are new, then
        //  they won't have been added to the state.points array yet so add them first
<<<<<<< HEAD
        existingSEPoints.push(newSegment.startSEPoint);
        existingSEPoints.push(newSegment.endSEPoint);
        sePoints.forEach(pt => {
          if (
            !pt.locationVector.isZero() &&
            !existingSEPoints.some(aPt => aPt.name === pt.name) // add only new SEPoints to the existingSEPoints array
          ) {
            existingSEPoints.push(pt);
=======
        avoidVectors.push(newSegment.startSEPoint.locationVector);
        avoidVectors.push(newSegment.endSEPoint.locationVector);
        state.sePoints.forEach(pt => {
          if (!pt.locationVector.isZero()) {
            avoidVectors.push(pt.locationVector);
>>>>>>> d418e397
          }
        });

        // The intersectionPointList to return
        const intersectionPointList: SEIntersectionReturnType[] = [];
        // Intersect this new segment with all old lines
<<<<<<< HEAD
        seLines.forEach((oldLine: SELine) => {
          const intersectionInfo = intersectLineWithSegment(
            oldLine,
            newSegment,
            true // this is the first time these two objects have been intersected
          );
          let existingSEIntersectionPoint: SEIntersectionPoint | null = null;
          intersectionInfo.forEach((info, index) => {
            if (
              !existingSEPoints.some(v => {
                if (
                  tmpVector.subVectors(info.vector, v.locationVector).isZero()
                ) {
                  if (v instanceof SEIntersectionPoint) {
                    existingSEIntersectionPoint = v;
                  }
                  return true;
                } else {
                  return false;
                }
              })
            ) {
              // info.vector is not on the avoidVectors array, so create an intersection
              const newPt = new NonFreePoint();
              newPt.stylize(DisplayStyle.ApplyTemporaryVariables);
              newPt.adjustSize();
              const newSEIntersectionPt = new SEIntersectionPoint(
                newPt,
                oldLine,
                newSegment,
                index,
                false
              );
              newSEIntersectionPt.locationVector = info.vector;
              newSEIntersectionPt.exists = info.exists;

              intersectionPointList.push({
                SEIntersectionPoint: newSEIntersectionPt,
                parent1: oldLine,
                parent2: newSegment,
                existingIntersectionPoint: false
              });
            } else {
              if (existingSEIntersectionPoint) {
                // the intersection vector (info.vector) is at an existing SEIntersection point
                intersectionPointList.push({
                  SEIntersectionPoint: existingSEIntersectionPoint,
                  parent1: oldLine,
                  parent2: newSegment,
                  existingIntersectionPoint: true
                });
                // update the existence with the new parent if it exists (otherwise leave it alone)
                if (info.exists === true) {
                  existingSEIntersectionPoint.exists = info.exists;
                }
              }
            }
            //clear the existingSEIntersectionPoint
            existingSEIntersectionPoint = null;
=======
        state.seLines
          .map(x => x as SELine)
          .forEach((oldLine: SELine) => {
            const intersectionInfo = intersectLineWithSegment(
              oldLine,
              newSegment
            );
            intersectionInfo.forEach((info, index) => {
              if (
                !avoidVectors.some(v =>
                  tmpVector.subVectors(info.vector, v).isZero()
                )
              ) {
                // info.vector is not on the avoidVectors array, so create an intersection
                const newPt = new NonFreePoint();
                newPt.stylize(DisplayStyle.ApplyTemporaryVariables);
                newPt.adjustSize();
                const newSEIntersectionPt = new SEIntersectionPoint(
                  newPt,
                  oldLine,
                  newSegment,
                  index,
                  false
                );
                newSEIntersectionPt.locationVector = info.vector;
                newSEIntersectionPt.exists = info.exists;

                intersectionPointList.push({
                  SEIntersectionPoint: newSEIntersectionPt,
                  parent1: oldLine,
                  parent2: newSegment
                });
              }
            });
>>>>>>> d418e397
          });
        //Intersect this new segment with all old segments
        state.seSegments
          .map(x => x as SESegment)
          .filter((segment: SESegment) => segment.id !== newSegment.id) // ignore self
          .forEach((oldSegment: SESegment) => {
            console.debug(
              `Intersect seg ${newSegment.name} and ${oldSegment.name}`
            );
            const intersectionInfo = intersectSegmentWithSegment(
              oldSegment,
              newSegment,
              true // this is the first time these two objects have been intersected
            );
            let existingSEIntersectionPoint: SEIntersectionPoint | null = null;
            let i = 1;
            intersectionInfo.forEach((info, index) => {
              console.debug(`Count seg seg intersection ${i}`);
              i += 1;
              if (
                !existingSEPoints.some(v => {
                  if (
                    tmpVector.subVectors(info.vector, v.locationVector).isZero()
                  ) {
                    console.debug(`Intersect at existin point ${v.name}`);
                    if (v instanceof SEIntersectionPoint) {
                      existingSEIntersectionPoint = v;
                    }
                    return true;
                  } else {
                    return false;
                  }
                })
              ) {
                console.debug(`create new intersection`);
                const newPt = new NonFreePoint();
                newPt.stylize(DisplayStyle.ApplyTemporaryVariables);
                newPt.adjustSize();
                const newSEIntersectionPt = new SEIntersectionPoint(
                  newPt,
                  oldSegment,
                  newSegment,
                  index,
                  false
                );
                newSEIntersectionPt.locationVector = info.vector;
                newSEIntersectionPt.exists = info.exists;
                intersectionPointList.push({
                  SEIntersectionPoint: newSEIntersectionPt,
                  parent1: oldSegment,
                  parent2: newSegment,
                  existingIntersectionPoint: false
                });
              } else {
                if (existingSEIntersectionPoint) {
                  console.debug(`return existing SEIntersectionPoint`);
                  // the intersection vector (info.vector) is at an existing SEIntersection point
                  intersectionPointList.push({
                    SEIntersectionPoint: existingSEIntersectionPoint,
                    parent1: oldSegment,
                    parent2: newSegment,
                    existingIntersectionPoint: true
                  });
                  // update the existence with the new parent if it exists (otherwise leave it alone)
                  if (info.exists === true) {
                    existingSEIntersectionPoint.exists = info.exists;
                  }
                }
              }
              //clear the existingSEIntersectionPoint
              existingSEIntersectionPoint = null;
            });
          });
        //Intersect this new segment with all old circles
<<<<<<< HEAD
        seCircles.forEach((oldCircle: SECircle) => {
          const intersectionInfo = intersectSegmentWithCircle(
            newSegment,
            oldCircle
          );
          let existingSEIntersectionPoint: SEIntersectionPoint | null = null;
          intersectionInfo.forEach((info, index) => {
            if (
              !existingSEPoints.some(v => {
                if (
                  tmpVector.subVectors(info.vector, v.locationVector).isZero()
                ) {
                  if (v instanceof SEIntersectionPoint) {
                    existingSEIntersectionPoint = v;
                  }
                  return true;
                } else {
                  return false;
                }
              })
            ) {
              // info.vector is not on the avoidVectors array, so create an intersection
              const newPt = new NonFreePoint();
              newPt.stylize(DisplayStyle.ApplyTemporaryVariables);
              newPt.adjustSize();
              const newSEIntersectionPt = new SEIntersectionPoint(
                newPt,
                newSegment,
                oldCircle,
                index,
                false
              );
              newSEIntersectionPt.locationVector = info.vector;
              newSEIntersectionPt.exists = info.exists;
              intersectionPointList.push({
                SEIntersectionPoint: newSEIntersectionPt,
                parent1: newSegment,
                parent2: oldCircle,
                existingIntersectionPoint: false
              });
            } else {
              if (existingSEIntersectionPoint) {
                // the intersection vector (info.vector) is at an existing SEIntersection point
                intersectionPointList.push({
                  SEIntersectionPoint: existingSEIntersectionPoint,
                  parent1: newSegment,
                  parent2: oldCircle,
                  existingIntersectionPoint: true
                });
                // update the existence with the new parent if it exists (otherwise leave it alone)
                if (info.exists === true) {
                  existingSEIntersectionPoint.exists = info.exists;
                }
              }
            }
            //clear the existingSEIntersectionPoint
            existingSEIntersectionPoint = null;
          });
        });
        //Intersect this new segment with all old ellipses
        seEllipses.forEach((oldEllipse: SEEllipse) => {
          const intersectionInfo = intersectSegmentWithEllipse(
            newSegment,
            oldEllipse
          );
          let existingSEIntersectionPoint: SEIntersectionPoint | null = null;
          intersectionInfo.forEach((info, index) => {
            if (
              !existingSEPoints.some(v => {
                if (
                  tmpVector.subVectors(info.vector, v.locationVector).isZero()
                ) {
                  if (v instanceof SEIntersectionPoint) {
                    existingSEIntersectionPoint = v;
                  }
                  return true;
                } else {
                  return false;
                }
              })
            ) {
              // info.vector is not on the avoidVectors array, so create an intersection
              const newPt = new NonFreePoint();
              newPt.stylize(DisplayStyle.ApplyTemporaryVariables);
              newPt.adjustSize();
              const newSEIntersectionPt = new SEIntersectionPoint(
                newPt,
                newSegment,
                oldEllipse,
                index,
                false
              );
              newSEIntersectionPt.locationVector = info.vector;
              newSEIntersectionPt.exists = info.exists;
              intersectionPointList.push({
                SEIntersectionPoint: newSEIntersectionPt,
                parent1: newSegment,
                parent2: oldEllipse,
                existingIntersectionPoint: false
              });
            } else {
              if (existingSEIntersectionPoint) {
                // the intersection vector (info.vector) is at an existing SEIntersection point
                intersectionPointList.push({
                  SEIntersectionPoint: existingSEIntersectionPoint,
                  parent1: newSegment,
                  parent2: oldEllipse,
                  existingIntersectionPoint: true
                });
                // update the existence with the new parent if it exists (otherwise leave it alone)
                if (info.exists === true) {
                  existingSEIntersectionPoint.exists = info.exists;
                }
              }
            }
            //clear the existingSEIntersectionPoint
            existingSEIntersectionPoint = null;
          });
        });
        //Intersect this new segment with all old parametrics
        seParametrics.forEach((oldParametric: SEParametric) => {
          const intersectionInfo = intersectSegmentWithParametric(
            newSegment,
            oldParametric,
            inverseTotalRotationMatrix
          );
          let existingSEIntersectionPoint: SEIntersectionPoint | null = null;
          intersectionInfo.forEach((info, index) => {
            if (
              !existingSEPoints.some(v => {
                if (
                  tmpVector.subVectors(info.vector, v.locationVector).isZero()
                ) {
                  if (v instanceof SEIntersectionPoint) {
                    existingSEIntersectionPoint = v;
                  }
                  return true;
                } else {
                  return false;
                }
              })
            ) {
              // info.vector is not on the avoidVectors array, so create an intersection
              const newPt = new NonFreePoint();
              newPt.stylize(DisplayStyle.ApplyTemporaryVariables);
              newPt.adjustSize();
              const newSEIntersectionPt = new SEIntersectionPoint(
                newPt,
                newSegment,
                oldParametric,
                index,
                false
              );
              newSEIntersectionPt.locationVector = info.vector;
              newSEIntersectionPt.exists = info.exists;
              intersectionPointList.push({
                SEIntersectionPoint: newSEIntersectionPt,
                parent1: newSegment,
                parent2: oldParametric,
                existingIntersectionPoint: false
              });
            } else {
              if (existingSEIntersectionPoint) {
                // the intersection vector (info.vector) is at an existing SEIntersection point
                intersectionPointList.push({
                  SEIntersectionPoint: existingSEIntersectionPoint,
                  parent1: newSegment,
                  parent2: oldParametric,
                  existingIntersectionPoint: true
                });
                // update the existence with the new parent if it exists (otherwise leave it alone)
                if (info.exists === true) {
                  existingSEIntersectionPoint.exists = info.exists;
                }
              }
            }
            //clear the existingSEIntersectionPoint
            existingSEIntersectionPoint = null;
          });
        });
        // Before returning remove duplicate existingSEIntersection points
        // also remove any existing SEIntersection points that are immediate parents of the new object being created
        const filteredIntersectionPointList: SEIntersectionReturnType[] = [];
        intersectionPointList.forEach(listItem => {
          if (listItem.existingIntersectionPoint) {
            if (
              !filteredIntersectionPointList.some(
                filteredListItem =>
                  listItem.SEIntersectionPoint.id ===
                  filteredListItem.SEIntersectionPoint.id
              ) &&
              listItem.SEIntersectionPoint.id !== newSegment.startSEPoint.id &&
              listItem.SEIntersectionPoint.id !== newSegment.endSEPoint.id
            ) {
              filteredIntersectionPointList.push(listItem);
            }
          } else {
            // automatically add the newly created intersection points
            filteredIntersectionPointList.push(listItem);
          }
        });

        return filteredIntersectionPointList;
      };
    },
    createAllIntersectionsWithCircle(): (
      _: SECircle
    ) => SEIntersectionReturnType[] {
      return (newCircle: SECircle): SEIntersectionReturnType[] => {
        // Avoid creating an intersection where any SEPoint already exists
        const existingSEPoints: SEPoint[] = [];
        // First add the two parent points of the newLine, if they are new, then
        //  they won't have been added to the state.points array yet so add them first
        existingSEPoints.push(newCircle.centerSEPoint);
        existingSEPoints.push(newCircle.circleSEPoint);
        sePoints.forEach(pt => {
          if (
            !pt.locationVector.isZero() &&
            !existingSEPoints.some(aPt => aPt.name === pt.name) // add only new SEPoints to the existingSEPoints array
          ) {
            existingSEPoints.push(pt);
          }
        });
        // The intersectionPointList to return
        const intersectionPointList: SEIntersectionReturnType[] = [];
        // Intersect this new circle with all old lines
        seLines.forEach((oldLine: SELine) => {
          const intersectionInfo = intersectLineWithCircle(oldLine, newCircle);
          let existingSEIntersectionPoint: SEIntersectionPoint | null = null;
          intersectionInfo.forEach((info, index) => {
            if (
              !existingSEPoints.some(v => {
                if (
                  tmpVector.subVectors(info.vector, v.locationVector).isZero()
                ) {
                  if (v instanceof SEIntersectionPoint) {
                    existingSEIntersectionPoint = v;
                  }
                  return true;
                } else {
                  return false;
                }
              })
            ) {
              // info.vector is not on the avoidVectors array, so create an intersection
              const newPt = new NonFreePoint();
              newPt.stylize(DisplayStyle.ApplyTemporaryVariables);
              newPt.adjustSize();
              const newSEIntersectionPt = new SEIntersectionPoint(
                newPt,
                oldLine,
                newCircle,
                index,
                false
              );
              newSEIntersectionPt.locationVector = info.vector;
              newSEIntersectionPt.exists = info.exists;
              intersectionPointList.push({
                SEIntersectionPoint: newSEIntersectionPt,
                parent1: oldLine,
                parent2: newCircle,
                existingIntersectionPoint: false
              });
            } else {
              if (existingSEIntersectionPoint) {
                // the intersection vector (info.vector) is at an existing SEIntersection point
                intersectionPointList.push({
                  SEIntersectionPoint: existingSEIntersectionPoint,
                  parent1: oldLine,
                  parent2: newCircle,
                  existingIntersectionPoint: true
                });
                // update the existence with the new parent if it exists (otherwise leave it alone)
                if (info.exists === true) {
                  existingSEIntersectionPoint.exists = info.exists;
                }
              }
            }
            //clear the existingSEIntersectionPoint
            existingSEIntersectionPoint = null;
          });
        });
        //Intersect this new circle with all old segments
        seSegments.forEach((oldSegment: SESegment) => {
          const intersectionInfo = intersectSegmentWithCircle(
            oldSegment,
            newCircle
          );
          let existingSEIntersectionPoint: SEIntersectionPoint | null = null;
          intersectionInfo.forEach((info, index) => {
            if (
              !existingSEPoints.some(v => {
                if (
                  tmpVector.subVectors(info.vector, v.locationVector).isZero()
                ) {
                  if (v instanceof SEIntersectionPoint) {
                    existingSEIntersectionPoint = v;
                  }
                  return true;
                } else {
                  return false;
                }
              })
            ) {
              // info.vector is not on the avoidVectors array, so create an intersection
              const newPt = new NonFreePoint();
              newPt.stylize(DisplayStyle.ApplyTemporaryVariables);
              newPt.adjustSize();
              const newSEIntersectionPt = new SEIntersectionPoint(
                newPt,
                oldSegment,
                newCircle,
                index,
                false
              );
              newSEIntersectionPt.locationVector = info.vector;
              newSEIntersectionPt.exists = info.exists;
              intersectionPointList.push({
                SEIntersectionPoint: newSEIntersectionPt,
                parent1: oldSegment,
                parent2: newCircle,
                existingIntersectionPoint: false
              });
            } else {
              if (existingSEIntersectionPoint) {
                // the intersection vector (info.vector) is at an existing SEIntersection point
                intersectionPointList.push({
                  SEIntersectionPoint: existingSEIntersectionPoint,
                  parent1: oldSegment,
                  parent2: newCircle,
                  existingIntersectionPoint: true
                });
                // update the existence with the new parent if it exists (otherwise leave it alone)
                if (info.exists === true) {
                  existingSEIntersectionPoint.exists = info.exists;
                }
              }
            }
            //clear the existingSEIntersectionPoint
            existingSEIntersectionPoint = null;
          });
        });
        //Intersect this new circle with all old circles
        seCircles
          .filter((circle: SECircle) => circle.id !== newCircle.id) // ignore self
          .forEach((oldCircle: SECircle) => {
            const intersectionInfo = intersectCircles(
              oldCircle.centerSEPoint.locationVector,
              oldCircle.circleRadius,
              newCircle.centerSEPoint.locationVector,
              newCircle.circleRadius,
              true // this is the first time these two objects have been intersected
=======
        state.seCircles
          .map(x => x as SECircle)
          .forEach((oldCircle: SECircle) => {
            const intersectionInfo = intersectSegmentWithCircle(
              newSegment,
              oldCircle
>>>>>>> d418e397
            );
            let existingSEIntersectionPoint: SEIntersectionPoint | null = null;
            intersectionInfo.forEach((info, index) => {
              if (
                !existingSEPoints.some(v => {
                  if (
                    tmpVector.subVectors(info.vector, v.locationVector).isZero()
                  ) {
                    if (v instanceof SEIntersectionPoint) {
                      existingSEIntersectionPoint = v;
                    }
                    return true;
                  } else {
                    return false;
                  }
                })
              ) {
                // info.vector is not on the avoidVectors array, so create an intersection
                const newPt = new NonFreePoint();
                newPt.stylize(DisplayStyle.ApplyTemporaryVariables);
                newPt.adjustSize();
                const newSEIntersectionPt = new SEIntersectionPoint(
                  newPt,
                  newSegment,
                  oldCircle,
                  index,
                  false
                );
                newSEIntersectionPt.locationVector = info.vector;
                newSEIntersectionPt.exists = info.exists;
                intersectionPointList.push({
                  SEIntersectionPoint: newSEIntersectionPt,
<<<<<<< HEAD
                  parent1: oldCircle,
                  parent2: newCircle,
                  existingIntersectionPoint: false
=======
                  parent1: newSegment,
                  parent2: oldCircle
>>>>>>> d418e397
                });
              } else {
                if (existingSEIntersectionPoint) {
                  // the intersection vector (info.vector) is at an existing SEIntersection point
                  intersectionPointList.push({
                    SEIntersectionPoint: existingSEIntersectionPoint,
                    parent1: oldCircle,
                    parent2: newCircle,
                    existingIntersectionPoint: true
                  });
                  // update the existence with the new parent if it exists (otherwise leave it alone)
                  if (info.exists === true) {
                    existingSEIntersectionPoint.exists = info.exists;
                  }
                }
              }
              //clear the existingSEIntersectionPoint
              existingSEIntersectionPoint = null;
            });
          });
<<<<<<< HEAD

        //Intersect this new circle with all old ellipses
        seEllipses.forEach((oldEllipse: SEEllipse) => {
          const intersectionInfo = intersectCircleWithEllipse(
            newCircle,
            oldEllipse
          );
          let existingSEIntersectionPoint: SEIntersectionPoint | null = null;
          intersectionInfo.forEach((info, index) => {
            if (
              !existingSEPoints.some(v => {
                if (
                  tmpVector.subVectors(info.vector, v.locationVector).isZero()
                ) {
                  if (v instanceof SEIntersectionPoint) {
                    existingSEIntersectionPoint = v;
                  }
                  return true;
                } else {
                  return false;
                }
              })
            ) {
              // info.vector is not on the avoidVectors array, so create an intersection
              const newPt = new NonFreePoint();
              newPt.stylize(DisplayStyle.ApplyTemporaryVariables);
              newPt.adjustSize();
              const newSEIntersectionPt = new SEIntersectionPoint(
                newPt,
                newCircle,
                oldEllipse,
                index,
                false
              );
              newSEIntersectionPt.locationVector = info.vector;
              newSEIntersectionPt.exists = info.exists;
              intersectionPointList.push({
                SEIntersectionPoint: newSEIntersectionPt,
                parent1: newCircle,
                parent2: oldEllipse,
                existingIntersectionPoint: false
              });
            } else {
              if (existingSEIntersectionPoint) {
                // the intersection vector (info.vector) is at an existing SEIntersection point
                intersectionPointList.push({
                  SEIntersectionPoint: existingSEIntersectionPoint,
                  parent1: newCircle,
                  parent2: oldEllipse,
                  existingIntersectionPoint: true
                });
                // update the existence with the new parent if it exists (otherwise leave it alone)
                if (info.exists === true) {
                  existingSEIntersectionPoint.exists = info.exists;
                }
              }
            }
            //clear the existingSEIntersectionPoint
            existingSEIntersectionPoint = null;
          });
        });

        //Intersect this new circle with all old parametrics
        seParametrics.forEach((oldParametric: SEParametric) => {
          const intersectionInfo = intersectCircleWithParametric(
            newCircle,
            oldParametric,
            inverseTotalRotationMatrix
          );
          let existingSEIntersectionPoint: SEIntersectionPoint | null = null;
          intersectionInfo.forEach((info, index) => {
            if (
              !existingSEPoints.some(v => {
                if (
                  tmpVector.subVectors(info.vector, v.locationVector).isZero()
                ) {
                  if (v instanceof SEIntersectionPoint) {
                    existingSEIntersectionPoint = v;
                  }
                  return true;
                } else {
                  return false;
                }
              })
            ) {
              // info.vector is not on the avoidVectors array, so create an intersection
              const newPt = new NonFreePoint();
              newPt.stylize(DisplayStyle.ApplyTemporaryVariables);
              newPt.adjustSize();
              const newSEIntersectionPt = new SEIntersectionPoint(
                newPt,
                newCircle,
                oldParametric,
                index,
                false
              );
              newSEIntersectionPt.locationVector = info.vector;
              newSEIntersectionPt.exists = info.exists;
              intersectionPointList.push({
                SEIntersectionPoint: newSEIntersectionPt,
                parent1: newCircle,
                parent2: oldParametric,
                existingIntersectionPoint: false
              });
            } else {
              if (existingSEIntersectionPoint) {
                // the intersection vector (info.vector) is at an existing SEIntersection point
                intersectionPointList.push({
                  SEIntersectionPoint: existingSEIntersectionPoint,
                  parent1: newCircle,
                  parent2: oldParametric,
                  existingIntersectionPoint: true
                });
                // update the existence with the new parent if it exists (otherwise leave it alone)
                if (info.exists === true) {
                  existingSEIntersectionPoint.exists = info.exists;
                }
              }
            }
            //clear the existingSEIntersectionPoint
            existingSEIntersectionPoint = null;
          });
        });

        // Before returning remove duplicate existingSEIntersection points
        // also remove any existing SEIntersection points that are immediate parents of the new object being created
        const filteredIntersectionPointList: SEIntersectionReturnType[] = [];
        intersectionPointList.forEach(listItem => {
          if (listItem.existingIntersectionPoint) {
            if (
              !filteredIntersectionPointList.some(
                filteredListItem =>
                  listItem.SEIntersectionPoint.id ===
                  filteredListItem.SEIntersectionPoint.id
              ) &&
              listItem.SEIntersectionPoint.id !== newCircle.circleSEPoint.id &&
              listItem.SEIntersectionPoint.id !== newCircle.centerSEPoint.id
            ) {
              filteredIntersectionPointList.push(listItem);
            }
          } else {
            // automatically add the newly created intersection points
            filteredIntersectionPointList.push(listItem);
          }
        });

        return filteredIntersectionPointList;
      };
    },
    createAllIntersectionsWithEllipse(): (
      _: SEEllipse
    ) => SEIntersectionReturnType[] {
      return (newEllipse: SEEllipse): SEIntersectionReturnType[] => {
        // Avoid creating an intersection where any SEPoint already exists
        const existingSEPoints: SEPoint[] = [];
        // First add the three parent points of the newEllipse, if they are new, then
        //  they won't have been added to the state.points array yet so add them first
        existingSEPoints.push(newEllipse.focus1SEPoint);
        existingSEPoints.push(newEllipse.focus2SEPoint);
        existingSEPoints.push(newEllipse.ellipseSEPoint);
        sePoints.forEach(pt => {
          if (
            !pt.locationVector.isZero() &&
            !existingSEPoints.some(aPt => aPt.name === pt.name) // add only new SEPoints to the existingSEPoints array
          ) {
            existingSEPoints.push(pt);
          }
        });
        // The intersectionPointList to return
        const intersectionPointList: SEIntersectionReturnType[] = [];

        // Intersect this new ellipse with all old lines
        seLines.forEach((oldLine: SELine) => {
          const intersectionInfo = intersectLineWithEllipse(
            oldLine,
            newEllipse
          );
          let existingSEIntersectionPoint: SEIntersectionPoint | null = null;
          intersectionInfo.forEach((info, index) => {
            if (
              !existingSEPoints.some(v => {
                if (
                  tmpVector.subVectors(info.vector, v.locationVector).isZero()
                ) {
                  if (v instanceof SEIntersectionPoint) {
                    existingSEIntersectionPoint = v;
                  }
                  return true;
                } else {
                  return false;
                }
              })
            ) {
              // info.vector is not on the avoidVectors array, so create an intersection
              const newPt = new NonFreePoint();
              newPt.stylize(DisplayStyle.ApplyTemporaryVariables);
              newPt.adjustSize();
              const newSEIntersectionPt = new SEIntersectionPoint(
                newPt,
                oldLine,
                newEllipse,
                index,
                false
              );
              newSEIntersectionPt.locationVector = info.vector;
              newSEIntersectionPt.exists = info.exists;
              intersectionPointList.push({
                SEIntersectionPoint: newSEIntersectionPt,
                parent1: oldLine,
                parent2: newEllipse,
                existingIntersectionPoint: false
              });
            } else {
              if (existingSEIntersectionPoint) {
                // the intersection vector (info.vector) is at an existing SEIntersection point
                intersectionPointList.push({
                  SEIntersectionPoint: existingSEIntersectionPoint,
                  parent1: oldLine,
                  parent2: newEllipse,
                  existingIntersectionPoint: true
                });
                // update the existence with the new parent if it exists (otherwise leave it alone)
                if (info.exists === true) {
                  existingSEIntersectionPoint.exists = info.exists;
                }
              }
            }
            //clear the existingSEIntersectionPoint
            existingSEIntersectionPoint = null;
          });
        });

        //Intersect this new ellipse with all old segments
        seSegments.forEach((oldSegment: SESegment) => {
          const intersectionInfo = intersectSegmentWithEllipse(
            oldSegment,
            newEllipse
          );
          let existingSEIntersectionPoint: SEIntersectionPoint | null = null;
          intersectionInfo.forEach((info, index) => {
            if (
              !existingSEPoints.some(v => {
                if (
                  tmpVector.subVectors(info.vector, v.locationVector).isZero()
                ) {
                  if (v instanceof SEIntersectionPoint) {
                    existingSEIntersectionPoint = v;
                  }
                  return true;
                } else {
                  return false;
                }
              })
            ) {
              // info.vector is not on the avoidVectors array, so create an intersection
              const newPt = new NonFreePoint();
              newPt.stylize(DisplayStyle.ApplyTemporaryVariables);
              newPt.adjustSize();
              const newSEIntersectionPt = new SEIntersectionPoint(
                newPt,
                oldSegment,
                newEllipse,
                index,
                false
              );
              newSEIntersectionPt.locationVector = info.vector;
              newSEIntersectionPt.exists = info.exists;
              intersectionPointList.push({
                SEIntersectionPoint: newSEIntersectionPt,
                parent1: oldSegment,
                parent2: newEllipse,
                existingIntersectionPoint: false
              });
            } else {
              if (existingSEIntersectionPoint) {
                // the intersection vector (info.vector) is at an existing SEIntersection point
                intersectionPointList.push({
                  SEIntersectionPoint: existingSEIntersectionPoint,
                  parent1: oldSegment,
                  parent2: newEllipse,
                  existingIntersectionPoint: true
                });
                // update the existence with the new parent if it exists (otherwise leave it alone)
                if (info.exists === true) {
                  existingSEIntersectionPoint.exists = info.exists;
                }
              }
            }
            //clear the existingSEIntersectionPoint
            existingSEIntersectionPoint = null;
          });
        });

        //Intersect this new ellipse with all old circles
        seCircles.forEach((oldCircle: SECircle) => {
          const intersectionInfo = intersectCircleWithEllipse(
            oldCircle,
            newEllipse
          );
          let existingSEIntersectionPoint: SEIntersectionPoint | null = null;
          intersectionInfo.forEach((info, index) => {
            if (
              !existingSEPoints.some(v => {
                if (
                  tmpVector.subVectors(info.vector, v.locationVector).isZero()
                ) {
                  if (v instanceof SEIntersectionPoint) {
                    existingSEIntersectionPoint = v;
                  }
                  return true;
                } else {
                  return false;
                }
              })
            ) {
              // info.vector is not on the avoidVectors array, so create an intersection
              const newPt = new NonFreePoint();
              newPt.stylize(DisplayStyle.ApplyTemporaryVariables);
              newPt.adjustSize();
              const newSEIntersectionPt = new SEIntersectionPoint(
                newPt,
                oldCircle,
                newEllipse,
                index,
                false
              );
              newSEIntersectionPt.locationVector = info.vector;
              newSEIntersectionPt.exists = info.exists;
              intersectionPointList.push({
                SEIntersectionPoint: newSEIntersectionPt,
                parent1: oldCircle,
                parent2: newEllipse,
                existingIntersectionPoint: false
              });
            } else {
              if (existingSEIntersectionPoint) {
                // the intersection vector (info.vector) is at an existing SEIntersection point
                intersectionPointList.push({
                  SEIntersectionPoint: existingSEIntersectionPoint,
                  parent1: oldCircle,
                  parent2: newEllipse,
                  existingIntersectionPoint: true
                });
                // update the existence with the new parent if it exists (otherwise leave it alone)
                if (info.exists === true) {
                  existingSEIntersectionPoint.exists = info.exists;
                }
              }
            }
            //clear the existingSEIntersectionPoint
            existingSEIntersectionPoint = null;
          });
        });

        //Intersect this new ellipse with all old ellipses
        seEllipses
          .filter((ellipe: SEEllipse) => ellipe.id !== newEllipse.id) // ignore self
          .forEach((oldEllipse: SEEllipse) => {
            const intersectionInfo = intersectEllipseWithEllipse(
              oldEllipse,
              newEllipse,
              true // this is the first time these two objects have been intersected
=======
        //Intersect this new segment with all old ellipses
        state.seEllipses
          .map(e => e as SEEllipse)
          .forEach((oldEllipse: SEEllipse) => {
            const intersectionInfo = intersectSegmentWithEllipse(
              newSegment,
              oldEllipse
>>>>>>> d418e397
            );
            let existingSEIntersectionPoint: SEIntersectionPoint | null = null;
            intersectionInfo.forEach((info, index) => {
              if (
                !existingSEPoints.some(v => {
                  if (
                    tmpVector.subVectors(info.vector, v.locationVector).isZero()
                  ) {
                    if (v instanceof SEIntersectionPoint) {
                      existingSEIntersectionPoint = v;
                    }
                    return true;
                  } else {
                    return false;
                  }
                })
              ) {
                // info.vector is not on the avoidVectors array, so create an intersection
                const newPt = new NonFreePoint();
                newPt.stylize(DisplayStyle.ApplyTemporaryVariables);
                newPt.adjustSize();
                const newSEIntersectionPt = new SEIntersectionPoint(
                  newPt,
                  newSegment,
                  oldEllipse,
                  index,
                  false
                );
                newSEIntersectionPt.locationVector = info.vector;
                newSEIntersectionPt.exists = info.exists;
                intersectionPointList.push({
                  SEIntersectionPoint: newSEIntersectionPt,
<<<<<<< HEAD
                  parent1: oldEllipse,
                  parent2: newEllipse,
                  existingIntersectionPoint: false
=======
                  parent1: newSegment,
                  parent2: oldEllipse
>>>>>>> d418e397
                });
              } else {
                if (existingSEIntersectionPoint) {
                  // the intersection vector (info.vector) is at an existing SEIntersection point
                  intersectionPointList.push({
                    SEIntersectionPoint: existingSEIntersectionPoint,
                    parent1: oldEllipse,
                    parent2: newEllipse,
                    existingIntersectionPoint: true
                  });
                  // update the existence with the new parent if it exists (otherwise leave it alone)
                  if (info.exists === true) {
                    existingSEIntersectionPoint.exists = info.exists;
                  }
                }
              }
              //clear the existingSEIntersectionPoint
              existingSEIntersectionPoint = null;
            });
          });
<<<<<<< HEAD

        //Intersect this new ellipse with all old parametrics
        seParametrics.forEach((oldParametric: SEParametric) => {
          const intersectionInfo = intersectEllipseWithParametric(
            newEllipse,
            oldParametric,
            inverseTotalRotationMatrix
          );
          let existingSEIntersectionPoint: SEIntersectionPoint | null = null;
          intersectionInfo.forEach((info, index) => {
            if (
              !existingSEPoints.some(v => {
                if (
                  tmpVector.subVectors(info.vector, v.locationVector).isZero()
                ) {
                  if (v instanceof SEIntersectionPoint) {
                    existingSEIntersectionPoint = v;
                  }
                  return true;
                } else {
                  return false;
                }
              })
            ) {
              // info.vector is not on the avoidVectors array, so create an intersection
              const newPt = new NonFreePoint();
              newPt.stylize(DisplayStyle.ApplyTemporaryVariables);
              newPt.adjustSize();
              const newSEIntersectionPt = new SEIntersectionPoint(
                newPt,
                newEllipse,
                oldParametric,
                index,
                false
              );
              newSEIntersectionPt.locationVector = info.vector;
              newSEIntersectionPt.exists = info.exists;
              intersectionPointList.push({
                SEIntersectionPoint: newSEIntersectionPt,
                parent1: newEllipse,
                parent2: oldParametric,
                existingIntersectionPoint: false
              });
            } else {
              if (existingSEIntersectionPoint) {
                // the intersection vector (info.vector) is at an existing SEIntersection point
                intersectionPointList.push({
                  SEIntersectionPoint: existingSEIntersectionPoint,
                  parent1: newEllipse,
                  parent2: oldParametric,
                  existingIntersectionPoint: true
                });
                // update the existence with the new parent if it exists (otherwise leave it alone)
                if (info.exists === true) {
                  existingSEIntersectionPoint.exists = info.exists;
                }
              }
            }
            //clear the existingSEIntersectionPoint
            existingSEIntersectionPoint = null;
          });
        });
=======
        //Intersect this new segment with all old parametrics
        state.seParametrics
          .map(x => x as SEParametric)
          .forEach((oldParametric: SEParametric) => {
            const intersectionInfo = intersectSegmentWithParametric(
              newSegment,
              oldParametric,
              inverseTotalRotationMatrix
            );
            intersectionInfo.forEach((info, index) => {
              if (
                !avoidVectors.some(v =>
                  tmpVector.subVectors(info.vector, v).isZero()
                )
              ) {
                // info.vector is not on the avoidVectors array, so create an intersection
                const newPt = new NonFreePoint();
                newPt.stylize(DisplayStyle.ApplyTemporaryVariables);
                newPt.adjustSize();
                const newSEIntersectionPt = new SEIntersectionPoint(
                  newPt,
                  newSegment,
                  oldParametric,
                  index,
                  false
                );
                newSEIntersectionPt.locationVector = info.vector;
                newSEIntersectionPt.exists = info.exists;
                intersectionPointList.push({
                  SEIntersectionPoint: newSEIntersectionPt,
                  parent1: newSegment,
                  parent2: oldParametric
                });
              }
            });
          });
        return intersectionPointList;
      };
    },
    createAllIntersectionsWithCircle(
      state
    ): (_: SECircle) => SEIntersectionReturnType[] {
      return (newCircle: SECircle): SEIntersectionReturnType[] => {
        // Avoid creating an intersection where any SEPoint already exists
        const avoidVectors: Vector3[] = [];
        // First add the two parent points of the newLine, if they are new, then
        //  they won't have been added to the state.points array yet so add them first
        avoidVectors.push(newCircle.centerSEPoint.locationVector);
        avoidVectors.push(newCircle.circleSEPoint.locationVector);
        state.sePoints.forEach(pt => {
          if (!pt.locationVector.isZero()) {
            avoidVectors.push(pt.locationVector);
          }
        });
        // The intersectionPointList to return
        const intersectionPointList: SEIntersectionReturnType[] = [];
        // Intersect this new circle with all old lines
        state.seLines
          .map(x => x as SELine)
          .forEach((oldLine: SELine) => {
            const intersectionInfo = intersectLineWithCircle(
              oldLine,
              newCircle
            );
            intersectionInfo.forEach((info, index) => {
              if (
                !avoidVectors.some(v =>
                  tmpVector.subVectors(info.vector, v).isZero()
                )
              ) {
                // info.vector is not on the avoidVectors array, so create an intersection
                const newPt = new NonFreePoint();
                newPt.stylize(DisplayStyle.ApplyTemporaryVariables);
                newPt.adjustSize();
                const newSEIntersectionPt = new SEIntersectionPoint(
                  newPt,
                  oldLine,
                  newCircle,
                  index,
                  false
                );
                newSEIntersectionPt.locationVector = info.vector;
                newSEIntersectionPt.exists = info.exists;
                intersectionPointList.push({
                  SEIntersectionPoint: newSEIntersectionPt,
                  parent1: oldLine,
                  parent2: newCircle
                });
              }
            });
          });
        //Intersect this new circle with all old segments
        state.seSegments
          .map(s => s as SESegment)
          .forEach((oldSegment: SESegment) => {
            const intersectionInfo = intersectSegmentWithCircle(
              oldSegment,
              newCircle
            );
            intersectionInfo.forEach((info, index) => {
              if (
                !avoidVectors.some(v =>
                  tmpVector.subVectors(info.vector, v).isZero()
                )
              ) {
                // info.vector is not on the avoidVectors array, so create an intersection
                const newPt = new NonFreePoint();
                newPt.stylize(DisplayStyle.ApplyTemporaryVariables);
                newPt.adjustSize();
                const newSEIntersectionPt = new SEIntersectionPoint(
                  newPt,
                  oldSegment,
                  newCircle,
                  index,
                  false
                );
                newSEIntersectionPt.locationVector = info.vector;
                newSEIntersectionPt.exists = info.exists;
                intersectionPointList.push({
                  SEIntersectionPoint: newSEIntersectionPt,
                  parent1: oldSegment,
                  parent2: newCircle
                });
              }
            });
          });
        //Intersect this new circle with all old circles
        state.seCircles
          .map(x => x as SECircle)
          .filter((circle: SECircle) => circle.id !== newCircle.id) // ignore self
          .forEach((oldCircle: SECircle) => {
            const intersectionInfo = intersectCircles(
              oldCircle.centerSEPoint.locationVector,
              oldCircle.circleRadius,
              newCircle.centerSEPoint.locationVector,
              newCircle.circleRadius
            );
            intersectionInfo.forEach((info, index) => {
              if (
                !avoidVectors.some(v =>
                  tmpVector.subVectors(info.vector, v).isZero()
                )
              ) {
                // info.vector is not on the avoidVectors array, so create an intersection
                const newPt = new NonFreePoint();
                newPt.stylize(DisplayStyle.ApplyTemporaryVariables);
                newPt.adjustSize();
                const newSEIntersectionPt = new SEIntersectionPoint(
                  newPt,
                  oldCircle,
                  newCircle,
                  index,
                  false
                );
                newSEIntersectionPt.locationVector = info.vector;
                newSEIntersectionPt.exists = info.exists;
                intersectionPointList.push({
                  SEIntersectionPoint: newSEIntersectionPt,
                  parent1: oldCircle,
                  parent2: newCircle
                });
              }
            });
          });

        //Intersect this new circle with all old ellipses
        state.seEllipses
          .map(e => e as SEEllipse)
          .forEach((oldEllipse: SEEllipse) => {
            const intersectionInfo = intersectCircleWithEllipse(
              newCircle,
              oldEllipse
            );
            intersectionInfo.forEach((info, index) => {
              if (
                !avoidVectors.some(v =>
                  tmpVector.subVectors(info.vector, v).isZero()
                )
              ) {
                // info.vector is not on the avoidVectors array, so create an intersection
                const newPt = new NonFreePoint();
                newPt.stylize(DisplayStyle.ApplyTemporaryVariables);
                newPt.adjustSize();
                const newSEIntersectionPt = new SEIntersectionPoint(
                  newPt,
                  newCircle,
                  oldEllipse,
                  index,
                  false
                );
                newSEIntersectionPt.locationVector = info.vector;
                newSEIntersectionPt.exists = info.exists;
                intersectionPointList.push({
                  SEIntersectionPoint: newSEIntersectionPt,
                  parent1: newCircle,
                  parent2: oldEllipse
                });
              }
            });
          });

        //Intersect this new circle with all old parametrics
        state.seParametrics
          .map(x => x as SEParametric)
          .forEach((oldParametric: SEParametric) => {
            const intersectionInfo = intersectCircleWithParametric(
              newCircle,
              oldParametric,
              inverseTotalRotationMatrix
            );
            intersectionInfo.forEach((info, index) => {
              if (
                !avoidVectors.some(v =>
                  tmpVector.subVectors(info.vector, v).isZero()
                )
              ) {
                // info.vector is not on the avoidVectors array, so create an intersection
                const newPt = new NonFreePoint();
                newPt.stylize(DisplayStyle.ApplyTemporaryVariables);
                newPt.adjustSize();
                const newSEIntersectionPt = new SEIntersectionPoint(
                  newPt,
                  newCircle,
                  oldParametric,
                  index,
                  false
                );
                newSEIntersectionPt.locationVector = info.vector;
                newSEIntersectionPt.exists = info.exists;
                intersectionPointList.push({
                  SEIntersectionPoint: newSEIntersectionPt,
                  parent1: newCircle,
                  parent2: oldParametric
                });
              }
            });
          });

        return intersectionPointList;
      };
    },
    createAllIntersectionsWithEllipse(
      state
    ): (_: SEEllipse) => SEIntersectionReturnType[] {
      return (newEllipse: SEEllipse): SEIntersectionReturnType[] => {
        // Avoid creating an intersection where any SEPoint already exists
        const avoidVectors: Vector3[] = [];
        // First add the three parent points of the newEllipse, if they are new, then
        //  they won't have been added to the state.points array yet so add them first
        avoidVectors.push(newEllipse.focus1SEPoint.locationVector);
        avoidVectors.push(newEllipse.focus2SEPoint.locationVector);
        avoidVectors.push(newEllipse.ellipseSEPoint.locationVector);
        state.sePoints.forEach(pt => {
          if (!pt.locationVector.isZero()) {
            avoidVectors.push(pt.locationVector);
          }
        });
        // The intersectionPointList to return
        const intersectionPointList: SEIntersectionReturnType[] = [];

        // Intersect this new ellipse with all old lines
        state.seLines
          .map(x => x as SELine)
          .forEach((oldLine: SELine) => {
            const intersectionInfo = intersectLineWithEllipse(
              oldLine,
              newEllipse
            );
            intersectionInfo.forEach((info, index) => {
              if (
                !avoidVectors.some(v =>
                  tmpVector.subVectors(info.vector, v).isZero()
                )
              ) {
                // info.vector is not on the avoidVectors array, so create an intersection
                const newPt = new NonFreePoint();
                newPt.stylize(DisplayStyle.ApplyTemporaryVariables);
                newPt.adjustSize();
                const newSEIntersectionPt = new SEIntersectionPoint(
                  newPt,
                  oldLine,
                  newEllipse,
                  index,
                  false
                );
                newSEIntersectionPt.locationVector = info.vector;
                newSEIntersectionPt.exists = info.exists;
                intersectionPointList.push({
                  SEIntersectionPoint: newSEIntersectionPt,
                  parent1: oldLine,
                  parent2: newEllipse
                });
              }
            });
          });

        //Intersect this new ellipse with all old segments
        state.seSegments
          .map(s => s as SESegment)
          .forEach((oldSegment: SESegment) => {
            const intersectionInfo = intersectSegmentWithEllipse(
              oldSegment,
              newEllipse
            );
            intersectionInfo.forEach((info, index) => {
              if (
                !avoidVectors.some(v =>
                  tmpVector.subVectors(info.vector, v).isZero()
                )
              ) {
                // info.vector is not on the avoidVectors array, so create an intersection
                const newPt = new NonFreePoint();
                newPt.stylize(DisplayStyle.ApplyTemporaryVariables);
                newPt.adjustSize();
                const newSEIntersectionPt = new SEIntersectionPoint(
                  newPt,
                  oldSegment,
                  newEllipse,
                  index,
                  false
                );
                newSEIntersectionPt.locationVector = info.vector;
                newSEIntersectionPt.exists = info.exists;
                intersectionPointList.push({
                  SEIntersectionPoint: newSEIntersectionPt,
                  parent1: oldSegment,
                  parent2: newEllipse
                });
              }
            });
          });

        //Intersect this new ellipse with all old circles
        state.seCircles
          .map(x => x as SECircle)
          .forEach((oldCircle: SECircle) => {
            const intersectionInfo = intersectCircleWithEllipse(
              oldCircle,
              newEllipse
            );
            intersectionInfo.forEach((info, index) => {
              if (
                !avoidVectors.some(v =>
                  tmpVector.subVectors(info.vector, v).isZero()
                )
              ) {
                // info.vector is not on the avoidVectors array, so create an intersection
                const newPt = new NonFreePoint();
                newPt.stylize(DisplayStyle.ApplyTemporaryVariables);
                newPt.adjustSize();
                const newSEIntersectionPt = new SEIntersectionPoint(
                  newPt,
                  oldCircle,
                  newEllipse,
                  index,
                  false
                );
                newSEIntersectionPt.locationVector = info.vector;
                newSEIntersectionPt.exists = info.exists;
                intersectionPointList.push({
                  SEIntersectionPoint: newSEIntersectionPt,
                  parent1: oldCircle,
                  parent2: newEllipse
                });
              }
            });
          });

        //Intersect this new ellipse with all old ellipses
        state.seEllipses
          .map(e => e as SEEllipse)
          .filter((ellipe: SEEllipse) => ellipe.id !== newEllipse.id) // ignore self
          .forEach((oldEllipse: SEEllipse) => {
            const intersectionInfo = intersectEllipseWithEllipse(
              oldEllipse,
              newEllipse
            );
            intersectionInfo.forEach((info, index) => {
              if (
                !avoidVectors.some(v =>
                  tmpVector.subVectors(info.vector, v).isZero()
                )
              ) {
                // info.vector is not on the avoidVectors array, so create an intersection
                const newPt = new NonFreePoint();
                newPt.stylize(DisplayStyle.ApplyTemporaryVariables);
                newPt.adjustSize();
                const newSEIntersectionPt = new SEIntersectionPoint(
                  newPt,
                  oldEllipse,
                  newEllipse,
                  index,
                  false
                );
                newSEIntersectionPt.locationVector = info.vector;
                newSEIntersectionPt.exists = info.exists;
                intersectionPointList.push({
                  SEIntersectionPoint: newSEIntersectionPt,
                  parent1: oldEllipse,
                  parent2: newEllipse
                });
              }
            });
          });

        //Intersect this new ellipse with all old parametrics
        state.seParametrics
          .map(x => x as SEParametric)
          .forEach((oldParametric: SEParametric) => {
            const intersectionInfo = intersectEllipseWithParametric(
              newEllipse,
              oldParametric,
              inverseTotalRotationMatrix
            );
            intersectionInfo.forEach((info, index) => {
              if (
                !avoidVectors.some(v =>
                  tmpVector.subVectors(info.vector, v).isZero()
                )
              ) {
                // info.vector is not on the avoidVectors array, so create an intersection
                const newPt = new NonFreePoint();
                newPt.stylize(DisplayStyle.ApplyTemporaryVariables);
                newPt.adjustSize();
                const newSEIntersectionPt = new SEIntersectionPoint(
                  newPt,
                  newEllipse,
                  oldParametric,
                  index,
                  false
                );
                newSEIntersectionPt.locationVector = info.vector;
                newSEIntersectionPt.exists = info.exists;
                intersectionPointList.push({
                  SEIntersectionPoint: newSEIntersectionPt,
                  parent1: newEllipse,
                  parent2: oldParametric
                });
              }
            });
          });
>>>>>>> d418e397
        return [];
      };
    },
    createAllIntersectionsWithParametric(
      state
    ): (_: SEParametric) => SEIntersectionReturnType[] {
      return (newParametric: SEParametric): SEIntersectionReturnType[] => {
        // Avoid creating an intersection where any SEPoint already exists
        const existingSEPoints: SEPoint[] = [];
        // First add the end points of the newParametric, if they are exist, then
        //  they won't have been added to the state.points array yet so add them first
        // Always screen for the zero vector
        newParametric.endPoints.forEach(pt => {
          if (!pt.locationVector.isZero()) {
            existingSEPoints.push(pt);
          }
        });
<<<<<<< HEAD
        sePoints.forEach(pt => {
          if (
            !pt.locationVector.isZero() &&
            !existingSEPoints.some(aPt => aPt.name === pt.name) // add only new SEPoints to the existingSEPoints array
          ) {
            existingSEPoints.push(pt);
=======
        state.sePoints.forEach(pt => {
          if (!pt.locationVector.isZero()) {
            avoidVectors.push(pt.locationVector);
>>>>>>> d418e397
          }
        });

        // The intersectionPointList to return
        const intersectionPointList: SEIntersectionReturnType[] = [];

        // Intersect this new parametric with all old lines
<<<<<<< HEAD
        seLines.forEach((oldLine: SELine) => {
          const intersectionInfo = intersectLineWithParametric(
            oldLine,
            newParametric,
            inverseTotalRotationMatrix
          );
          let existingSEIntersectionPoint: SEIntersectionPoint | null = null;
          intersectionInfo.forEach((info, index) => {
            if (
              !existingSEPoints.some(v => {
                if (
                  tmpVector.subVectors(info.vector, v.locationVector).isZero()
                ) {
                  if (v instanceof SEIntersectionPoint) {
                    existingSEIntersectionPoint = v;
                  }
                  return true;
                } else {
                  return false;
                }
              })
            ) {
              // info.vector is not on the avoidVectors array, so create an intersection
              const newPt = new NonFreePoint();
              newPt.stylize(DisplayStyle.ApplyTemporaryVariables);
              newPt.adjustSize();
              const newSEIntersectionPt = new SEIntersectionPoint(
                newPt,
                oldLine,
                newParametric,
                index,
                false
              );
              newSEIntersectionPt.locationVector = info.vector;
              newSEIntersectionPt.exists = info.exists;
              intersectionPointList.push({
                SEIntersectionPoint: newSEIntersectionPt,
                parent1: oldLine,
                parent2: newParametric,
                existingIntersectionPoint: false
              });
            } else {
              if (existingSEIntersectionPoint) {
                // the intersection vector (info.vector) is at an existing SEIntersection point
                intersectionPointList.push({
                  SEIntersectionPoint: existingSEIntersectionPoint,
                  parent1: oldLine,
                  parent2: newParametric,
                  existingIntersectionPoint: true
                });
                // update the existence with the new parent if it exists (otherwise leave it alone)
                if (info.exists === true) {
                  existingSEIntersectionPoint.exists = info.exists;
                }
              }
            }
            //clear the existingSEIntersectionPoint
            existingSEIntersectionPoint = null;
=======
        state.seLines
          .map(x => x as SELine)
          .forEach((oldLine: SELine) => {
            const intersectionInfo = intersectLineWithParametric(
              oldLine,
              newParametric,
              inverseTotalRotationMatrix
            );
            intersectionInfo.forEach((info, index) => {
              if (
                !avoidVectors.some(v =>
                  tmpVector.subVectors(info.vector, v).isZero()
                )
              ) {
                // info.vector is not on the avoidVectors array, so create an intersection
                const newPt = new NonFreePoint();
                newPt.stylize(DisplayStyle.ApplyTemporaryVariables);
                newPt.adjustSize();
                const newSEIntersectionPt = new SEIntersectionPoint(
                  newPt,
                  oldLine,
                  newParametric,
                  index,
                  false
                );
                newSEIntersectionPt.locationVector = info.vector;
                newSEIntersectionPt.exists = info.exists;
                intersectionPointList.push({
                  SEIntersectionPoint: newSEIntersectionPt,
                  parent1: oldLine,
                  parent2: newParametric
                });
              }
            });
>>>>>>> d418e397
          });

        // Intersect this new parametric with all old segments
<<<<<<< HEAD
        seSegments.forEach((oldSegment: SESegment) => {
          const intersectionInfo = intersectSegmentWithParametric(
            oldSegment,
            newParametric,
            inverseTotalRotationMatrix
          );
          let existingSEIntersectionPoint: SEIntersectionPoint | null = null;
          intersectionInfo.forEach((info, index) => {
            if (
              !existingSEPoints.some(v => {
                if (
                  tmpVector.subVectors(info.vector, v.locationVector).isZero()
                ) {
                  if (v instanceof SEIntersectionPoint) {
                    existingSEIntersectionPoint = v;
                  }
                  return true;
                } else {
                  return false;
                }
              })
            ) {
              // info.vector is not on the avoidVectors array, so create an intersection
              const newPt = new NonFreePoint();
              newPt.stylize(DisplayStyle.ApplyTemporaryVariables);
              newPt.adjustSize();
              const newSEIntersectionPt = new SEIntersectionPoint(
                newPt,
                oldSegment,
                newParametric,
                index,
                false
              );
              newSEIntersectionPt.locationVector = info.vector;
              newSEIntersectionPt.exists = info.exists;
              intersectionPointList.push({
                SEIntersectionPoint: newSEIntersectionPt,
                parent1: oldSegment,
                parent2: newParametric,
                existingIntersectionPoint: false
              });
            } else {
              if (existingSEIntersectionPoint) {
                // the intersection vector (info.vector) is at an existing SEIntersection point
                intersectionPointList.push({
                  SEIntersectionPoint: existingSEIntersectionPoint,
                  parent1: oldSegment,
                  parent2: newParametric,
                  existingIntersectionPoint: true
                });
                // update the existence with the new parent if it exists (otherwise leave it alone)
                if (info.exists === true) {
                  existingSEIntersectionPoint.exists = info.exists;
                }
              }
            }
            //clear the existingSEIntersectionPoint
            existingSEIntersectionPoint = null;
=======
        state.seSegments
          .map(s => s as SESegment)
          .forEach((oldSegment: SESegment) => {
            const intersectionInfo = intersectSegmentWithParametric(
              oldSegment,
              newParametric,
              inverseTotalRotationMatrix
            );
            intersectionInfo.forEach((info, index) => {
              if (
                !avoidVectors.some(v =>
                  tmpVector.subVectors(info.vector, v).isZero()
                )
              ) {
                // info.vector is not on the avoidVectors array, so create an intersection
                const newPt = new NonFreePoint();
                newPt.stylize(DisplayStyle.ApplyTemporaryVariables);
                newPt.adjustSize();
                const newSEIntersectionPt = new SEIntersectionPoint(
                  newPt,
                  oldSegment,
                  newParametric,
                  index,
                  false
                );
                newSEIntersectionPt.locationVector = info.vector;
                newSEIntersectionPt.exists = info.exists;
                intersectionPointList.push({
                  SEIntersectionPoint: newSEIntersectionPt,
                  parent1: oldSegment,
                  parent2: newParametric
                });
              }
            });
>>>>>>> d418e397
          });

        // Intersect this new parametric with all old circles
<<<<<<< HEAD
        seCircles.forEach((oldCircle: SECircle) => {
          const intersectionInfo = intersectCircleWithParametric(
            oldCircle,
            newParametric,
            inverseTotalRotationMatrix
          );
          let existingSEIntersectionPoint: SEIntersectionPoint | null = null;
          intersectionInfo.forEach((info, index) => {
            if (
              !existingSEPoints.some(v => {
                if (
                  tmpVector.subVectors(info.vector, v.locationVector).isZero()
                ) {
                  if (v instanceof SEIntersectionPoint) {
                    existingSEIntersectionPoint = v;
                  }
                  return true;
                } else {
                  return false;
                }
              })
            ) {
              // info.vector is not on the avoidVectors array, so create an intersection
              const newPt = new NonFreePoint();
              newPt.stylize(DisplayStyle.ApplyTemporaryVariables);
              newPt.adjustSize();
              const newSEIntersectionPt = new SEIntersectionPoint(
                newPt,
                oldCircle,
                newParametric,
                index,
                false
              );
              newSEIntersectionPt.locationVector = info.vector;
              newSEIntersectionPt.exists = info.exists;
              intersectionPointList.push({
                SEIntersectionPoint: newSEIntersectionPt,
                parent1: oldCircle,
                parent2: newParametric,
                existingIntersectionPoint: false
              });
            } else {
              if (existingSEIntersectionPoint) {
                // the intersection vector (info.vector) is at an existing SEIntersection point
                intersectionPointList.push({
                  SEIntersectionPoint: existingSEIntersectionPoint,
                  parent1: oldCircle,
                  parent2: newParametric,
                  existingIntersectionPoint: true
                });
                // update the existence with the new parent if it exists (otherwise leave it alone)
                if (info.exists === true) {
                  existingSEIntersectionPoint.exists = info.exists;
                }
              }
            }
            //clear the existingSEIntersectionPoint
            existingSEIntersectionPoint = null;
=======
        state.seCircles
          .map(x => x as SECircle)
          .forEach((oldCircle: SECircle) => {
            const intersectionInfo = intersectCircleWithParametric(
              oldCircle,
              newParametric,
              inverseTotalRotationMatrix
            );
            intersectionInfo.forEach((info, index) => {
              if (
                !avoidVectors.some(v =>
                  tmpVector.subVectors(info.vector, v).isZero()
                )
              ) {
                // info.vector is not on the avoidVectors array, so create an intersection
                const newPt = new NonFreePoint();
                newPt.stylize(DisplayStyle.ApplyTemporaryVariables);
                newPt.adjustSize();
                const newSEIntersectionPt = new SEIntersectionPoint(
                  newPt,
                  oldCircle,
                  newParametric,
                  index,
                  false
                );
                newSEIntersectionPt.locationVector = info.vector;
                newSEIntersectionPt.exists = info.exists;
                intersectionPointList.push({
                  SEIntersectionPoint: newSEIntersectionPt,
                  parent1: oldCircle,
                  parent2: newParametric
                });
              }
            });
>>>>>>> d418e397
          });

        //Intersect this new parametric with all old ellipses
<<<<<<< HEAD
        seEllipses.forEach((oldEllipse: SEEllipse) => {
          const intersectionInfo = intersectEllipseWithParametric(
            oldEllipse,
            newParametric,
            inverseTotalRotationMatrix
          );
          let existingSEIntersectionPoint: SEIntersectionPoint | null = null;
          intersectionInfo.forEach((info, index) => {
            if (
              !existingSEPoints.some(v => {
                if (
                  tmpVector.subVectors(info.vector, v.locationVector).isZero()
                ) {
                  if (v instanceof SEIntersectionPoint) {
                    existingSEIntersectionPoint = v;
                  }
                  return true;
                } else {
                  return false;
                }
              })
            ) {
              // info.vector is not on the avoidVectors array, so create an intersection
              const newPt = new NonFreePoint();
              newPt.stylize(DisplayStyle.ApplyTemporaryVariables);
              newPt.adjustSize();
              const newSEIntersectionPt = new SEIntersectionPoint(
                newPt,
                oldEllipse,
                newParametric,
                index,
                false
              );
              newSEIntersectionPt.locationVector = info.vector;
              newSEIntersectionPt.exists = info.exists;
              intersectionPointList.push({
                SEIntersectionPoint: newSEIntersectionPt,
                parent1: oldEllipse,
                parent2: newParametric,
                existingIntersectionPoint: false
              });
            } else {
              if (existingSEIntersectionPoint) {
                // the intersection vector (info.vector) is at an existing SEIntersection point
                intersectionPointList.push({
                  SEIntersectionPoint: existingSEIntersectionPoint,
                  parent1: oldEllipse,
                  parent2: newParametric,
                  existingIntersectionPoint: true
                });
                // update the existence with the new parent if it exists (otherwise leave it alone)
                if (info.exists === true) {
                  existingSEIntersectionPoint.exists = info.exists;
                }
              }
            }
            //clear the existingSEIntersectionPoint
            existingSEIntersectionPoint = null;
=======
        state.seEllipses
          .map(e => e as SEEllipse)
          .forEach((oldEllipse: SEEllipse) => {
            const intersectionInfo = intersectEllipseWithParametric(
              oldEllipse,
              newParametric,
              inverseTotalRotationMatrix
            );
            intersectionInfo.forEach((info, index) => {
              if (
                !avoidVectors.some(v =>
                  tmpVector.subVectors(info.vector, v).isZero()
                )
              ) {
                // info.vector is not on the avoidVectors array, so create an intersection
                const newPt = new NonFreePoint();
                newPt.stylize(DisplayStyle.ApplyTemporaryVariables);
                newPt.adjustSize();
                const newSEIntersectionPt = new SEIntersectionPoint(
                  newPt,
                  oldEllipse,
                  newParametric,
                  index,
                  false
                );
                newSEIntersectionPt.locationVector = info.vector;
                newSEIntersectionPt.exists = info.exists;
                intersectionPointList.push({
                  SEIntersectionPoint: newSEIntersectionPt,
                  parent1: oldEllipse,
                  parent2: newParametric
                });
              }
            });
>>>>>>> d418e397
          });

        //Intersect this new parametric with all old parametrics
        state.seParametrics
          .map(x => x as SEParametric)
          .filter(
            (parametric: SEParametric) => parametric.id !== newParametric.id
          ) // ignore self
          .forEach((oldParametric: SEParametric) => {
            const intersectionInfo = intersectParametricWithParametric(
              oldParametric,
              newParametric
            );
            let existingSEIntersectionPoint: SEIntersectionPoint | null = null;
            intersectionInfo.forEach((info, index) => {
              if (
                !existingSEPoints.some(v => {
                  if (
                    tmpVector.subVectors(info.vector, v.locationVector).isZero()
                  ) {
                    if (v instanceof SEIntersectionPoint) {
                      existingSEIntersectionPoint = v;
                    }
                    return true;
                  } else {
                    return false;
                  }
                })
              ) {
                // info.vector is not on the avoidVectors array, so create an intersection
                const newPt = new NonFreePoint();
                newPt.stylize(DisplayStyle.ApplyTemporaryVariables);
                newPt.adjustSize();
                const newSEIntersectionPt = new SEIntersectionPoint(
                  newPt,
                  oldParametric,
                  newParametric,
                  index,
                  false
                );
                newSEIntersectionPt.locationVector = info.vector;
                newSEIntersectionPt.exists = info.exists;
                intersectionPointList.push({
                  SEIntersectionPoint: newSEIntersectionPt,
                  parent1: oldParametric,
                  parent2: newParametric,
                  existingIntersectionPoint: false
                });
              } else {
                if (existingSEIntersectionPoint) {
                  // the intersection vector (info.vector) is at an existing SEIntersection point
                  intersectionPointList.push({
                    SEIntersectionPoint: existingSEIntersectionPoint,
                    parent1: oldParametric,
                    parent2: newParametric,
                    existingIntersectionPoint: true
                  });
                  // update the existence with the new parent if it exists (otherwise leave it alone)
                  if (info.exists === true) {
                    existingSEIntersectionPoint.exists = info.exists;
                  }
                }
              }
              //clear the existingSEIntersectionPoint
              existingSEIntersectionPoint = null;
            });
          });
        // Before returning remove duplicate existingSEIntersection points
        // also remove any existing SEIntersection points that are immediate parents of the new object being created
        const filteredIntersectionPointList: SEIntersectionReturnType[] = [];
        intersectionPointList.forEach(listItem => {
          if (listItem.existingIntersectionPoint) {
            if (
              !filteredIntersectionPointList.some(
                filteredListItem =>
                  listItem.SEIntersectionPoint.id ===
                  filteredListItem.SEIntersectionPoint.id
              )
            ) {
              filteredIntersectionPointList.push(listItem);
            }
          } else {
            // automatically add the newly created intersection points
            filteredIntersectionPointList.push(listItem);
          }
        });

        return filteredIntersectionPointList;
      };
    }
  }
});

export type SEStoreType = StoreActions<ReturnType<typeof useSEStore>> &
  StoreGetters<ReturnType<typeof useSEStore>> &
  StoreState<ReturnType<typeof useSEStore>>;<|MERGE_RESOLUTION|>--- conflicted
+++ resolved
@@ -244,19 +244,13 @@
       }
     },
     movePoint(move: { pointId: number; location: Vector3 }): void {
-<<<<<<< HEAD
       const pointMoverVisitor = new PointMoverVisitor();
       pointMoverVisitor.setNewLocation(move.location);
-      const pos = sePoints.findIndex(x => x.id === move.pointId);
+      const pos = this.sePoints.findIndex(x => x.id === move.pointId);
       if (pos > -1) {
-        sePoints[pos].accept(pointMoverVisitor);
+        this.sePoints[pos].accept(pointMoverVisitor);
         //sePoints[pos].update();
       }
-=======
-      // pointMoverVisitor.setNewLocation(move.location);
-      // const pos = this.sePoints.findIndex(x => x.id === move.pointId);
-      // this.sePoints[pos].accept(pointMoverVisitor);
->>>>>>> d418e397
     },
     addLine(line: SELine): void {
       this.seLines.push(line);
@@ -352,8 +346,8 @@
     moveLabel(move: { labelId: number; location: Vector3 }): void {
       const labelMoverVisitor = new LabelMoverVisitor();
       labelMoverVisitor.setNewLocation(move.location);
-      const pos = seLabels.findIndex(x => x.id === move.labelId);
-      if (pos > -1) seLabels[pos].accept(labelMoverVisitor);
+      const pos = this.seLabels.findIndex(x => x.id === move.labelId);
+      if (pos > -1) this.seLabels[pos].accept(labelMoverVisitor);
     },
     addAngleMarkerAndExpression(angleMarker: SEAngleMarker): void {
       this.expressions.push(angleMarker);
@@ -498,18 +492,11 @@
         });
       }
 
-<<<<<<< HEAD
-      // Begin updating those points with no parents
-      sePoints
-        .filter((p: SENodule) => p.parents.length === 0)
-        .forEach((target: SENodule) => {
-=======
       // Begin updating those objects with no parents
       this.sePoints
         .map(x => x as SEPoint)
         .filter((p: SEPoint) => p.parents.length === 0)
         .forEach((target: SEPoint) => {
->>>>>>> d418e397
           // console.debug("Seed update from ", target.name);
           target.accept(rotationVisitor);
           target.setOutOfDate(false);
@@ -586,11 +573,10 @@
       normal: Vector3;
       arcLength: number;
     }): void {
-<<<<<<< HEAD
       const segmentNormalArcLengthVisitor = new SegmentNormalArcLengthVisitor();
       segmentNormalArcLengthVisitor.setNewNormal(change.normal);
       segmentNormalArcLengthVisitor.setNewArcLength(change.arcLength);
-      const pos = seSegments.findIndex(x => x.id === change.segmentId);
+      const pos = this.seSegments.findIndex(x => x.id === change.segmentId);
       if (pos >= 0) {
         this.seSegments[pos].accept(segmentNormalArcLengthVisitor);
         // this.seSegments[pos].update();
@@ -599,25 +585,13 @@
     changeLineNormalVector(change: { lineId: number; normal: Vector3 }): void {
       const lineNormalVisitor = new LineNormalVisitor();
       lineNormalVisitor.setNewNormal(change.normal);
-      const pos = seLines.findIndex(x => x.id === change.lineId);
+      const pos = this.seLines.findIndex(x => x.id === change.lineId);
       if (pos >= 0) {
-        seLines[pos].accept(lineNormalVisitor);
+        this.seLines[pos].accept(lineNormalVisitor);
         // seLines[pos].update();
       }
     },
     // These are added to the store so that I can update the size of the temporary objects when there is a resize event.
-=======
-      // segmentNormalArcLengthVisitor.setNewNormal(change.normal);
-      // segmentNormalArcLengthVisitor.setNewArcLength(change.arcLength);
-      // const pos = this.seSegments.findIndex(x => x.id === change.segmentId);
-      // if (pos >= 0) this.this.seSegments[pos].accept(segmentNormalArcLengthVisitor);
-    },
-    changeLineNormalVector(change: { lineId: number; normal: Vector3 }): void {
-      // lineNormalVisitor.setNewNormal(change.normal);
-      // const pos = this.seLines.findIndex(x => x.id === change.lineId);
-      // if (pos >= 0) this.seLines[pos].accept(lineNormalVisitor);
-    }, // These are added to the store so that I can update the size of the temporary objects when there is a resize event.
->>>>>>> d418e397
     addTemporaryNodule(nodule: Nodule): void {
       nodule.stylize(DisplayStyle.ApplyTemporaryVariables);
       nodule.adjustSize(); //since the tools are created on demand, the size of the canvas and zoom factor will be different so update the size of the temporary plottable
@@ -696,47 +670,35 @@
       initialStyleStatesMap,
     defaultStyleStatesMap: (): Map<StyleEditPanels, StyleOptions[]> =>
       defaultStyleStatesMap,
-<<<<<<< HEAD
     // hasObjects(): boolean {
     //   return sePoints.length > 0;
     // },
-    hasObjects: (): (() => boolean) => {
+    hasObjects: (state): (() => boolean) => {
       return (): boolean => {
-        return sePoints.length > 0;
+        return state.sePoints.length > 0;
       };
     },
-    hasNoAntipode: (): ((_: SEPoint) => null | SEPoint) => {
+    hasNoAntipode: (state): ((_: SEPoint) => null | SEPoint) => {
       return (testPoint: SEPoint): null | SEPoint => {
         // create the antipode location vector
         tmpVector.copy(testPoint.locationVector).multiplyScalar(-1);
         // search for the antipode location vector among the existing points
-        const ind = sePoints.findIndex(p => {
-          return tmpVector1.subVectors(tmpVector, p.locationVector).isZero();
-=======
-    hasObjects(state): boolean {
-      return state.sePoints.length > 0;
-    },
-    hasNoAntipode: (state): ((_: SEPoint) => boolean) => {
-      return (testPoint: SEPoint): boolean => {
-        // create the antipode location vector
-        tmpVector.copy(testPoint.locationVector).multiplyScalar(-1);
-        // search for the antipode location vector
-        const ind = state.sePoints.findIndex(p => {
-          return tmpVector.equals(p.locationVector);
->>>>>>> d418e397
-        });
+        const ind = state.sePoints
+          .map(x => x as SEPoint)
+          .findIndex(p => {
+            return tmpVector1.subVectors(tmpVector, p.locationVector).isZero();
+          });
         if (ind < 0) {
           // If -1*testPoint.location doesn't appear on the sePoints array then there is *no* antipode to testPoint (so return null)
           return null;
         } else {
-          return sePoints[ind]; // return the point at the antipode
+          return state.sePoints.map(x => x as SEPoint)[ind]; // return the point at the antipode
           //now realize that the intersection of two lines/segments creates two SEPoints (which are an antipodal pair A and B) and
           // puts them on the sePoints array, but some of them may or may not be user created.
           // if the user try to create the antipode of one of the intersections A, then -1*A appears on the list as B
           // (1) if B is user created, then we should *not* create the antipode at -1*A so return  (not no antipode = antipode exists)
           // (2) if B is not user created, then we we should still create the antipode at -1*A, so return true (these is no antipode)
 
-<<<<<<< HEAD
           //  const ind2 = sePoints.findIndex((p, index) => {
           //   if (index <= ind) {
           //     // ignore the entries in sePoint upto index ind, because they have already been searched
@@ -759,32 +721,6 @@
           // } else {
           //   return false;
           // }
-=======
-          // In the case that (2) happens it is possible that there are two points in the array sePoint with *exactly* the
-          // same location vector at -1*A, if that happens then the antipode is already created and we should return false (not no antipode = antipode exists)
-          const ind2 = state.sePoints.findIndex((p, index) => {
-            if (index <= ind) {
-              // ignore the entries in sePoint upto index ind, because they have already been searched
-              return false;
-            } else {
-              return tmpVector.equals(p.locationVector);
-            }
-          });
-          // the -1*testPoint.location appears twice!
-          if (ind2 >= 0) {
-            return false;
-          }
-
-          if (state.sePoints[ind] instanceof SEIntersectionPoint) {
-            if (!(state.sePoints[ind] as SEIntersectionPoint).isUserCreated) {
-              return true; // Case (2)
-            } else {
-              return false; // Case (1)
-            }
-          } else {
-            return false;
-          }
->>>>>>> d418e397
         }
       };
     },
@@ -871,20 +807,16 @@
         ) {
           existingSEPoints.push(newLine.endSEPoint);
         }
-<<<<<<< HEAD
-        sePoints.forEach(pt => {
-          if (
-            !pt.locationVector.isZero() &&
-            !existingSEPoints.some(aPt => aPt.name === pt.name) // add only new SEPoints to the existingSEPoints array
-          ) {
-            existingSEPoints.push(pt);
-=======
-        state.sePoints.forEach(pt => {
-          if (!pt.locationVector.isZero()) {
-            avoidVectors.push(pt.locationVector);
->>>>>>> d418e397
-          }
-        });
+        state.sePoints
+          .map(x => x as SEPoint)
+          .forEach(pt => {
+            if (
+              !pt.locationVector.isZero() &&
+              !existingSEPoints.some(aPt => aPt.name === pt.name) // add only new SEPoints to the existingSEPoints array
+            ) {
+              existingSEPoints.push(pt);
+            }
+          });
 
         // The intersectionPointList to return
         const intersectionPointList: SEIntersectionReturnType[] = [];
@@ -953,134 +885,80 @@
             });
           });
         // Intersect this new line with all old segments
-        seSegments.forEach((oldSegment: SESegment) => {
-          const intersectionInfo = intersectLineWithSegment(
-            newLine,
-            oldSegment,
-            true // this is the first time these two objects have been intersected
-          );
-          console.debug(
-            `Intersecting ${newLine.name}, and seg ${oldSegment.name}`
-          );
-          let existingSEIntersectionPoint: SEIntersectionPoint | null = null;
-          intersectionInfo.forEach((info, index) => {
-            if (
-              !existingSEPoints.some(v => {
-                if (
-                  tmpVector.subVectors(info.vector, v.locationVector).isZero()
-                ) {
+        state.seSegments
+          .map(x => x as SESegment)
+          .forEach((oldSegment: SESegment) => {
+            const intersectionInfo = intersectLineWithSegment(
+              newLine,
+              oldSegment,
+              true // this is the first time these two objects have been intersected
+            );
+            console.debug(
+              `Intersecting ${newLine.name}, and seg ${oldSegment.name}`
+            );
+            let existingSEIntersectionPoint: SEIntersectionPoint | null = null;
+            intersectionInfo.forEach((info, index) => {
+              if (
+                !existingSEPoints.some(v => {
+                  if (
+                    tmpVector.subVectors(info.vector, v.locationVector).isZero()
+                  ) {
+                    console.debug(
+                      `Intersection Line at existing SEPoint ${v.name}`
+                    );
+                    if (v instanceof SEIntersectionPoint) {
+                      existingSEIntersectionPoint = v;
+                      console.debug(`Recorded in exisitingSEIntersectionPoint`);
+                    }
+                    return true;
+                  } else {
+                    return false;
+                  }
+                })
+              ) {
+                // info.vector is not on the avoidVectors array, so create an intersection
+                const newPt = new NonFreePoint();
+                newPt.stylize(DisplayStyle.ApplyTemporaryVariables);
+                newPt.adjustSize();
+                const newSEIntersectionPt = new SEIntersectionPoint(
+                  newPt,
+                  newLine,
+                  oldSegment,
+                  index,
+                  false
+                );
+                newSEIntersectionPt.locationVector = info.vector;
+                newSEIntersectionPt.exists = info.exists;
+                intersectionPointList.push({
+                  SEIntersectionPoint: newSEIntersectionPt,
+                  parent1: newLine,
+                  parent2: oldSegment,
+                  existingIntersectionPoint: false
+                });
+              } else {
+                console.debug(`here`);
+                if (existingSEIntersectionPoint) {
                   console.debug(
-                    `Intersection Line at existing SEPoint ${v.name}`
+                    `Adding ${existingSEIntersectionPoint.name} to intersection list`
                   );
-                  if (v instanceof SEIntersectionPoint) {
-                    existingSEIntersectionPoint = v;
-                    console.debug(`Recorded in exisitingSEIntersectionPoint`);
-                  }
-                  return true;
-                } else {
-                  return false;
-                }
-              })
-            ) {
-              // info.vector is not on the avoidVectors array, so create an intersection
-              const newPt = new NonFreePoint();
-              newPt.stylize(DisplayStyle.ApplyTemporaryVariables);
-              newPt.adjustSize();
-              const newSEIntersectionPt = new SEIntersectionPoint(
-                newPt,
-                newLine,
-                oldSegment,
-                index,
-                false
-              );
-              newSEIntersectionPt.locationVector = info.vector;
-              newSEIntersectionPt.exists = info.exists;
-              intersectionPointList.push({
-                SEIntersectionPoint: newSEIntersectionPt,
-                parent1: newLine,
-                parent2: oldSegment,
-                existingIntersectionPoint: false
-              });
-            } else {
-              console.debug(`here`);
-              if (existingSEIntersectionPoint) {
-                console.debug(
-                  `Adding ${existingSEIntersectionPoint.name} to intersection list`
-                );
-                // the intersection vector (info.vector) is at an existing SEIntersection point
-                intersectionPointList.push({
-                  SEIntersectionPoint: existingSEIntersectionPoint,
-                  parent1: oldSegment,
-                  parent2: newLine,
-                  existingIntersectionPoint: true
-                });
-                // update the existence with the new parent if it exists (otherwise leave it alone)
-                if (info.exists === true) {
-                  existingSEIntersectionPoint.exists = info.exists;
+                  // the intersection vector (info.vector) is at an existing SEIntersection point
+                  intersectionPointList.push({
+                    SEIntersectionPoint: existingSEIntersectionPoint,
+                    parent1: oldSegment,
+                    parent2: newLine,
+                    existingIntersectionPoint: true
+                  });
+                  // update the existence with the new parent if it exists (otherwise leave it alone)
+                  if (info.exists === true) {
+                    existingSEIntersectionPoint.exists = info.exists;
+                  }
                 }
               }
-            }
-            //clear the existingSEIntersectionPoint
-            existingSEIntersectionPoint = null;
-          });
-        });
+              //clear the existingSEIntersectionPoint
+              existingSEIntersectionPoint = null;
+            });
+          });
         //Intersect this new line with all old circles
-<<<<<<< HEAD
-        seCircles.forEach((oldCircle: SECircle) => {
-          const intersectionInfo = intersectLineWithCircle(newLine, oldCircle);
-          let existingSEIntersectionPoint: SEIntersectionPoint | null = null;
-          intersectionInfo.forEach((info, index) => {
-            if (
-              !existingSEPoints.some(v => {
-                if (
-                  tmpVector.subVectors(info.vector, v.locationVector).isZero()
-                ) {
-                  if (v instanceof SEIntersectionPoint) {
-                    existingSEIntersectionPoint = v;
-                  }
-                  return true;
-                } else {
-                  return false;
-                }
-              })
-            ) {
-              // info.vector is not on the avoidVectors array, so create an intersection
-              const newPt = new NonFreePoint();
-              newPt.stylize(DisplayStyle.ApplyTemporaryVariables);
-              newPt.adjustSize();
-              const newSEIntersectionPt = new SEIntersectionPoint(
-                newPt,
-                newLine,
-                oldCircle,
-                index,
-                false
-              );
-              newSEIntersectionPt.locationVector = info.vector;
-              newSEIntersectionPt.exists = info.exists;
-              intersectionPointList.push({
-                SEIntersectionPoint: newSEIntersectionPt,
-                parent1: newLine,
-                parent2: oldCircle,
-                existingIntersectionPoint: false
-              });
-            } else {
-              if (existingSEIntersectionPoint) {
-                // the intersection vector (info.vector) is at an existing SEIntersection point
-                intersectionPointList.push({
-                  SEIntersectionPoint: existingSEIntersectionPoint,
-                  parent1: newLine,
-                  parent2: oldCircle,
-                  existingIntersectionPoint: true
-                });
-                // update the existence with the new parent if it exists (otherwise leave it alone)
-                if (info.exists === true) {
-                  existingSEIntersectionPoint.exists = info.exists;
-                }
-              }
-            }
-            //clear the existingSEIntersectionPoint
-            existingSEIntersectionPoint = null;
-=======
         state.seCircles
           .map(x => x as SECircle)
           .forEach((oldCircle: SECircle) => {
@@ -1088,11 +966,21 @@
               newLine,
               oldCircle
             );
+            let existingSEIntersectionPoint: SEIntersectionPoint | null = null;
             intersectionInfo.forEach((info, index) => {
               if (
-                !avoidVectors.some(v =>
-                  tmpVector.subVectors(info.vector, v).isZero()
-                )
+                !existingSEPoints.some(v => {
+                  if (
+                    tmpVector.subVectors(info.vector, v.locationVector).isZero()
+                  ) {
+                    if (v instanceof SEIntersectionPoint) {
+                      existingSEIntersectionPoint = v;
+                    }
+                    return true;
+                  } else {
+                    return false;
+                  }
+                })
               ) {
                 // info.vector is not on the avoidVectors array, so create an intersection
                 const newPt = new NonFreePoint();
@@ -1110,72 +998,29 @@
                 intersectionPointList.push({
                   SEIntersectionPoint: newSEIntersectionPt,
                   parent1: newLine,
-                  parent2: oldCircle
+                  parent2: oldCircle,
+                  existingIntersectionPoint: false
                 });
-              }
-            });
->>>>>>> d418e397
-          });
-        //Intersect this new line with all old ellipses
-<<<<<<< HEAD
-        seEllipses.forEach((oldEllipse: SEEllipse) => {
-          const intersectionInfo = intersectLineWithEllipse(
-            newLine,
-            oldEllipse
-          );
-          let existingSEIntersectionPoint: SEIntersectionPoint | null = null;
-          intersectionInfo.forEach((info, index) => {
-            if (
-              !existingSEPoints.some(v => {
-                if (
-                  tmpVector.subVectors(info.vector, v.locationVector).isZero()
-                ) {
-                  if (v instanceof SEIntersectionPoint) {
-                    existingSEIntersectionPoint = v;
-                  }
-                  return true;
-                } else {
-                  return false;
-                }
-              })
-            ) {
-              // info.vector is not on the avoidVectors array, so create an intersection
-              const newPt = new NonFreePoint();
-              newPt.stylize(DisplayStyle.ApplyTemporaryVariables);
-              newPt.adjustSize();
-              const newSEIntersectionPt = new SEIntersectionPoint(
-                newPt,
-                newLine,
-                oldEllipse,
-                index,
-                false
-              );
-              newSEIntersectionPt.locationVector = info.vector;
-              newSEIntersectionPt.exists = info.exists;
-              intersectionPointList.push({
-                SEIntersectionPoint: newSEIntersectionPt,
-                parent1: newLine,
-                parent2: oldEllipse,
-                existingIntersectionPoint: false
-              });
-            } else {
-              if (existingSEIntersectionPoint) {
-                // the intersection vector (info.vector) is at an existing SEIntersection point
-                intersectionPointList.push({
-                  SEIntersectionPoint: existingSEIntersectionPoint,
-                  parent1: newLine,
-                  parent2: oldEllipse,
-                  existingIntersectionPoint: true
-                });
-                // update the existence with the new parent if it exists (otherwise leave it alone)
-                if (info.exists === true) {
-                  existingSEIntersectionPoint.exists = info.exists;
+              } else {
+                if (existingSEIntersectionPoint) {
+                  // the intersection vector (info.vector) is at an existing SEIntersection point
+                  intersectionPointList.push({
+                    SEIntersectionPoint: existingSEIntersectionPoint,
+                    parent1: oldCircle,
+                    parent2: newLine,
+                    existingIntersectionPoint: true
+                  });
+                  // update the existence with the new parent if it exists (otherwise leave it alone)
+                  if (info.exists === true) {
+                    existingSEIntersectionPoint.exists = info.exists;
+                  }
                 }
               }
-            }
-            //clear the existingSEIntersectionPoint
-            existingSEIntersectionPoint = null;
-=======
+              //clear the existingSEIntersectionPoint
+              existingSEIntersectionPoint = null;
+            });
+          });
+        //Intersect this new line with all old ellipses
         state.seEllipses
           .map(e => e as SEEllipse)
           .forEach((oldEllipse: SEEllipse) => {
@@ -1183,11 +1028,21 @@
               newLine,
               oldEllipse
             );
+            let existingSEIntersectionPoint: SEIntersectionPoint | null = null;
             intersectionInfo.forEach((info, index) => {
               if (
-                !avoidVectors.some(v =>
-                  tmpVector.subVectors(info.vector, v).isZero()
-                )
+                !existingSEPoints.some(v => {
+                  if (
+                    tmpVector.subVectors(info.vector, v.locationVector).isZero()
+                  ) {
+                    if (v instanceof SEIntersectionPoint) {
+                      existingSEIntersectionPoint = v;
+                    }
+                    return true;
+                  } else {
+                    return false;
+                  }
+                })
               ) {
                 // info.vector is not on the avoidVectors array, so create an intersection
                 const newPt = new NonFreePoint();
@@ -1205,99 +1060,30 @@
                 intersectionPointList.push({
                   SEIntersectionPoint: newSEIntersectionPt,
                   parent1: newLine,
-                  parent2: oldEllipse
+                  parent2: oldEllipse,
+                  existingIntersectionPoint: false
                 });
-              }
-            });
->>>>>>> d418e397
-          });
-
-        //Intersect this new line with all old parametrics
-<<<<<<< HEAD
-        seParametrics.forEach((oldParametric: SEParametric) => {
-          const intersectionInfo = intersectLineWithParametric(
-            newLine,
-            oldParametric,
-            inverseTotalRotationMatrix
-          );
-          let existingSEIntersectionPoint: SEIntersectionPoint | null = null;
-          intersectionInfo.forEach((info, index) => {
-            if (
-              !existingSEPoints.some(v => {
-                if (
-                  tmpVector.subVectors(info.vector, v.locationVector).isZero()
-                ) {
-                  if (v instanceof SEIntersectionPoint) {
-                    existingSEIntersectionPoint = v;
-                  }
-                  return true;
-                } else {
-                  return false;
-                }
-              })
-            ) {
-              // info.vector is not on the avoidVectors array, so create an intersection
-              const newPt = new NonFreePoint();
-              newPt.stylize(DisplayStyle.ApplyTemporaryVariables);
-              newPt.adjustSize();
-              const newSEIntersectionPt = new SEIntersectionPoint(
-                newPt,
-                newLine,
-                oldParametric,
-                index,
-                false
-              );
-              newSEIntersectionPt.locationVector = info.vector;
-              newSEIntersectionPt.exists = info.exists;
-              intersectionPointList.push({
-                SEIntersectionPoint: newSEIntersectionPt,
-                parent1: newLine,
-                parent2: oldParametric,
-                existingIntersectionPoint: false
-              });
-            } else {
-              if (existingSEIntersectionPoint) {
-                // the intersection vector (info.vector) is at an existing SEIntersection point
-                intersectionPointList.push({
-                  SEIntersectionPoint: existingSEIntersectionPoint,
-                  parent1: newLine,
-                  parent2: oldParametric,
-                  existingIntersectionPoint: true
-                });
-                // update the existence with the new parent if it exists (otherwise leave it alone)
-                if (info.exists === true) {
-                  existingSEIntersectionPoint.exists = info.exists;
+              } else {
+                if (existingSEIntersectionPoint) {
+                  // the intersection vector (info.vector) is at an existing SEIntersection point
+                  intersectionPointList.push({
+                    SEIntersectionPoint: existingSEIntersectionPoint,
+                    parent1: oldEllipse,
+                    parent2: newLine,
+                    existingIntersectionPoint: true
+                  });
+                  // update the existence with the new parent if it exists (otherwise leave it alone)
+                  if (info.exists === true) {
+                    existingSEIntersectionPoint.exists = info.exists;
+                  }
                 }
               }
-            }
-            //clear the existingSEIntersectionPoint
-            existingSEIntersectionPoint = null;
-          });
-        });
-        // Before returning remove duplicate existingSEIntersection points
-        // also remove any existing SEIntersection points that are immediate parents of the new object being created
-        const filteredIntersectionPointList: SEIntersectionReturnType[] = [];
-        intersectionPointList.forEach(listItem => {
-          if (listItem.existingIntersectionPoint) {
-            if (
-              !filteredIntersectionPointList.some(
-                filteredListItem =>
-                  listItem.SEIntersectionPoint.id ===
-                  filteredListItem.SEIntersectionPoint.id
-              ) &&
-              listItem.SEIntersectionPoint.id !== newLine.startSEPoint.id &&
-              listItem.SEIntersectionPoint.id !== newLine.endSEPoint.id
-            ) {
-              filteredIntersectionPointList.push(listItem);
-            }
-          } else {
-            // automatically add the newly created intersection points
-            filteredIntersectionPointList.push(listItem);
-          }
-        });
-
-        return filteredIntersectionPointList;
-=======
+              //clear the existingSEIntersectionPoint
+              existingSEIntersectionPoint = null;
+            });
+          });
+
+        //Intersect this new line with all old parametrics
         state.seParametrics
           .map(x => x as SEParametric)
           .forEach((oldParametric: SEParametric) => {
@@ -1306,11 +1092,21 @@
               oldParametric,
               inverseTotalRotationMatrix
             );
+            let existingSEIntersectionPoint: SEIntersectionPoint | null = null;
             intersectionInfo.forEach((info, index) => {
               if (
-                !avoidVectors.some(v =>
-                  tmpVector.subVectors(info.vector, v).isZero()
-                )
+                !existingSEPoints.some(v => {
+                  if (
+                    tmpVector.subVectors(info.vector, v.locationVector).isZero()
+                  ) {
+                    if (v instanceof SEIntersectionPoint) {
+                      existingSEIntersectionPoint = v;
+                    }
+                    return true;
+                  } else {
+                    return false;
+                  }
+                })
               ) {
                 // info.vector is not on the avoidVectors array, so create an intersection
                 const newPt = new NonFreePoint();
@@ -1328,13 +1124,29 @@
                 intersectionPointList.push({
                   SEIntersectionPoint: newSEIntersectionPt,
                   parent1: newLine,
-                  parent2: oldParametric
+                  parent2: oldParametric,
+                  existingIntersectionPoint: false
                 });
+              } else {
+                if (existingSEIntersectionPoint) {
+                  // the intersection vector (info.vector) is at an existing SEIntersection point
+                  intersectionPointList.push({
+                    SEIntersectionPoint: existingSEIntersectionPoint,
+                    parent1: oldParametric,
+                    parent2: newLine,
+                    existingIntersectionPoint: true
+                  });
+                  // update the existence with the new parent if it exists (otherwise leave it alone)
+                  if (info.exists === true) {
+                    existingSEIntersectionPoint.exists = info.exists;
+                  }
+                }
               }
+              //clear the existingSEIntersectionPoint
+              existingSEIntersectionPoint = null;
             });
           });
         return intersectionPointList;
->>>>>>> d418e397
       };
     },
     createAllIntersectionsWithSegment(state) {
@@ -1343,101 +1155,45 @@
         const existingSEPoints: SEPoint[] = [];
         // First add the two parent points of the newLine, if they are new, then
         //  they won't have been added to the state.points array yet so add them first
-<<<<<<< HEAD
         existingSEPoints.push(newSegment.startSEPoint);
         existingSEPoints.push(newSegment.endSEPoint);
-        sePoints.forEach(pt => {
-          if (
-            !pt.locationVector.isZero() &&
-            !existingSEPoints.some(aPt => aPt.name === pt.name) // add only new SEPoints to the existingSEPoints array
-          ) {
-            existingSEPoints.push(pt);
-=======
-        avoidVectors.push(newSegment.startSEPoint.locationVector);
-        avoidVectors.push(newSegment.endSEPoint.locationVector);
-        state.sePoints.forEach(pt => {
-          if (!pt.locationVector.isZero()) {
-            avoidVectors.push(pt.locationVector);
->>>>>>> d418e397
-          }
-        });
+        state.sePoints
+          .map(pt => pt as SEPoint)
+          .forEach(pt => {
+            if (
+              !pt.locationVector.isZero() &&
+              !existingSEPoints.some(aPt => aPt.name === pt.name) // add only new SEPoints to the existingSEPoints array
+            ) {
+              existingSEPoints.push(pt);
+            }
+          });
 
         // The intersectionPointList to return
         const intersectionPointList: SEIntersectionReturnType[] = [];
         // Intersect this new segment with all old lines
-<<<<<<< HEAD
-        seLines.forEach((oldLine: SELine) => {
-          const intersectionInfo = intersectLineWithSegment(
-            oldLine,
-            newSegment,
-            true // this is the first time these two objects have been intersected
-          );
-          let existingSEIntersectionPoint: SEIntersectionPoint | null = null;
-          intersectionInfo.forEach((info, index) => {
-            if (
-              !existingSEPoints.some(v => {
-                if (
-                  tmpVector.subVectors(info.vector, v.locationVector).isZero()
-                ) {
-                  if (v instanceof SEIntersectionPoint) {
-                    existingSEIntersectionPoint = v;
-                  }
-                  return true;
-                } else {
-                  return false;
-                }
-              })
-            ) {
-              // info.vector is not on the avoidVectors array, so create an intersection
-              const newPt = new NonFreePoint();
-              newPt.stylize(DisplayStyle.ApplyTemporaryVariables);
-              newPt.adjustSize();
-              const newSEIntersectionPt = new SEIntersectionPoint(
-                newPt,
-                oldLine,
-                newSegment,
-                index,
-                false
-              );
-              newSEIntersectionPt.locationVector = info.vector;
-              newSEIntersectionPt.exists = info.exists;
-
-              intersectionPointList.push({
-                SEIntersectionPoint: newSEIntersectionPt,
-                parent1: oldLine,
-                parent2: newSegment,
-                existingIntersectionPoint: false
-              });
-            } else {
-              if (existingSEIntersectionPoint) {
-                // the intersection vector (info.vector) is at an existing SEIntersection point
-                intersectionPointList.push({
-                  SEIntersectionPoint: existingSEIntersectionPoint,
-                  parent1: oldLine,
-                  parent2: newSegment,
-                  existingIntersectionPoint: true
-                });
-                // update the existence with the new parent if it exists (otherwise leave it alone)
-                if (info.exists === true) {
-                  existingSEIntersectionPoint.exists = info.exists;
-                }
-              }
-            }
-            //clear the existingSEIntersectionPoint
-            existingSEIntersectionPoint = null;
-=======
         state.seLines
           .map(x => x as SELine)
           .forEach((oldLine: SELine) => {
             const intersectionInfo = intersectLineWithSegment(
               oldLine,
-              newSegment
+              newSegment,
+              true // this is the first time these two objects have been intersected
             );
+            let existingSEIntersectionPoint: SEIntersectionPoint | null = null;
             intersectionInfo.forEach((info, index) => {
               if (
-                !avoidVectors.some(v =>
-                  tmpVector.subVectors(info.vector, v).isZero()
-                )
+                !existingSEPoints.some(v => {
+                  if (
+                    tmpVector.subVectors(info.vector, v.locationVector).isZero()
+                  ) {
+                    if (v instanceof SEIntersectionPoint) {
+                      existingSEIntersectionPoint = v;
+                    }
+                    return true;
+                  } else {
+                    return false;
+                  }
+                })
               ) {
                 // info.vector is not on the avoidVectors array, so create an intersection
                 const newPt = new NonFreePoint();
@@ -1456,36 +1212,45 @@
                 intersectionPointList.push({
                   SEIntersectionPoint: newSEIntersectionPt,
                   parent1: oldLine,
-                  parent2: newSegment
+                  parent2: newSegment,
+                  existingIntersectionPoint: false
                 });
+              } else {
+                if (existingSEIntersectionPoint) {
+                  // the intersection vector (info.vector) is at an existing SEIntersection point
+                  intersectionPointList.push({
+                    SEIntersectionPoint: existingSEIntersectionPoint,
+                    parent1: oldLine,
+                    parent2: newSegment,
+                    existingIntersectionPoint: true
+                  });
+                  // update the existence with the new parent if it exists (otherwise leave it alone)
+                  if (info.exists === true) {
+                    existingSEIntersectionPoint.exists = info.exists;
+                  }
+                }
               }
+              //clear the existingSEIntersectionPoint
+              existingSEIntersectionPoint = null;
             });
->>>>>>> d418e397
           });
         //Intersect this new segment with all old segments
         state.seSegments
           .map(x => x as SESegment)
           .filter((segment: SESegment) => segment.id !== newSegment.id) // ignore self
           .forEach((oldSegment: SESegment) => {
-            console.debug(
-              `Intersect seg ${newSegment.name} and ${oldSegment.name}`
-            );
             const intersectionInfo = intersectSegmentWithSegment(
               oldSegment,
               newSegment,
               true // this is the first time these two objects have been intersected
             );
             let existingSEIntersectionPoint: SEIntersectionPoint | null = null;
-            let i = 1;
             intersectionInfo.forEach((info, index) => {
-              console.debug(`Count seg seg intersection ${i}`);
-              i += 1;
               if (
                 !existingSEPoints.some(v => {
                   if (
                     tmpVector.subVectors(info.vector, v.locationVector).isZero()
                   ) {
-                    console.debug(`Intersect at existin point ${v.name}`);
                     if (v instanceof SEIntersectionPoint) {
                       existingSEIntersectionPoint = v;
                     }
@@ -1495,7 +1260,6 @@
                   }
                 })
               ) {
-                console.debug(`create new intersection`);
                 const newPt = new NonFreePoint();
                 newPt.stylize(DisplayStyle.ApplyTemporaryVariables);
                 newPt.adjustSize();
@@ -1516,7 +1280,6 @@
                 });
               } else {
                 if (existingSEIntersectionPoint) {
-                  console.debug(`return existing SEIntersectionPoint`);
                   // the intersection vector (info.vector) is at an existing SEIntersection point
                   intersectionPointList.push({
                     SEIntersectionPoint: existingSEIntersectionPoint,
@@ -1535,187 +1298,192 @@
             });
           });
         //Intersect this new segment with all old circles
-<<<<<<< HEAD
-        seCircles.forEach((oldCircle: SECircle) => {
-          const intersectionInfo = intersectSegmentWithCircle(
-            newSegment,
-            oldCircle
-          );
-          let existingSEIntersectionPoint: SEIntersectionPoint | null = null;
-          intersectionInfo.forEach((info, index) => {
-            if (
-              !existingSEPoints.some(v => {
-                if (
-                  tmpVector.subVectors(info.vector, v.locationVector).isZero()
-                ) {
-                  if (v instanceof SEIntersectionPoint) {
-                    existingSEIntersectionPoint = v;
-                  }
-                  return true;
-                } else {
-                  return false;
-                }
-              })
-            ) {
-              // info.vector is not on the avoidVectors array, so create an intersection
-              const newPt = new NonFreePoint();
-              newPt.stylize(DisplayStyle.ApplyTemporaryVariables);
-              newPt.adjustSize();
-              const newSEIntersectionPt = new SEIntersectionPoint(
-                newPt,
-                newSegment,
-                oldCircle,
-                index,
-                false
-              );
-              newSEIntersectionPt.locationVector = info.vector;
-              newSEIntersectionPt.exists = info.exists;
-              intersectionPointList.push({
-                SEIntersectionPoint: newSEIntersectionPt,
-                parent1: newSegment,
-                parent2: oldCircle,
-                existingIntersectionPoint: false
-              });
-            } else {
-              if (existingSEIntersectionPoint) {
-                // the intersection vector (info.vector) is at an existing SEIntersection point
+        state.seCircles
+          .map(x => x as SECircle)
+          .forEach((oldCircle: SECircle) => {
+            const intersectionInfo = intersectSegmentWithCircle(
+              newSegment,
+              oldCircle
+            );
+            let existingSEIntersectionPoint: SEIntersectionPoint | null = null;
+            intersectionInfo.forEach((info, index) => {
+              if (
+                !existingSEPoints.some(v => {
+                  if (
+                    tmpVector.subVectors(info.vector, v.locationVector).isZero()
+                  ) {
+                    if (v instanceof SEIntersectionPoint) {
+                      existingSEIntersectionPoint = v;
+                    }
+                    return true;
+                  } else {
+                    return false;
+                  }
+                })
+              ) {
+                // info.vector is not on the avoidVectors array, so create an intersection
+                const newPt = new NonFreePoint();
+                newPt.stylize(DisplayStyle.ApplyTemporaryVariables);
+                newPt.adjustSize();
+                const newSEIntersectionPt = new SEIntersectionPoint(
+                  newPt,
+                  newSegment,
+                  oldCircle,
+                  index,
+                  false
+                );
+                newSEIntersectionPt.locationVector = info.vector;
+                newSEIntersectionPt.exists = info.exists;
                 intersectionPointList.push({
-                  SEIntersectionPoint: existingSEIntersectionPoint,
+                  SEIntersectionPoint: newSEIntersectionPt,
                   parent1: newSegment,
                   parent2: oldCircle,
-                  existingIntersectionPoint: true
+                  existingIntersectionPoint: false
                 });
-                // update the existence with the new parent if it exists (otherwise leave it alone)
-                if (info.exists === true) {
-                  existingSEIntersectionPoint.exists = info.exists;
+              } else {
+                if (existingSEIntersectionPoint) {
+                  // the intersection vector (info.vector) is at an existing SEIntersection point
+                  intersectionPointList.push({
+                    SEIntersectionPoint: existingSEIntersectionPoint,
+                    parent1: newSegment,
+                    parent2: oldCircle,
+                    existingIntersectionPoint: true
+                  });
+                  // update the existence with the new parent if it exists (otherwise leave it alone)
+                  if (info.exists === true) {
+                    existingSEIntersectionPoint.exists = info.exists;
+                  }
                 }
               }
-            }
-            //clear the existingSEIntersectionPoint
-            existingSEIntersectionPoint = null;
-          });
-        });
+              //clear the existingSEIntersectionPoint
+              existingSEIntersectionPoint = null;
+            });
+          });
         //Intersect this new segment with all old ellipses
-        seEllipses.forEach((oldEllipse: SEEllipse) => {
-          const intersectionInfo = intersectSegmentWithEllipse(
-            newSegment,
-            oldEllipse
-          );
-          let existingSEIntersectionPoint: SEIntersectionPoint | null = null;
-          intersectionInfo.forEach((info, index) => {
-            if (
-              !existingSEPoints.some(v => {
-                if (
-                  tmpVector.subVectors(info.vector, v.locationVector).isZero()
-                ) {
-                  if (v instanceof SEIntersectionPoint) {
-                    existingSEIntersectionPoint = v;
-                  }
-                  return true;
-                } else {
-                  return false;
-                }
-              })
-            ) {
-              // info.vector is not on the avoidVectors array, so create an intersection
-              const newPt = new NonFreePoint();
-              newPt.stylize(DisplayStyle.ApplyTemporaryVariables);
-              newPt.adjustSize();
-              const newSEIntersectionPt = new SEIntersectionPoint(
-                newPt,
-                newSegment,
-                oldEllipse,
-                index,
-                false
-              );
-              newSEIntersectionPt.locationVector = info.vector;
-              newSEIntersectionPt.exists = info.exists;
-              intersectionPointList.push({
-                SEIntersectionPoint: newSEIntersectionPt,
-                parent1: newSegment,
-                parent2: oldEllipse,
-                existingIntersectionPoint: false
-              });
-            } else {
-              if (existingSEIntersectionPoint) {
-                // the intersection vector (info.vector) is at an existing SEIntersection point
+        state.seEllipses
+          .map(x => x as SEEllipse)
+          .forEach((oldEllipse: SEEllipse) => {
+            const intersectionInfo = intersectSegmentWithEllipse(
+              newSegment,
+              oldEllipse
+            );
+            let existingSEIntersectionPoint: SEIntersectionPoint | null = null;
+            intersectionInfo.forEach((info, index) => {
+              if (
+                !existingSEPoints.some(v => {
+                  if (
+                    tmpVector.subVectors(info.vector, v.locationVector).isZero()
+                  ) {
+                    if (v instanceof SEIntersectionPoint) {
+                      existingSEIntersectionPoint = v;
+                    }
+                    return true;
+                  } else {
+                    return false;
+                  }
+                })
+              ) {
+                // info.vector is not on the avoidVectors array, so create an intersection
+                const newPt = new NonFreePoint();
+                newPt.stylize(DisplayStyle.ApplyTemporaryVariables);
+                newPt.adjustSize();
+                const newSEIntersectionPt = new SEIntersectionPoint(
+                  newPt,
+                  newSegment,
+                  oldEllipse,
+                  index,
+                  false
+                );
+                newSEIntersectionPt.locationVector = info.vector;
+                newSEIntersectionPt.exists = info.exists;
                 intersectionPointList.push({
-                  SEIntersectionPoint: existingSEIntersectionPoint,
+                  SEIntersectionPoint: newSEIntersectionPt,
                   parent1: newSegment,
                   parent2: oldEllipse,
-                  existingIntersectionPoint: true
+                  existingIntersectionPoint: false
                 });
-                // update the existence with the new parent if it exists (otherwise leave it alone)
-                if (info.exists === true) {
-                  existingSEIntersectionPoint.exists = info.exists;
+              } else {
+                if (existingSEIntersectionPoint) {
+                  // the intersection vector (info.vector) is at an existing SEIntersection point
+                  intersectionPointList.push({
+                    SEIntersectionPoint: existingSEIntersectionPoint,
+                    parent1: newSegment,
+                    parent2: oldEllipse,
+                    existingIntersectionPoint: true
+                  });
+                  // update the existence with the new parent if it exists (otherwise leave it alone)
+                  if (info.exists === true) {
+                    existingSEIntersectionPoint.exists = info.exists;
+                  }
                 }
               }
-            }
-            //clear the existingSEIntersectionPoint
-            existingSEIntersectionPoint = null;
-          });
-        });
+              //clear the existingSEIntersectionPoint
+              existingSEIntersectionPoint = null;
+            });
+          });
         //Intersect this new segment with all old parametrics
-        seParametrics.forEach((oldParametric: SEParametric) => {
-          const intersectionInfo = intersectSegmentWithParametric(
-            newSegment,
-            oldParametric,
-            inverseTotalRotationMatrix
-          );
-          let existingSEIntersectionPoint: SEIntersectionPoint | null = null;
-          intersectionInfo.forEach((info, index) => {
-            if (
-              !existingSEPoints.some(v => {
-                if (
-                  tmpVector.subVectors(info.vector, v.locationVector).isZero()
-                ) {
-                  if (v instanceof SEIntersectionPoint) {
-                    existingSEIntersectionPoint = v;
-                  }
-                  return true;
-                } else {
-                  return false;
-                }
-              })
-            ) {
-              // info.vector is not on the avoidVectors array, so create an intersection
-              const newPt = new NonFreePoint();
-              newPt.stylize(DisplayStyle.ApplyTemporaryVariables);
-              newPt.adjustSize();
-              const newSEIntersectionPt = new SEIntersectionPoint(
-                newPt,
-                newSegment,
-                oldParametric,
-                index,
-                false
-              );
-              newSEIntersectionPt.locationVector = info.vector;
-              newSEIntersectionPt.exists = info.exists;
-              intersectionPointList.push({
-                SEIntersectionPoint: newSEIntersectionPt,
-                parent1: newSegment,
-                parent2: oldParametric,
-                existingIntersectionPoint: false
-              });
-            } else {
-              if (existingSEIntersectionPoint) {
-                // the intersection vector (info.vector) is at an existing SEIntersection point
+        state.seParametrics
+          .map(x => x as SEParametric)
+          .forEach((oldParametric: SEParametric) => {
+            const intersectionInfo = intersectSegmentWithParametric(
+              newSegment,
+              oldParametric,
+              inverseTotalRotationMatrix
+            );
+            let existingSEIntersectionPoint: SEIntersectionPoint | null = null;
+            intersectionInfo.forEach((info, index) => {
+              if (
+                !existingSEPoints.some(v => {
+                  if (
+                    tmpVector.subVectors(info.vector, v.locationVector).isZero()
+                  ) {
+                    if (v instanceof SEIntersectionPoint) {
+                      existingSEIntersectionPoint = v;
+                    }
+                    return true;
+                  } else {
+                    return false;
+                  }
+                })
+              ) {
+                // info.vector is not on the avoidVectors array, so create an intersection
+                const newPt = new NonFreePoint();
+                newPt.stylize(DisplayStyle.ApplyTemporaryVariables);
+                newPt.adjustSize();
+                const newSEIntersectionPt = new SEIntersectionPoint(
+                  newPt,
+                  newSegment,
+                  oldParametric,
+                  index,
+                  false
+                );
+                newSEIntersectionPt.locationVector = info.vector;
+                newSEIntersectionPt.exists = info.exists;
                 intersectionPointList.push({
-                  SEIntersectionPoint: existingSEIntersectionPoint,
+                  SEIntersectionPoint: newSEIntersectionPt,
                   parent1: newSegment,
                   parent2: oldParametric,
-                  existingIntersectionPoint: true
+                  existingIntersectionPoint: false
                 });
-                // update the existence with the new parent if it exists (otherwise leave it alone)
-                if (info.exists === true) {
-                  existingSEIntersectionPoint.exists = info.exists;
+              } else {
+                if (existingSEIntersectionPoint) {
+                  // the intersection vector (info.vector) is at an existing SEIntersection point
+                  intersectionPointList.push({
+                    SEIntersectionPoint: existingSEIntersectionPoint,
+                    parent1: newSegment,
+                    parent2: oldParametric,
+                    existingIntersectionPoint: true
+                  });
+                  // update the existence with the new parent if it exists (otherwise leave it alone)
+                  if (info.exists === true) {
+                    existingSEIntersectionPoint.exists = info.exists;
+                  }
                 }
               }
-            }
-            //clear the existingSEIntersectionPoint
-            existingSEIntersectionPoint = null;
-          });
-        });
+              //clear the existingSEIntersectionPoint
+              existingSEIntersectionPoint = null;
+            });
+          });
         // Before returning remove duplicate existingSEIntersection points
         // also remove any existing SEIntersection points that are immediate parents of the new object being created
         const filteredIntersectionPointList: SEIntersectionReturnType[] = [];
@@ -1741,9 +1509,7 @@
         return filteredIntersectionPointList;
       };
     },
-    createAllIntersectionsWithCircle(): (
-      _: SECircle
-    ) => SEIntersectionReturnType[] {
+    createAllIntersectionsWithCircle(state) {
       return (newCircle: SECircle): SEIntersectionReturnType[] => {
         // Avoid creating an intersection where any SEPoint already exists
         const existingSEPoints: SEPoint[] = [];
@@ -1751,151 +1517,25 @@
         //  they won't have been added to the state.points array yet so add them first
         existingSEPoints.push(newCircle.centerSEPoint);
         existingSEPoints.push(newCircle.circleSEPoint);
-        sePoints.forEach(pt => {
-          if (
-            !pt.locationVector.isZero() &&
-            !existingSEPoints.some(aPt => aPt.name === pt.name) // add only new SEPoints to the existingSEPoints array
-          ) {
-            existingSEPoints.push(pt);
-          }
-        });
+        state.sePoints
+          .map(x => x as SEPoint)
+          .forEach(pt => {
+            if (
+              !pt.locationVector.isZero() &&
+              !existingSEPoints.some(aPt => aPt.name === pt.name) // add only new SEPoints to the existingSEPoints array
+            ) {
+              existingSEPoints.push(pt);
+            }
+          });
         // The intersectionPointList to return
         const intersectionPointList: SEIntersectionReturnType[] = [];
         // Intersect this new circle with all old lines
-        seLines.forEach((oldLine: SELine) => {
-          const intersectionInfo = intersectLineWithCircle(oldLine, newCircle);
-          let existingSEIntersectionPoint: SEIntersectionPoint | null = null;
-          intersectionInfo.forEach((info, index) => {
-            if (
-              !existingSEPoints.some(v => {
-                if (
-                  tmpVector.subVectors(info.vector, v.locationVector).isZero()
-                ) {
-                  if (v instanceof SEIntersectionPoint) {
-                    existingSEIntersectionPoint = v;
-                  }
-                  return true;
-                } else {
-                  return false;
-                }
-              })
-            ) {
-              // info.vector is not on the avoidVectors array, so create an intersection
-              const newPt = new NonFreePoint();
-              newPt.stylize(DisplayStyle.ApplyTemporaryVariables);
-              newPt.adjustSize();
-              const newSEIntersectionPt = new SEIntersectionPoint(
-                newPt,
-                oldLine,
-                newCircle,
-                index,
-                false
-              );
-              newSEIntersectionPt.locationVector = info.vector;
-              newSEIntersectionPt.exists = info.exists;
-              intersectionPointList.push({
-                SEIntersectionPoint: newSEIntersectionPt,
-                parent1: oldLine,
-                parent2: newCircle,
-                existingIntersectionPoint: false
-              });
-            } else {
-              if (existingSEIntersectionPoint) {
-                // the intersection vector (info.vector) is at an existing SEIntersection point
-                intersectionPointList.push({
-                  SEIntersectionPoint: existingSEIntersectionPoint,
-                  parent1: oldLine,
-                  parent2: newCircle,
-                  existingIntersectionPoint: true
-                });
-                // update the existence with the new parent if it exists (otherwise leave it alone)
-                if (info.exists === true) {
-                  existingSEIntersectionPoint.exists = info.exists;
-                }
-              }
-            }
-            //clear the existingSEIntersectionPoint
-            existingSEIntersectionPoint = null;
-          });
-        });
-        //Intersect this new circle with all old segments
-        seSegments.forEach((oldSegment: SESegment) => {
-          const intersectionInfo = intersectSegmentWithCircle(
-            oldSegment,
-            newCircle
-          );
-          let existingSEIntersectionPoint: SEIntersectionPoint | null = null;
-          intersectionInfo.forEach((info, index) => {
-            if (
-              !existingSEPoints.some(v => {
-                if (
-                  tmpVector.subVectors(info.vector, v.locationVector).isZero()
-                ) {
-                  if (v instanceof SEIntersectionPoint) {
-                    existingSEIntersectionPoint = v;
-                  }
-                  return true;
-                } else {
-                  return false;
-                }
-              })
-            ) {
-              // info.vector is not on the avoidVectors array, so create an intersection
-              const newPt = new NonFreePoint();
-              newPt.stylize(DisplayStyle.ApplyTemporaryVariables);
-              newPt.adjustSize();
-              const newSEIntersectionPt = new SEIntersectionPoint(
-                newPt,
-                oldSegment,
-                newCircle,
-                index,
-                false
-              );
-              newSEIntersectionPt.locationVector = info.vector;
-              newSEIntersectionPt.exists = info.exists;
-              intersectionPointList.push({
-                SEIntersectionPoint: newSEIntersectionPt,
-                parent1: oldSegment,
-                parent2: newCircle,
-                existingIntersectionPoint: false
-              });
-            } else {
-              if (existingSEIntersectionPoint) {
-                // the intersection vector (info.vector) is at an existing SEIntersection point
-                intersectionPointList.push({
-                  SEIntersectionPoint: existingSEIntersectionPoint,
-                  parent1: oldSegment,
-                  parent2: newCircle,
-                  existingIntersectionPoint: true
-                });
-                // update the existence with the new parent if it exists (otherwise leave it alone)
-                if (info.exists === true) {
-                  existingSEIntersectionPoint.exists = info.exists;
-                }
-              }
-            }
-            //clear the existingSEIntersectionPoint
-            existingSEIntersectionPoint = null;
-          });
-        });
-        //Intersect this new circle with all old circles
-        seCircles
-          .filter((circle: SECircle) => circle.id !== newCircle.id) // ignore self
-          .forEach((oldCircle: SECircle) => {
-            const intersectionInfo = intersectCircles(
-              oldCircle.centerSEPoint.locationVector,
-              oldCircle.circleRadius,
-              newCircle.centerSEPoint.locationVector,
-              newCircle.circleRadius,
-              true // this is the first time these two objects have been intersected
-=======
-        state.seCircles
-          .map(x => x as SECircle)
-          .forEach((oldCircle: SECircle) => {
-            const intersectionInfo = intersectSegmentWithCircle(
-              newSegment,
-              oldCircle
->>>>>>> d418e397
+        state.seLines
+          .map(x => x as SELine)
+          .forEach((oldLine: SELine) => {
+            const intersectionInfo = intersectLineWithCircle(
+              oldLine,
+              newCircle
             );
             let existingSEIntersectionPoint: SEIntersectionPoint | null = null;
             intersectionInfo.forEach((info, index) => {
@@ -1919,8 +1559,8 @@
                 newPt.adjustSize();
                 const newSEIntersectionPt = new SEIntersectionPoint(
                   newPt,
-                  newSegment,
-                  oldCircle,
+                  oldLine,
+                  newCircle,
                   index,
                   false
                 );
@@ -1928,14 +1568,137 @@
                 newSEIntersectionPt.exists = info.exists;
                 intersectionPointList.push({
                   SEIntersectionPoint: newSEIntersectionPt,
-<<<<<<< HEAD
+                  parent1: oldLine,
+                  parent2: newCircle,
+                  existingIntersectionPoint: false
+                });
+              } else {
+                if (existingSEIntersectionPoint) {
+                  // the intersection vector (info.vector) is at an existing SEIntersection point
+                  intersectionPointList.push({
+                    SEIntersectionPoint: existingSEIntersectionPoint,
+                    parent1: oldLine,
+                    parent2: newCircle,
+                    existingIntersectionPoint: true
+                  });
+                  // update the existence with the new parent if it exists (otherwise leave it alone)
+                  if (info.exists === true) {
+                    existingSEIntersectionPoint.exists = info.exists;
+                  }
+                }
+              }
+              //clear the existingSEIntersectionPoint
+              existingSEIntersectionPoint = null;
+            });
+          });
+        //Intersect this new circle with all old segments
+        state.seSegments
+          .map(x => x as SESegment)
+          .forEach((oldSegment: SESegment) => {
+            const intersectionInfo = intersectSegmentWithCircle(
+              oldSegment,
+              newCircle
+            );
+            let existingSEIntersectionPoint: SEIntersectionPoint | null = null;
+            intersectionInfo.forEach((info, index) => {
+              if (
+                !existingSEPoints.some(v => {
+                  if (
+                    tmpVector.subVectors(info.vector, v.locationVector).isZero()
+                  ) {
+                    if (v instanceof SEIntersectionPoint) {
+                      existingSEIntersectionPoint = v;
+                    }
+                    return true;
+                  } else {
+                    return false;
+                  }
+                })
+              ) {
+                // info.vector is not on the avoidVectors array, so create an intersection
+                const newPt = new NonFreePoint();
+                newPt.stylize(DisplayStyle.ApplyTemporaryVariables);
+                newPt.adjustSize();
+                const newSEIntersectionPt = new SEIntersectionPoint(
+                  newPt,
+                  oldSegment,
+                  newCircle,
+                  index,
+                  false
+                );
+                newSEIntersectionPt.locationVector = info.vector;
+                newSEIntersectionPt.exists = info.exists;
+                intersectionPointList.push({
+                  SEIntersectionPoint: newSEIntersectionPt,
+                  parent1: oldSegment,
+                  parent2: newCircle,
+                  existingIntersectionPoint: false
+                });
+              } else {
+                if (existingSEIntersectionPoint) {
+                  // the intersection vector (info.vector) is at an existing SEIntersection point
+                  intersectionPointList.push({
+                    SEIntersectionPoint: existingSEIntersectionPoint,
+                    parent1: oldSegment,
+                    parent2: newCircle,
+                    existingIntersectionPoint: true
+                  });
+                  // update the existence with the new parent if it exists (otherwise leave it alone)
+                  if (info.exists === true) {
+                    existingSEIntersectionPoint.exists = info.exists;
+                  }
+                }
+              }
+              //clear the existingSEIntersectionPoint
+              existingSEIntersectionPoint = null;
+            });
+          });
+        //Intersect this new circle with all old circles
+        state.seCircles
+          .map(x => x as SECircle)
+          .filter((circle: SECircle) => circle.id !== newCircle.id) // ignore self
+          .forEach((oldCircle: SECircle) => {
+            const intersectionInfo = intersectCircles(
+              oldCircle.centerSEPoint.locationVector,
+              oldCircle.circleRadius,
+              newCircle.centerSEPoint.locationVector,
+              newCircle.circleRadius,
+              true // this is the first time these two objects have been intersected
+            );
+            let existingSEIntersectionPoint: SEIntersectionPoint | null = null;
+            intersectionInfo.forEach((info, index) => {
+              if (
+                !existingSEPoints.some(v => {
+                  if (
+                    tmpVector.subVectors(info.vector, v.locationVector).isZero()
+                  ) {
+                    if (v instanceof SEIntersectionPoint) {
+                      existingSEIntersectionPoint = v;
+                    }
+                    return true;
+                  } else {
+                    return false;
+                  }
+                })
+              ) {
+                // info.vector is not on the avoidVectors array, so create an intersection
+                const newPt = new NonFreePoint();
+                newPt.stylize(DisplayStyle.ApplyTemporaryVariables);
+                newPt.adjustSize();
+                const newSEIntersectionPt = new SEIntersectionPoint(
+                  newPt,
+                  oldCircle,
+                  newCircle,
+                  index,
+                  false
+                );
+                newSEIntersectionPt.locationVector = info.vector;
+                newSEIntersectionPt.exists = info.exists;
+                intersectionPointList.push({
+                  SEIntersectionPoint: newSEIntersectionPt,
                   parent1: oldCircle,
                   parent2: newCircle,
                   existingIntersectionPoint: false
-=======
-                  parent1: newSegment,
-                  parent2: oldCircle
->>>>>>> d418e397
                 });
               } else {
                 if (existingSEIntersectionPoint) {
@@ -1956,130 +1719,133 @@
               existingSEIntersectionPoint = null;
             });
           });
-<<<<<<< HEAD
 
         //Intersect this new circle with all old ellipses
-        seEllipses.forEach((oldEllipse: SEEllipse) => {
-          const intersectionInfo = intersectCircleWithEllipse(
-            newCircle,
-            oldEllipse
-          );
-          let existingSEIntersectionPoint: SEIntersectionPoint | null = null;
-          intersectionInfo.forEach((info, index) => {
-            if (
-              !existingSEPoints.some(v => {
-                if (
-                  tmpVector.subVectors(info.vector, v.locationVector).isZero()
-                ) {
-                  if (v instanceof SEIntersectionPoint) {
-                    existingSEIntersectionPoint = v;
-                  }
-                  return true;
-                } else {
-                  return false;
-                }
-              })
-            ) {
-              // info.vector is not on the avoidVectors array, so create an intersection
-              const newPt = new NonFreePoint();
-              newPt.stylize(DisplayStyle.ApplyTemporaryVariables);
-              newPt.adjustSize();
-              const newSEIntersectionPt = new SEIntersectionPoint(
-                newPt,
-                newCircle,
-                oldEllipse,
-                index,
-                false
-              );
-              newSEIntersectionPt.locationVector = info.vector;
-              newSEIntersectionPt.exists = info.exists;
-              intersectionPointList.push({
-                SEIntersectionPoint: newSEIntersectionPt,
-                parent1: newCircle,
-                parent2: oldEllipse,
-                existingIntersectionPoint: false
-              });
-            } else {
-              if (existingSEIntersectionPoint) {
-                // the intersection vector (info.vector) is at an existing SEIntersection point
+        state.seEllipses
+          .map(x => x as SEEllipse)
+          .forEach((oldEllipse: SEEllipse) => {
+            const intersectionInfo = intersectCircleWithEllipse(
+              newCircle,
+              oldEllipse
+            );
+            let existingSEIntersectionPoint: SEIntersectionPoint | null = null;
+            intersectionInfo.forEach((info, index) => {
+              if (
+                !existingSEPoints.some(v => {
+                  if (
+                    tmpVector.subVectors(info.vector, v.locationVector).isZero()
+                  ) {
+                    if (v instanceof SEIntersectionPoint) {
+                      existingSEIntersectionPoint = v;
+                    }
+                    return true;
+                  } else {
+                    return false;
+                  }
+                })
+              ) {
+                // info.vector is not on the avoidVectors array, so create an intersection
+                const newPt = new NonFreePoint();
+                newPt.stylize(DisplayStyle.ApplyTemporaryVariables);
+                newPt.adjustSize();
+                const newSEIntersectionPt = new SEIntersectionPoint(
+                  newPt,
+                  newCircle,
+                  oldEllipse,
+                  index,
+                  false
+                );
+                newSEIntersectionPt.locationVector = info.vector;
+                newSEIntersectionPt.exists = info.exists;
                 intersectionPointList.push({
-                  SEIntersectionPoint: existingSEIntersectionPoint,
+                  SEIntersectionPoint: newSEIntersectionPt,
                   parent1: newCircle,
                   parent2: oldEllipse,
-                  existingIntersectionPoint: true
+                  existingIntersectionPoint: false
                 });
-                // update the existence with the new parent if it exists (otherwise leave it alone)
-                if (info.exists === true) {
-                  existingSEIntersectionPoint.exists = info.exists;
+              } else {
+                if (existingSEIntersectionPoint) {
+                  // the intersection vector (info.vector) is at an existing SEIntersection point
+                  intersectionPointList.push({
+                    SEIntersectionPoint: existingSEIntersectionPoint,
+                    parent1: newCircle,
+                    parent2: oldEllipse,
+                    existingIntersectionPoint: true
+                  });
+                  // update the existence with the new parent if it exists (otherwise leave it alone)
+                  if (info.exists === true) {
+                    existingSEIntersectionPoint.exists = info.exists;
+                  }
                 }
               }
-            }
-            //clear the existingSEIntersectionPoint
-            existingSEIntersectionPoint = null;
-          });
-        });
+              //clear the existingSEIntersectionPoint
+              existingSEIntersectionPoint = null;
+            });
+          });
 
         //Intersect this new circle with all old parametrics
-        seParametrics.forEach((oldParametric: SEParametric) => {
-          const intersectionInfo = intersectCircleWithParametric(
-            newCircle,
-            oldParametric,
-            inverseTotalRotationMatrix
-          );
-          let existingSEIntersectionPoint: SEIntersectionPoint | null = null;
-          intersectionInfo.forEach((info, index) => {
-            if (
-              !existingSEPoints.some(v => {
-                if (
-                  tmpVector.subVectors(info.vector, v.locationVector).isZero()
-                ) {
-                  if (v instanceof SEIntersectionPoint) {
-                    existingSEIntersectionPoint = v;
-                  }
-                  return true;
-                } else {
-                  return false;
-                }
-              })
-            ) {
-              // info.vector is not on the avoidVectors array, so create an intersection
-              const newPt = new NonFreePoint();
-              newPt.stylize(DisplayStyle.ApplyTemporaryVariables);
-              newPt.adjustSize();
-              const newSEIntersectionPt = new SEIntersectionPoint(
-                newPt,
-                newCircle,
-                oldParametric,
-                index,
-                false
-              );
-              newSEIntersectionPt.locationVector = info.vector;
-              newSEIntersectionPt.exists = info.exists;
-              intersectionPointList.push({
-                SEIntersectionPoint: newSEIntersectionPt,
-                parent1: newCircle,
-                parent2: oldParametric,
-                existingIntersectionPoint: false
-              });
-            } else {
-              if (existingSEIntersectionPoint) {
-                // the intersection vector (info.vector) is at an existing SEIntersection point
+        state.seParametrics
+          .map(x => x as SEParametric)
+          .forEach((oldParametric: SEParametric) => {
+            const intersectionInfo = intersectCircleWithParametric(
+              newCircle,
+              oldParametric,
+              inverseTotalRotationMatrix
+            );
+            let existingSEIntersectionPoint: SEIntersectionPoint | null = null;
+            intersectionInfo.forEach((info, index) => {
+              if (
+                !existingSEPoints.some(v => {
+                  if (
+                    tmpVector.subVectors(info.vector, v.locationVector).isZero()
+                  ) {
+                    if (v instanceof SEIntersectionPoint) {
+                      existingSEIntersectionPoint = v;
+                    }
+                    return true;
+                  } else {
+                    return false;
+                  }
+                })
+              ) {
+                // info.vector is not on the avoidVectors array, so create an intersection
+                const newPt = new NonFreePoint();
+                newPt.stylize(DisplayStyle.ApplyTemporaryVariables);
+                newPt.adjustSize();
+                const newSEIntersectionPt = new SEIntersectionPoint(
+                  newPt,
+                  newCircle,
+                  oldParametric,
+                  index,
+                  false
+                );
+                newSEIntersectionPt.locationVector = info.vector;
+                newSEIntersectionPt.exists = info.exists;
                 intersectionPointList.push({
-                  SEIntersectionPoint: existingSEIntersectionPoint,
+                  SEIntersectionPoint: newSEIntersectionPt,
                   parent1: newCircle,
                   parent2: oldParametric,
-                  existingIntersectionPoint: true
+                  existingIntersectionPoint: false
                 });
-                // update the existence with the new parent if it exists (otherwise leave it alone)
-                if (info.exists === true) {
-                  existingSEIntersectionPoint.exists = info.exists;
+              } else {
+                if (existingSEIntersectionPoint) {
+                  // the intersection vector (info.vector) is at an existing SEIntersection point
+                  intersectionPointList.push({
+                    SEIntersectionPoint: existingSEIntersectionPoint,
+                    parent1: newCircle,
+                    parent2: oldParametric,
+                    existingIntersectionPoint: true
+                  });
+                  // update the existence with the new parent if it exists (otherwise leave it alone)
+                  if (info.exists === true) {
+                    existingSEIntersectionPoint.exists = info.exists;
+                  }
                 }
               }
-            }
-            //clear the existingSEIntersectionPoint
-            existingSEIntersectionPoint = null;
-          });
-        });
+              //clear the existingSEIntersectionPoint
+              existingSEIntersectionPoint = null;
+            });
+          });
 
         // Before returning remove duplicate existingSEIntersection points
         // also remove any existing SEIntersection points that are immediate parents of the new object being created
@@ -2106,9 +1872,7 @@
         return filteredIntersectionPointList;
       };
     },
-    createAllIntersectionsWithEllipse(): (
-      _: SEEllipse
-    ) => SEIntersectionReturnType[] {
+    createAllIntersectionsWithEllipse(state) {
       return (newEllipse: SEEllipse): SEIntersectionReturnType[] => {
         // Avoid creating an intersection where any SEPoint already exists
         const existingSEPoints: SEPoint[] = [];
@@ -2117,217 +1881,26 @@
         existingSEPoints.push(newEllipse.focus1SEPoint);
         existingSEPoints.push(newEllipse.focus2SEPoint);
         existingSEPoints.push(newEllipse.ellipseSEPoint);
-        sePoints.forEach(pt => {
-          if (
-            !pt.locationVector.isZero() &&
-            !existingSEPoints.some(aPt => aPt.name === pt.name) // add only new SEPoints to the existingSEPoints array
-          ) {
-            existingSEPoints.push(pt);
-          }
-        });
+        state.sePoints
+          .map(x => x as SEPoint)
+          .forEach(pt => {
+            if (
+              !pt.locationVector.isZero() &&
+              !existingSEPoints.some(aPt => aPt.name === pt.name) // add only new SEPoints to the existingSEPoints array
+            ) {
+              existingSEPoints.push(pt);
+            }
+          });
         // The intersectionPointList to return
         const intersectionPointList: SEIntersectionReturnType[] = [];
 
         // Intersect this new ellipse with all old lines
-        seLines.forEach((oldLine: SELine) => {
-          const intersectionInfo = intersectLineWithEllipse(
-            oldLine,
-            newEllipse
-          );
-          let existingSEIntersectionPoint: SEIntersectionPoint | null = null;
-          intersectionInfo.forEach((info, index) => {
-            if (
-              !existingSEPoints.some(v => {
-                if (
-                  tmpVector.subVectors(info.vector, v.locationVector).isZero()
-                ) {
-                  if (v instanceof SEIntersectionPoint) {
-                    existingSEIntersectionPoint = v;
-                  }
-                  return true;
-                } else {
-                  return false;
-                }
-              })
-            ) {
-              // info.vector is not on the avoidVectors array, so create an intersection
-              const newPt = new NonFreePoint();
-              newPt.stylize(DisplayStyle.ApplyTemporaryVariables);
-              newPt.adjustSize();
-              const newSEIntersectionPt = new SEIntersectionPoint(
-                newPt,
-                oldLine,
-                newEllipse,
-                index,
-                false
-              );
-              newSEIntersectionPt.locationVector = info.vector;
-              newSEIntersectionPt.exists = info.exists;
-              intersectionPointList.push({
-                SEIntersectionPoint: newSEIntersectionPt,
-                parent1: oldLine,
-                parent2: newEllipse,
-                existingIntersectionPoint: false
-              });
-            } else {
-              if (existingSEIntersectionPoint) {
-                // the intersection vector (info.vector) is at an existing SEIntersection point
-                intersectionPointList.push({
-                  SEIntersectionPoint: existingSEIntersectionPoint,
-                  parent1: oldLine,
-                  parent2: newEllipse,
-                  existingIntersectionPoint: true
-                });
-                // update the existence with the new parent if it exists (otherwise leave it alone)
-                if (info.exists === true) {
-                  existingSEIntersectionPoint.exists = info.exists;
-                }
-              }
-            }
-            //clear the existingSEIntersectionPoint
-            existingSEIntersectionPoint = null;
-          });
-        });
-
-        //Intersect this new ellipse with all old segments
-        seSegments.forEach((oldSegment: SESegment) => {
-          const intersectionInfo = intersectSegmentWithEllipse(
-            oldSegment,
-            newEllipse
-          );
-          let existingSEIntersectionPoint: SEIntersectionPoint | null = null;
-          intersectionInfo.forEach((info, index) => {
-            if (
-              !existingSEPoints.some(v => {
-                if (
-                  tmpVector.subVectors(info.vector, v.locationVector).isZero()
-                ) {
-                  if (v instanceof SEIntersectionPoint) {
-                    existingSEIntersectionPoint = v;
-                  }
-                  return true;
-                } else {
-                  return false;
-                }
-              })
-            ) {
-              // info.vector is not on the avoidVectors array, so create an intersection
-              const newPt = new NonFreePoint();
-              newPt.stylize(DisplayStyle.ApplyTemporaryVariables);
-              newPt.adjustSize();
-              const newSEIntersectionPt = new SEIntersectionPoint(
-                newPt,
-                oldSegment,
-                newEllipse,
-                index,
-                false
-              );
-              newSEIntersectionPt.locationVector = info.vector;
-              newSEIntersectionPt.exists = info.exists;
-              intersectionPointList.push({
-                SEIntersectionPoint: newSEIntersectionPt,
-                parent1: oldSegment,
-                parent2: newEllipse,
-                existingIntersectionPoint: false
-              });
-            } else {
-              if (existingSEIntersectionPoint) {
-                // the intersection vector (info.vector) is at an existing SEIntersection point
-                intersectionPointList.push({
-                  SEIntersectionPoint: existingSEIntersectionPoint,
-                  parent1: oldSegment,
-                  parent2: newEllipse,
-                  existingIntersectionPoint: true
-                });
-                // update the existence with the new parent if it exists (otherwise leave it alone)
-                if (info.exists === true) {
-                  existingSEIntersectionPoint.exists = info.exists;
-                }
-              }
-            }
-            //clear the existingSEIntersectionPoint
-            existingSEIntersectionPoint = null;
-          });
-        });
-
-        //Intersect this new ellipse with all old circles
-        seCircles.forEach((oldCircle: SECircle) => {
-          const intersectionInfo = intersectCircleWithEllipse(
-            oldCircle,
-            newEllipse
-          );
-          let existingSEIntersectionPoint: SEIntersectionPoint | null = null;
-          intersectionInfo.forEach((info, index) => {
-            if (
-              !existingSEPoints.some(v => {
-                if (
-                  tmpVector.subVectors(info.vector, v.locationVector).isZero()
-                ) {
-                  if (v instanceof SEIntersectionPoint) {
-                    existingSEIntersectionPoint = v;
-                  }
-                  return true;
-                } else {
-                  return false;
-                }
-              })
-            ) {
-              // info.vector is not on the avoidVectors array, so create an intersection
-              const newPt = new NonFreePoint();
-              newPt.stylize(DisplayStyle.ApplyTemporaryVariables);
-              newPt.adjustSize();
-              const newSEIntersectionPt = new SEIntersectionPoint(
-                newPt,
-                oldCircle,
-                newEllipse,
-                index,
-                false
-              );
-              newSEIntersectionPt.locationVector = info.vector;
-              newSEIntersectionPt.exists = info.exists;
-              intersectionPointList.push({
-                SEIntersectionPoint: newSEIntersectionPt,
-                parent1: oldCircle,
-                parent2: newEllipse,
-                existingIntersectionPoint: false
-              });
-            } else {
-              if (existingSEIntersectionPoint) {
-                // the intersection vector (info.vector) is at an existing SEIntersection point
-                intersectionPointList.push({
-                  SEIntersectionPoint: existingSEIntersectionPoint,
-                  parent1: oldCircle,
-                  parent2: newEllipse,
-                  existingIntersectionPoint: true
-                });
-                // update the existence with the new parent if it exists (otherwise leave it alone)
-                if (info.exists === true) {
-                  existingSEIntersectionPoint.exists = info.exists;
-                }
-              }
-            }
-            //clear the existingSEIntersectionPoint
-            existingSEIntersectionPoint = null;
-          });
-        });
-
-        //Intersect this new ellipse with all old ellipses
-        seEllipses
-          .filter((ellipe: SEEllipse) => ellipe.id !== newEllipse.id) // ignore self
-          .forEach((oldEllipse: SEEllipse) => {
-            const intersectionInfo = intersectEllipseWithEllipse(
-              oldEllipse,
-              newEllipse,
-              true // this is the first time these two objects have been intersected
-=======
-        //Intersect this new segment with all old ellipses
-        state.seEllipses
-          .map(e => e as SEEllipse)
-          .forEach((oldEllipse: SEEllipse) => {
-            const intersectionInfo = intersectSegmentWithEllipse(
-              newSegment,
-              oldEllipse
->>>>>>> d418e397
+        state.seLines
+          .map(x => x as SELine)
+          .forEach((oldLine: SELine) => {
+            const intersectionInfo = intersectLineWithEllipse(
+              oldLine,
+              newEllipse
             );
             let existingSEIntersectionPoint: SEIntersectionPoint | null = null;
             intersectionInfo.forEach((info, index) => {
@@ -2344,387 +1917,6 @@
                     return false;
                   }
                 })
-              ) {
-                // info.vector is not on the avoidVectors array, so create an intersection
-                const newPt = new NonFreePoint();
-                newPt.stylize(DisplayStyle.ApplyTemporaryVariables);
-                newPt.adjustSize();
-                const newSEIntersectionPt = new SEIntersectionPoint(
-                  newPt,
-                  newSegment,
-                  oldEllipse,
-                  index,
-                  false
-                );
-                newSEIntersectionPt.locationVector = info.vector;
-                newSEIntersectionPt.exists = info.exists;
-                intersectionPointList.push({
-                  SEIntersectionPoint: newSEIntersectionPt,
-<<<<<<< HEAD
-                  parent1: oldEllipse,
-                  parent2: newEllipse,
-                  existingIntersectionPoint: false
-=======
-                  parent1: newSegment,
-                  parent2: oldEllipse
->>>>>>> d418e397
-                });
-              } else {
-                if (existingSEIntersectionPoint) {
-                  // the intersection vector (info.vector) is at an existing SEIntersection point
-                  intersectionPointList.push({
-                    SEIntersectionPoint: existingSEIntersectionPoint,
-                    parent1: oldEllipse,
-                    parent2: newEllipse,
-                    existingIntersectionPoint: true
-                  });
-                  // update the existence with the new parent if it exists (otherwise leave it alone)
-                  if (info.exists === true) {
-                    existingSEIntersectionPoint.exists = info.exists;
-                  }
-                }
-              }
-              //clear the existingSEIntersectionPoint
-              existingSEIntersectionPoint = null;
-            });
-          });
-<<<<<<< HEAD
-
-        //Intersect this new ellipse with all old parametrics
-        seParametrics.forEach((oldParametric: SEParametric) => {
-          const intersectionInfo = intersectEllipseWithParametric(
-            newEllipse,
-            oldParametric,
-            inverseTotalRotationMatrix
-          );
-          let existingSEIntersectionPoint: SEIntersectionPoint | null = null;
-          intersectionInfo.forEach((info, index) => {
-            if (
-              !existingSEPoints.some(v => {
-                if (
-                  tmpVector.subVectors(info.vector, v.locationVector).isZero()
-                ) {
-                  if (v instanceof SEIntersectionPoint) {
-                    existingSEIntersectionPoint = v;
-                  }
-                  return true;
-                } else {
-                  return false;
-                }
-              })
-            ) {
-              // info.vector is not on the avoidVectors array, so create an intersection
-              const newPt = new NonFreePoint();
-              newPt.stylize(DisplayStyle.ApplyTemporaryVariables);
-              newPt.adjustSize();
-              const newSEIntersectionPt = new SEIntersectionPoint(
-                newPt,
-                newEllipse,
-                oldParametric,
-                index,
-                false
-              );
-              newSEIntersectionPt.locationVector = info.vector;
-              newSEIntersectionPt.exists = info.exists;
-              intersectionPointList.push({
-                SEIntersectionPoint: newSEIntersectionPt,
-                parent1: newEllipse,
-                parent2: oldParametric,
-                existingIntersectionPoint: false
-              });
-            } else {
-              if (existingSEIntersectionPoint) {
-                // the intersection vector (info.vector) is at an existing SEIntersection point
-                intersectionPointList.push({
-                  SEIntersectionPoint: existingSEIntersectionPoint,
-                  parent1: newEllipse,
-                  parent2: oldParametric,
-                  existingIntersectionPoint: true
-                });
-                // update the existence with the new parent if it exists (otherwise leave it alone)
-                if (info.exists === true) {
-                  existingSEIntersectionPoint.exists = info.exists;
-                }
-              }
-            }
-            //clear the existingSEIntersectionPoint
-            existingSEIntersectionPoint = null;
-          });
-        });
-=======
-        //Intersect this new segment with all old parametrics
-        state.seParametrics
-          .map(x => x as SEParametric)
-          .forEach((oldParametric: SEParametric) => {
-            const intersectionInfo = intersectSegmentWithParametric(
-              newSegment,
-              oldParametric,
-              inverseTotalRotationMatrix
-            );
-            intersectionInfo.forEach((info, index) => {
-              if (
-                !avoidVectors.some(v =>
-                  tmpVector.subVectors(info.vector, v).isZero()
-                )
-              ) {
-                // info.vector is not on the avoidVectors array, so create an intersection
-                const newPt = new NonFreePoint();
-                newPt.stylize(DisplayStyle.ApplyTemporaryVariables);
-                newPt.adjustSize();
-                const newSEIntersectionPt = new SEIntersectionPoint(
-                  newPt,
-                  newSegment,
-                  oldParametric,
-                  index,
-                  false
-                );
-                newSEIntersectionPt.locationVector = info.vector;
-                newSEIntersectionPt.exists = info.exists;
-                intersectionPointList.push({
-                  SEIntersectionPoint: newSEIntersectionPt,
-                  parent1: newSegment,
-                  parent2: oldParametric
-                });
-              }
-            });
-          });
-        return intersectionPointList;
-      };
-    },
-    createAllIntersectionsWithCircle(
-      state
-    ): (_: SECircle) => SEIntersectionReturnType[] {
-      return (newCircle: SECircle): SEIntersectionReturnType[] => {
-        // Avoid creating an intersection where any SEPoint already exists
-        const avoidVectors: Vector3[] = [];
-        // First add the two parent points of the newLine, if they are new, then
-        //  they won't have been added to the state.points array yet so add them first
-        avoidVectors.push(newCircle.centerSEPoint.locationVector);
-        avoidVectors.push(newCircle.circleSEPoint.locationVector);
-        state.sePoints.forEach(pt => {
-          if (!pt.locationVector.isZero()) {
-            avoidVectors.push(pt.locationVector);
-          }
-        });
-        // The intersectionPointList to return
-        const intersectionPointList: SEIntersectionReturnType[] = [];
-        // Intersect this new circle with all old lines
-        state.seLines
-          .map(x => x as SELine)
-          .forEach((oldLine: SELine) => {
-            const intersectionInfo = intersectLineWithCircle(
-              oldLine,
-              newCircle
-            );
-            intersectionInfo.forEach((info, index) => {
-              if (
-                !avoidVectors.some(v =>
-                  tmpVector.subVectors(info.vector, v).isZero()
-                )
-              ) {
-                // info.vector is not on the avoidVectors array, so create an intersection
-                const newPt = new NonFreePoint();
-                newPt.stylize(DisplayStyle.ApplyTemporaryVariables);
-                newPt.adjustSize();
-                const newSEIntersectionPt = new SEIntersectionPoint(
-                  newPt,
-                  oldLine,
-                  newCircle,
-                  index,
-                  false
-                );
-                newSEIntersectionPt.locationVector = info.vector;
-                newSEIntersectionPt.exists = info.exists;
-                intersectionPointList.push({
-                  SEIntersectionPoint: newSEIntersectionPt,
-                  parent1: oldLine,
-                  parent2: newCircle
-                });
-              }
-            });
-          });
-        //Intersect this new circle with all old segments
-        state.seSegments
-          .map(s => s as SESegment)
-          .forEach((oldSegment: SESegment) => {
-            const intersectionInfo = intersectSegmentWithCircle(
-              oldSegment,
-              newCircle
-            );
-            intersectionInfo.forEach((info, index) => {
-              if (
-                !avoidVectors.some(v =>
-                  tmpVector.subVectors(info.vector, v).isZero()
-                )
-              ) {
-                // info.vector is not on the avoidVectors array, so create an intersection
-                const newPt = new NonFreePoint();
-                newPt.stylize(DisplayStyle.ApplyTemporaryVariables);
-                newPt.adjustSize();
-                const newSEIntersectionPt = new SEIntersectionPoint(
-                  newPt,
-                  oldSegment,
-                  newCircle,
-                  index,
-                  false
-                );
-                newSEIntersectionPt.locationVector = info.vector;
-                newSEIntersectionPt.exists = info.exists;
-                intersectionPointList.push({
-                  SEIntersectionPoint: newSEIntersectionPt,
-                  parent1: oldSegment,
-                  parent2: newCircle
-                });
-              }
-            });
-          });
-        //Intersect this new circle with all old circles
-        state.seCircles
-          .map(x => x as SECircle)
-          .filter((circle: SECircle) => circle.id !== newCircle.id) // ignore self
-          .forEach((oldCircle: SECircle) => {
-            const intersectionInfo = intersectCircles(
-              oldCircle.centerSEPoint.locationVector,
-              oldCircle.circleRadius,
-              newCircle.centerSEPoint.locationVector,
-              newCircle.circleRadius
-            );
-            intersectionInfo.forEach((info, index) => {
-              if (
-                !avoidVectors.some(v =>
-                  tmpVector.subVectors(info.vector, v).isZero()
-                )
-              ) {
-                // info.vector is not on the avoidVectors array, so create an intersection
-                const newPt = new NonFreePoint();
-                newPt.stylize(DisplayStyle.ApplyTemporaryVariables);
-                newPt.adjustSize();
-                const newSEIntersectionPt = new SEIntersectionPoint(
-                  newPt,
-                  oldCircle,
-                  newCircle,
-                  index,
-                  false
-                );
-                newSEIntersectionPt.locationVector = info.vector;
-                newSEIntersectionPt.exists = info.exists;
-                intersectionPointList.push({
-                  SEIntersectionPoint: newSEIntersectionPt,
-                  parent1: oldCircle,
-                  parent2: newCircle
-                });
-              }
-            });
-          });
-
-        //Intersect this new circle with all old ellipses
-        state.seEllipses
-          .map(e => e as SEEllipse)
-          .forEach((oldEllipse: SEEllipse) => {
-            const intersectionInfo = intersectCircleWithEllipse(
-              newCircle,
-              oldEllipse
-            );
-            intersectionInfo.forEach((info, index) => {
-              if (
-                !avoidVectors.some(v =>
-                  tmpVector.subVectors(info.vector, v).isZero()
-                )
-              ) {
-                // info.vector is not on the avoidVectors array, so create an intersection
-                const newPt = new NonFreePoint();
-                newPt.stylize(DisplayStyle.ApplyTemporaryVariables);
-                newPt.adjustSize();
-                const newSEIntersectionPt = new SEIntersectionPoint(
-                  newPt,
-                  newCircle,
-                  oldEllipse,
-                  index,
-                  false
-                );
-                newSEIntersectionPt.locationVector = info.vector;
-                newSEIntersectionPt.exists = info.exists;
-                intersectionPointList.push({
-                  SEIntersectionPoint: newSEIntersectionPt,
-                  parent1: newCircle,
-                  parent2: oldEllipse
-                });
-              }
-            });
-          });
-
-        //Intersect this new circle with all old parametrics
-        state.seParametrics
-          .map(x => x as SEParametric)
-          .forEach((oldParametric: SEParametric) => {
-            const intersectionInfo = intersectCircleWithParametric(
-              newCircle,
-              oldParametric,
-              inverseTotalRotationMatrix
-            );
-            intersectionInfo.forEach((info, index) => {
-              if (
-                !avoidVectors.some(v =>
-                  tmpVector.subVectors(info.vector, v).isZero()
-                )
-              ) {
-                // info.vector is not on the avoidVectors array, so create an intersection
-                const newPt = new NonFreePoint();
-                newPt.stylize(DisplayStyle.ApplyTemporaryVariables);
-                newPt.adjustSize();
-                const newSEIntersectionPt = new SEIntersectionPoint(
-                  newPt,
-                  newCircle,
-                  oldParametric,
-                  index,
-                  false
-                );
-                newSEIntersectionPt.locationVector = info.vector;
-                newSEIntersectionPt.exists = info.exists;
-                intersectionPointList.push({
-                  SEIntersectionPoint: newSEIntersectionPt,
-                  parent1: newCircle,
-                  parent2: oldParametric
-                });
-              }
-            });
-          });
-
-        return intersectionPointList;
-      };
-    },
-    createAllIntersectionsWithEllipse(
-      state
-    ): (_: SEEllipse) => SEIntersectionReturnType[] {
-      return (newEllipse: SEEllipse): SEIntersectionReturnType[] => {
-        // Avoid creating an intersection where any SEPoint already exists
-        const avoidVectors: Vector3[] = [];
-        // First add the three parent points of the newEllipse, if they are new, then
-        //  they won't have been added to the state.points array yet so add them first
-        avoidVectors.push(newEllipse.focus1SEPoint.locationVector);
-        avoidVectors.push(newEllipse.focus2SEPoint.locationVector);
-        avoidVectors.push(newEllipse.ellipseSEPoint.locationVector);
-        state.sePoints.forEach(pt => {
-          if (!pt.locationVector.isZero()) {
-            avoidVectors.push(pt.locationVector);
-          }
-        });
-        // The intersectionPointList to return
-        const intersectionPointList: SEIntersectionReturnType[] = [];
-
-        // Intersect this new ellipse with all old lines
-        state.seLines
-          .map(x => x as SELine)
-          .forEach((oldLine: SELine) => {
-            const intersectionInfo = intersectLineWithEllipse(
-              oldLine,
-              newEllipse
-            );
-            intersectionInfo.forEach((info, index) => {
-              if (
-                !avoidVectors.some(v =>
-                  tmpVector.subVectors(info.vector, v).isZero()
-                )
               ) {
                 // info.vector is not on the avoidVectors array, so create an intersection
                 const newPt = new NonFreePoint();
@@ -2742,25 +1934,52 @@
                 intersectionPointList.push({
                   SEIntersectionPoint: newSEIntersectionPt,
                   parent1: oldLine,
-                  parent2: newEllipse
+                  parent2: newEllipse,
+                  existingIntersectionPoint: false
                 });
+              } else {
+                if (existingSEIntersectionPoint) {
+                  // the intersection vector (info.vector) is at an existing SEIntersection point
+                  intersectionPointList.push({
+                    SEIntersectionPoint: existingSEIntersectionPoint,
+                    parent1: oldLine,
+                    parent2: newEllipse,
+                    existingIntersectionPoint: true
+                  });
+                  // update the existence with the new parent if it exists (otherwise leave it alone)
+                  if (info.exists === true) {
+                    existingSEIntersectionPoint.exists = info.exists;
+                  }
+                }
               }
+              //clear the existingSEIntersectionPoint
+              existingSEIntersectionPoint = null;
             });
           });
 
         //Intersect this new ellipse with all old segments
         state.seSegments
-          .map(s => s as SESegment)
+          .map(x => x as SESegment)
           .forEach((oldSegment: SESegment) => {
             const intersectionInfo = intersectSegmentWithEllipse(
               oldSegment,
               newEllipse
             );
+            let existingSEIntersectionPoint: SEIntersectionPoint | null = null;
             intersectionInfo.forEach((info, index) => {
               if (
-                !avoidVectors.some(v =>
-                  tmpVector.subVectors(info.vector, v).isZero()
-                )
+                !existingSEPoints.some(v => {
+                  if (
+                    tmpVector.subVectors(info.vector, v.locationVector).isZero()
+                  ) {
+                    if (v instanceof SEIntersectionPoint) {
+                      existingSEIntersectionPoint = v;
+                    }
+                    return true;
+                  } else {
+                    return false;
+                  }
+                })
               ) {
                 // info.vector is not on the avoidVectors array, so create an intersection
                 const newPt = new NonFreePoint();
@@ -2778,9 +1997,26 @@
                 intersectionPointList.push({
                   SEIntersectionPoint: newSEIntersectionPt,
                   parent1: oldSegment,
-                  parent2: newEllipse
+                  parent2: newEllipse,
+                  existingIntersectionPoint: false
                 });
+              } else {
+                if (existingSEIntersectionPoint) {
+                  // the intersection vector (info.vector) is at an existing SEIntersection point
+                  intersectionPointList.push({
+                    SEIntersectionPoint: existingSEIntersectionPoint,
+                    parent1: oldSegment,
+                    parent2: newEllipse,
+                    existingIntersectionPoint: true
+                  });
+                  // update the existence with the new parent if it exists (otherwise leave it alone)
+                  if (info.exists === true) {
+                    existingSEIntersectionPoint.exists = info.exists;
+                  }
+                }
               }
+              //clear the existingSEIntersectionPoint
+              existingSEIntersectionPoint = null;
             });
           });
 
@@ -2792,11 +2028,21 @@
               oldCircle,
               newEllipse
             );
+            let existingSEIntersectionPoint: SEIntersectionPoint | null = null;
             intersectionInfo.forEach((info, index) => {
               if (
-                !avoidVectors.some(v =>
-                  tmpVector.subVectors(info.vector, v).isZero()
-                )
+                !existingSEPoints.some(v => {
+                  if (
+                    tmpVector.subVectors(info.vector, v.locationVector).isZero()
+                  ) {
+                    if (v instanceof SEIntersectionPoint) {
+                      existingSEIntersectionPoint = v;
+                    }
+                    return true;
+                  } else {
+                    return false;
+                  }
+                })
               ) {
                 // info.vector is not on the avoidVectors array, so create an intersection
                 const newPt = new NonFreePoint();
@@ -2814,26 +2060,54 @@
                 intersectionPointList.push({
                   SEIntersectionPoint: newSEIntersectionPt,
                   parent1: oldCircle,
-                  parent2: newEllipse
+                  parent2: newEllipse,
+                  existingIntersectionPoint: false
                 });
+              } else {
+                if (existingSEIntersectionPoint) {
+                  // the intersection vector (info.vector) is at an existing SEIntersection point
+                  intersectionPointList.push({
+                    SEIntersectionPoint: existingSEIntersectionPoint,
+                    parent1: oldCircle,
+                    parent2: newEllipse,
+                    existingIntersectionPoint: true
+                  });
+                  // update the existence with the new parent if it exists (otherwise leave it alone)
+                  if (info.exists === true) {
+                    existingSEIntersectionPoint.exists = info.exists;
+                  }
+                }
               }
+              //clear the existingSEIntersectionPoint
+              existingSEIntersectionPoint = null;
             });
           });
 
         //Intersect this new ellipse with all old ellipses
         state.seEllipses
-          .map(e => e as SEEllipse)
+          .map(x => x as SEEllipse)
           .filter((ellipe: SEEllipse) => ellipe.id !== newEllipse.id) // ignore self
           .forEach((oldEllipse: SEEllipse) => {
             const intersectionInfo = intersectEllipseWithEllipse(
               oldEllipse,
-              newEllipse
+              newEllipse,
+              true // this is the first time these two objects have been intersected
             );
+            let existingSEIntersectionPoint: SEIntersectionPoint | null = null;
             intersectionInfo.forEach((info, index) => {
               if (
-                !avoidVectors.some(v =>
-                  tmpVector.subVectors(info.vector, v).isZero()
-                )
+                !existingSEPoints.some(v => {
+                  if (
+                    tmpVector.subVectors(info.vector, v.locationVector).isZero()
+                  ) {
+                    if (v instanceof SEIntersectionPoint) {
+                      existingSEIntersectionPoint = v;
+                    }
+                    return true;
+                  } else {
+                    return false;
+                  }
+                })
               ) {
                 // info.vector is not on the avoidVectors array, so create an intersection
                 const newPt = new NonFreePoint();
@@ -2851,9 +2125,26 @@
                 intersectionPointList.push({
                   SEIntersectionPoint: newSEIntersectionPt,
                   parent1: oldEllipse,
-                  parent2: newEllipse
+                  parent2: newEllipse,
+                  existingIntersectionPoint: false
                 });
+              } else {
+                if (existingSEIntersectionPoint) {
+                  // the intersection vector (info.vector) is at an existing SEIntersection point
+                  intersectionPointList.push({
+                    SEIntersectionPoint: existingSEIntersectionPoint,
+                    parent1: oldEllipse,
+                    parent2: newEllipse,
+                    existingIntersectionPoint: true
+                  });
+                  // update the existence with the new parent if it exists (otherwise leave it alone)
+                  if (info.exists === true) {
+                    existingSEIntersectionPoint.exists = info.exists;
+                  }
+                }
               }
+              //clear the existingSEIntersectionPoint
+              existingSEIntersectionPoint = null;
             });
           });
 
@@ -2866,11 +2157,21 @@
               oldParametric,
               inverseTotalRotationMatrix
             );
+            let existingSEIntersectionPoint: SEIntersectionPoint | null = null;
             intersectionInfo.forEach((info, index) => {
               if (
-                !avoidVectors.some(v =>
-                  tmpVector.subVectors(info.vector, v).isZero()
-                )
+                !existingSEPoints.some(v => {
+                  if (
+                    tmpVector.subVectors(info.vector, v.locationVector).isZero()
+                  ) {
+                    if (v instanceof SEIntersectionPoint) {
+                      existingSEIntersectionPoint = v;
+                    }
+                    return true;
+                  } else {
+                    return false;
+                  }
+                })
               ) {
                 // info.vector is not on the avoidVectors array, so create an intersection
                 const newPt = new NonFreePoint();
@@ -2888,18 +2189,55 @@
                 intersectionPointList.push({
                   SEIntersectionPoint: newSEIntersectionPt,
                   parent1: newEllipse,
-                  parent2: oldParametric
+                  parent2: oldParametric,
+                  existingIntersectionPoint: false
                 });
+              } else {
+                if (existingSEIntersectionPoint) {
+                  // the intersection vector (info.vector) is at an existing SEIntersection point
+                  intersectionPointList.push({
+                    SEIntersectionPoint: existingSEIntersectionPoint,
+                    parent1: newEllipse,
+                    parent2: oldParametric,
+                    existingIntersectionPoint: true
+                  });
+                  // update the existence with the new parent if it exists (otherwise leave it alone)
+                  if (info.exists === true) {
+                    existingSEIntersectionPoint.exists = info.exists;
+                  }
+                }
               }
+              //clear the existingSEIntersectionPoint
+              existingSEIntersectionPoint = null;
             });
           });
->>>>>>> d418e397
-        return [];
+        // Before returning remove duplicate existingSEIntersection points
+        // also remove any existing SEIntersection points that are immediate parents of the new object being created
+        const filteredIntersectionPointList: SEIntersectionReturnType[] = [];
+        intersectionPointList.forEach(listItem => {
+          if (listItem.existingIntersectionPoint) {
+            if (
+              !filteredIntersectionPointList.some(
+                filteredListItem =>
+                  listItem.SEIntersectionPoint.id ===
+                  filteredListItem.SEIntersectionPoint.id
+              ) &&
+              listItem.SEIntersectionPoint.id !== newEllipse.focus1SEPoint.id &&
+              listItem.SEIntersectionPoint.id !== newEllipse.focus2SEPoint.id &&
+              listItem.SEIntersectionPoint.id !== newEllipse.ellipseSEPoint.id
+            ) {
+              filteredIntersectionPointList.push(listItem);
+            }
+          } else {
+            // automatically add the newly created intersection points
+            filteredIntersectionPointList.push(listItem);
+          }
+        });
+
+        return filteredIntersectionPointList;
       };
     },
-    createAllIntersectionsWithParametric(
-      state
-    ): (_: SEParametric) => SEIntersectionReturnType[] {
+    createAllIntersectionsWithParametric(state) {
       return (newParametric: SEParametric): SEIntersectionReturnType[] => {
         // Avoid creating an intersection where any SEPoint already exists
         const existingSEPoints: SEPoint[] = [];
@@ -2911,85 +2249,21 @@
             existingSEPoints.push(pt);
           }
         });
-<<<<<<< HEAD
-        sePoints.forEach(pt => {
-          if (
-            !pt.locationVector.isZero() &&
-            !existingSEPoints.some(aPt => aPt.name === pt.name) // add only new SEPoints to the existingSEPoints array
-          ) {
-            existingSEPoints.push(pt);
-=======
-        state.sePoints.forEach(pt => {
-          if (!pt.locationVector.isZero()) {
-            avoidVectors.push(pt.locationVector);
->>>>>>> d418e397
-          }
-        });
+        state.sePoints
+          .map(x => x as SEPoint)
+          .forEach(pt => {
+            if (
+              !pt.locationVector.isZero() &&
+              !existingSEPoints.some(aPt => aPt.name === pt.name) // add only new SEPoints to the existingSEPoints array
+            ) {
+              existingSEPoints.push(pt);
+            }
+          });
 
         // The intersectionPointList to return
         const intersectionPointList: SEIntersectionReturnType[] = [];
 
         // Intersect this new parametric with all old lines
-<<<<<<< HEAD
-        seLines.forEach((oldLine: SELine) => {
-          const intersectionInfo = intersectLineWithParametric(
-            oldLine,
-            newParametric,
-            inverseTotalRotationMatrix
-          );
-          let existingSEIntersectionPoint: SEIntersectionPoint | null = null;
-          intersectionInfo.forEach((info, index) => {
-            if (
-              !existingSEPoints.some(v => {
-                if (
-                  tmpVector.subVectors(info.vector, v.locationVector).isZero()
-                ) {
-                  if (v instanceof SEIntersectionPoint) {
-                    existingSEIntersectionPoint = v;
-                  }
-                  return true;
-                } else {
-                  return false;
-                }
-              })
-            ) {
-              // info.vector is not on the avoidVectors array, so create an intersection
-              const newPt = new NonFreePoint();
-              newPt.stylize(DisplayStyle.ApplyTemporaryVariables);
-              newPt.adjustSize();
-              const newSEIntersectionPt = new SEIntersectionPoint(
-                newPt,
-                oldLine,
-                newParametric,
-                index,
-                false
-              );
-              newSEIntersectionPt.locationVector = info.vector;
-              newSEIntersectionPt.exists = info.exists;
-              intersectionPointList.push({
-                SEIntersectionPoint: newSEIntersectionPt,
-                parent1: oldLine,
-                parent2: newParametric,
-                existingIntersectionPoint: false
-              });
-            } else {
-              if (existingSEIntersectionPoint) {
-                // the intersection vector (info.vector) is at an existing SEIntersection point
-                intersectionPointList.push({
-                  SEIntersectionPoint: existingSEIntersectionPoint,
-                  parent1: oldLine,
-                  parent2: newParametric,
-                  existingIntersectionPoint: true
-                });
-                // update the existence with the new parent if it exists (otherwise leave it alone)
-                if (info.exists === true) {
-                  existingSEIntersectionPoint.exists = info.exists;
-                }
-              }
-            }
-            //clear the existingSEIntersectionPoint
-            existingSEIntersectionPoint = null;
-=======
         state.seLines
           .map(x => x as SELine)
           .forEach((oldLine: SELine) => {
@@ -2998,11 +2272,21 @@
               newParametric,
               inverseTotalRotationMatrix
             );
+            let existingSEIntersectionPoint: SEIntersectionPoint | null = null;
             intersectionInfo.forEach((info, index) => {
               if (
-                !avoidVectors.some(v =>
-                  tmpVector.subVectors(info.vector, v).isZero()
-                )
+                !existingSEPoints.some(v => {
+                  if (
+                    tmpVector.subVectors(info.vector, v.locationVector).isZero()
+                  ) {
+                    if (v instanceof SEIntersectionPoint) {
+                      existingSEIntersectionPoint = v;
+                    }
+                    return true;
+                  } else {
+                    return false;
+                  }
+                })
               ) {
                 // info.vector is not on the avoidVectors array, so create an intersection
                 const newPt = new NonFreePoint();
@@ -3020,87 +2304,52 @@
                 intersectionPointList.push({
                   SEIntersectionPoint: newSEIntersectionPt,
                   parent1: oldLine,
-                  parent2: newParametric
+                  parent2: newParametric,
+                  existingIntersectionPoint: false
                 });
-              }
-            });
->>>>>>> d418e397
-          });
-
-        // Intersect this new parametric with all old segments
-<<<<<<< HEAD
-        seSegments.forEach((oldSegment: SESegment) => {
-          const intersectionInfo = intersectSegmentWithParametric(
-            oldSegment,
-            newParametric,
-            inverseTotalRotationMatrix
-          );
-          let existingSEIntersectionPoint: SEIntersectionPoint | null = null;
-          intersectionInfo.forEach((info, index) => {
-            if (
-              !existingSEPoints.some(v => {
-                if (
-                  tmpVector.subVectors(info.vector, v.locationVector).isZero()
-                ) {
-                  if (v instanceof SEIntersectionPoint) {
-                    existingSEIntersectionPoint = v;
-                  }
-                  return true;
-                } else {
-                  return false;
-                }
-              })
-            ) {
-              // info.vector is not on the avoidVectors array, so create an intersection
-              const newPt = new NonFreePoint();
-              newPt.stylize(DisplayStyle.ApplyTemporaryVariables);
-              newPt.adjustSize();
-              const newSEIntersectionPt = new SEIntersectionPoint(
-                newPt,
-                oldSegment,
-                newParametric,
-                index,
-                false
-              );
-              newSEIntersectionPt.locationVector = info.vector;
-              newSEIntersectionPt.exists = info.exists;
-              intersectionPointList.push({
-                SEIntersectionPoint: newSEIntersectionPt,
-                parent1: oldSegment,
-                parent2: newParametric,
-                existingIntersectionPoint: false
-              });
-            } else {
-              if (existingSEIntersectionPoint) {
-                // the intersection vector (info.vector) is at an existing SEIntersection point
-                intersectionPointList.push({
-                  SEIntersectionPoint: existingSEIntersectionPoint,
-                  parent1: oldSegment,
-                  parent2: newParametric,
-                  existingIntersectionPoint: true
-                });
-                // update the existence with the new parent if it exists (otherwise leave it alone)
-                if (info.exists === true) {
-                  existingSEIntersectionPoint.exists = info.exists;
+              } else {
+                if (existingSEIntersectionPoint) {
+                  // the intersection vector (info.vector) is at an existing SEIntersection point
+                  intersectionPointList.push({
+                    SEIntersectionPoint: existingSEIntersectionPoint,
+                    parent1: oldLine,
+                    parent2: newParametric,
+                    existingIntersectionPoint: true
+                  });
+                  // update the existence with the new parent if it exists (otherwise leave it alone)
+                  if (info.exists === true) {
+                    existingSEIntersectionPoint.exists = info.exists;
+                  }
                 }
               }
-            }
-            //clear the existingSEIntersectionPoint
-            existingSEIntersectionPoint = null;
-=======
+              //clear the existingSEIntersectionPoint
+              existingSEIntersectionPoint = null;
+            });
+          });
+        // Intersect this new parametric with all old segments
         state.seSegments
-          .map(s => s as SESegment)
+          .map(x => x as SESegment)
           .forEach((oldSegment: SESegment) => {
             const intersectionInfo = intersectSegmentWithParametric(
               oldSegment,
               newParametric,
               inverseTotalRotationMatrix
             );
+            let existingSEIntersectionPoint: SEIntersectionPoint | null = null;
             intersectionInfo.forEach((info, index) => {
               if (
-                !avoidVectors.some(v =>
-                  tmpVector.subVectors(info.vector, v).isZero()
-                )
+                !existingSEPoints.some(v => {
+                  if (
+                    tmpVector.subVectors(info.vector, v.locationVector).isZero()
+                  ) {
+                    if (v instanceof SEIntersectionPoint) {
+                      existingSEIntersectionPoint = v;
+                    }
+                    return true;
+                  } else {
+                    return false;
+                  }
+                })
               ) {
                 // info.vector is not on the avoidVectors array, so create an intersection
                 const newPt = new NonFreePoint();
@@ -3118,74 +2367,29 @@
                 intersectionPointList.push({
                   SEIntersectionPoint: newSEIntersectionPt,
                   parent1: oldSegment,
-                  parent2: newParametric
+                  parent2: newParametric,
+                  existingIntersectionPoint: false
                 });
-              }
-            });
->>>>>>> d418e397
-          });
-
-        // Intersect this new parametric with all old circles
-<<<<<<< HEAD
-        seCircles.forEach((oldCircle: SECircle) => {
-          const intersectionInfo = intersectCircleWithParametric(
-            oldCircle,
-            newParametric,
-            inverseTotalRotationMatrix
-          );
-          let existingSEIntersectionPoint: SEIntersectionPoint | null = null;
-          intersectionInfo.forEach((info, index) => {
-            if (
-              !existingSEPoints.some(v => {
-                if (
-                  tmpVector.subVectors(info.vector, v.locationVector).isZero()
-                ) {
-                  if (v instanceof SEIntersectionPoint) {
-                    existingSEIntersectionPoint = v;
-                  }
-                  return true;
-                } else {
-                  return false;
-                }
-              })
-            ) {
-              // info.vector is not on the avoidVectors array, so create an intersection
-              const newPt = new NonFreePoint();
-              newPt.stylize(DisplayStyle.ApplyTemporaryVariables);
-              newPt.adjustSize();
-              const newSEIntersectionPt = new SEIntersectionPoint(
-                newPt,
-                oldCircle,
-                newParametric,
-                index,
-                false
-              );
-              newSEIntersectionPt.locationVector = info.vector;
-              newSEIntersectionPt.exists = info.exists;
-              intersectionPointList.push({
-                SEIntersectionPoint: newSEIntersectionPt,
-                parent1: oldCircle,
-                parent2: newParametric,
-                existingIntersectionPoint: false
-              });
-            } else {
-              if (existingSEIntersectionPoint) {
-                // the intersection vector (info.vector) is at an existing SEIntersection point
-                intersectionPointList.push({
-                  SEIntersectionPoint: existingSEIntersectionPoint,
-                  parent1: oldCircle,
-                  parent2: newParametric,
-                  existingIntersectionPoint: true
-                });
-                // update the existence with the new parent if it exists (otherwise leave it alone)
-                if (info.exists === true) {
-                  existingSEIntersectionPoint.exists = info.exists;
+              } else {
+                if (existingSEIntersectionPoint) {
+                  // the intersection vector (info.vector) is at an existing SEIntersection point
+                  intersectionPointList.push({
+                    SEIntersectionPoint: existingSEIntersectionPoint,
+                    parent1: oldSegment,
+                    parent2: newParametric,
+                    existingIntersectionPoint: true
+                  });
+                  // update the existence with the new parent if it exists (otherwise leave it alone)
+                  if (info.exists === true) {
+                    existingSEIntersectionPoint.exists = info.exists;
+                  }
                 }
               }
-            }
-            //clear the existingSEIntersectionPoint
-            existingSEIntersectionPoint = null;
-=======
+              //clear the existingSEIntersectionPoint
+              existingSEIntersectionPoint = null;
+            });
+          });
+        // Intersect this new parametric with all old circles
         state.seCircles
           .map(x => x as SECircle)
           .forEach((oldCircle: SECircle) => {
@@ -3194,11 +2398,21 @@
               newParametric,
               inverseTotalRotationMatrix
             );
+            let existingSEIntersectionPoint: SEIntersectionPoint | null = null;
             intersectionInfo.forEach((info, index) => {
               if (
-                !avoidVectors.some(v =>
-                  tmpVector.subVectors(info.vector, v).isZero()
-                )
+                !existingSEPoints.some(v => {
+                  if (
+                    tmpVector.subVectors(info.vector, v.locationVector).isZero()
+                  ) {
+                    if (v instanceof SEIntersectionPoint) {
+                      existingSEIntersectionPoint = v;
+                    }
+                    return true;
+                  } else {
+                    return false;
+                  }
+                })
               ) {
                 // info.vector is not on the avoidVectors array, so create an intersection
                 const newPt = new NonFreePoint();
@@ -3216,87 +2430,52 @@
                 intersectionPointList.push({
                   SEIntersectionPoint: newSEIntersectionPt,
                   parent1: oldCircle,
-                  parent2: newParametric
+                  parent2: newParametric,
+                  existingIntersectionPoint: false
                 });
-              }
-            });
->>>>>>> d418e397
-          });
-
-        //Intersect this new parametric with all old ellipses
-<<<<<<< HEAD
-        seEllipses.forEach((oldEllipse: SEEllipse) => {
-          const intersectionInfo = intersectEllipseWithParametric(
-            oldEllipse,
-            newParametric,
-            inverseTotalRotationMatrix
-          );
-          let existingSEIntersectionPoint: SEIntersectionPoint | null = null;
-          intersectionInfo.forEach((info, index) => {
-            if (
-              !existingSEPoints.some(v => {
-                if (
-                  tmpVector.subVectors(info.vector, v.locationVector).isZero()
-                ) {
-                  if (v instanceof SEIntersectionPoint) {
-                    existingSEIntersectionPoint = v;
-                  }
-                  return true;
-                } else {
-                  return false;
-                }
-              })
-            ) {
-              // info.vector is not on the avoidVectors array, so create an intersection
-              const newPt = new NonFreePoint();
-              newPt.stylize(DisplayStyle.ApplyTemporaryVariables);
-              newPt.adjustSize();
-              const newSEIntersectionPt = new SEIntersectionPoint(
-                newPt,
-                oldEllipse,
-                newParametric,
-                index,
-                false
-              );
-              newSEIntersectionPt.locationVector = info.vector;
-              newSEIntersectionPt.exists = info.exists;
-              intersectionPointList.push({
-                SEIntersectionPoint: newSEIntersectionPt,
-                parent1: oldEllipse,
-                parent2: newParametric,
-                existingIntersectionPoint: false
-              });
-            } else {
-              if (existingSEIntersectionPoint) {
-                // the intersection vector (info.vector) is at an existing SEIntersection point
-                intersectionPointList.push({
-                  SEIntersectionPoint: existingSEIntersectionPoint,
-                  parent1: oldEllipse,
-                  parent2: newParametric,
-                  existingIntersectionPoint: true
-                });
-                // update the existence with the new parent if it exists (otherwise leave it alone)
-                if (info.exists === true) {
-                  existingSEIntersectionPoint.exists = info.exists;
+              } else {
+                if (existingSEIntersectionPoint) {
+                  // the intersection vector (info.vector) is at an existing SEIntersection point
+                  intersectionPointList.push({
+                    SEIntersectionPoint: existingSEIntersectionPoint,
+                    parent1: oldCircle,
+                    parent2: newParametric,
+                    existingIntersectionPoint: true
+                  });
+                  // update the existence with the new parent if it exists (otherwise leave it alone)
+                  if (info.exists === true) {
+                    existingSEIntersectionPoint.exists = info.exists;
+                  }
                 }
               }
-            }
-            //clear the existingSEIntersectionPoint
-            existingSEIntersectionPoint = null;
-=======
+              //clear the existingSEIntersectionPoint
+              existingSEIntersectionPoint = null;
+            });
+          });
+        //Intersect this new parametric with all old ellipses
         state.seEllipses
-          .map(e => e as SEEllipse)
+          .map(x => x as SEEllipse)
           .forEach((oldEllipse: SEEllipse) => {
             const intersectionInfo = intersectEllipseWithParametric(
               oldEllipse,
               newParametric,
               inverseTotalRotationMatrix
             );
+            let existingSEIntersectionPoint: SEIntersectionPoint | null = null;
             intersectionInfo.forEach((info, index) => {
               if (
-                !avoidVectors.some(v =>
-                  tmpVector.subVectors(info.vector, v).isZero()
-                )
+                !existingSEPoints.some(v => {
+                  if (
+                    tmpVector.subVectors(info.vector, v.locationVector).isZero()
+                  ) {
+                    if (v instanceof SEIntersectionPoint) {
+                      existingSEIntersectionPoint = v;
+                    }
+                    return true;
+                  } else {
+                    return false;
+                  }
+                })
               ) {
                 // info.vector is not on the avoidVectors array, so create an intersection
                 const newPt = new NonFreePoint();
@@ -3314,13 +2493,28 @@
                 intersectionPointList.push({
                   SEIntersectionPoint: newSEIntersectionPt,
                   parent1: oldEllipse,
-                  parent2: newParametric
+                  parent2: newParametric,
+                  existingIntersectionPoint: false
                 });
+              } else {
+                if (existingSEIntersectionPoint) {
+                  // the intersection vector (info.vector) is at an existing SEIntersection point
+                  intersectionPointList.push({
+                    SEIntersectionPoint: existingSEIntersectionPoint,
+                    parent1: oldEllipse,
+                    parent2: newParametric,
+                    existingIntersectionPoint: true
+                  });
+                  // update the existence with the new parent if it exists (otherwise leave it alone)
+                  if (info.exists === true) {
+                    existingSEIntersectionPoint.exists = info.exists;
+                  }
+                }
               }
+              //clear the existingSEIntersectionPoint
+              existingSEIntersectionPoint = null;
             });
->>>>>>> d418e397
-          });
-
+          });
         //Intersect this new parametric with all old parametrics
         state.seParametrics
           .map(x => x as SEParametric)
