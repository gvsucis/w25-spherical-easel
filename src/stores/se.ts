--- conflicted
+++ resolved
@@ -20,11 +20,7 @@
 import { SETransformation } from "@/models/SETransformation";
 import Nodule, { DisplayStyle } from "@/plottables/Nodule";
 import NonFreePoint from "@/plottables/NonFreePoint";
-<<<<<<< HEAD
-import { ActionMode, plottableType, SEIntersectionReturnType } from "@/types";
-=======
-import { ActionMode, SEIntersectionReturnType, ToolButtonType } from "@/types";
->>>>>>> 6a33551a
+import { ActionMode, plottableType, SEIntersectionReturnType, ToolButtonType } from "@/types";
 import { StyleEditPanels, StyleOptions } from "@/types/Styles";
 import {
   intersectCircles,
@@ -414,14 +410,9 @@
     seTransformationIds: [],
     oldSelectedSENoduleIDs: [],
     styleSavedFromPanel: StyleEditPanels.Label,
-<<<<<<< HEAD
-    inverseTotalRotationMatrix: new Matrix4(), //initially the identity. The composition of all the inverses of the rotation matrices applied to the sphere
     selectedSENoduleIds: [],
-    disabledTools: []
-=======
+    disabledTools: [],
     // inverseTotalRotationMatrix: new Matrix4(), //initially the identity. The composition of all the inverses of the rotation matrices applied to the sphere
-    selectedSENoduleIds: []
->>>>>>> 6a33551a
   }),
   actions: {
     init(): void {
