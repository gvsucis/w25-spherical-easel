<!--
  template is HTML for the layout for the UI of the vue application (i.e. the main
  window with everything in it), it allows for binding with the
  underlying Document Object Model. We can use this template for specifiying
  locations in the document with the "id" class.
-->

<template>
  <!--
    This is the main application that must contain all the vuetify components.
    There can be only one of these environments.
  -->
  <v-app app>
    <!-- This is the main app bar in the window. Notice the internationalization in the toolbar
    title where $t('key') means that the key should be looked up in the current language file named
    ##.lang.json.-->
    <v-app-bar app
      color="primary"
      dark
      dense
      clipped-left>

      <v-app-bar-nav-icon></v-app-bar-nav-icon>

      <div class="d-flex align-center">
        <router-link to="/">
          <v-img alt="Spherical Easel Logo"
            class="shrink mr-2"
            contain
            src="../docs/.vuepress/public/SphericalEaselLogo.png"
            transition="scale-transition"
            width="40" />
        </router-link>
        <v-toolbar-title>
          {{ $t("main.SphericalEaselMainTitle") }}
        </v-toolbar-title>
        <v-tooltip left>
          <template v-slot:activator="{ on }">
            <!--- TODO: Change the URL to match the hosting site
               For instance, on GitLab use href="/sphericalgeometryvue/docs"
               Watch out for double slashes "//"
            --->
            <a href="/docs/">
              <v-icon class="ml-2"
                v-on="on">mdi-help-circle</v-icon>
            </a>
            <!-- Use <a> For GitLab -->
            <!--a :href="`${baseURL}/docs`">
              <v-icon class="ml-2"
                v-on="on">mdi-help-circle</v-icon>
            </a-->
          </template>
          <span>Open Doc</span>
        </v-tooltip>
      </div>

      <v-spacer></v-spacer>

      <Dialog ref="shareConstructionDialog"
        :title="$t('constructions.shareConstructionDialog')"
        :yesText="$t('constructions.exportConstructionDialog')"
        :yes-action="() => doExportConstructionDialog()"
        :no-text="$t('constructions.cancel')"
        max-width="40%"
        content-class="shareConstructionClass">
        <p>
          {{$t('constructions.shareLinkDialog')}}</p>

        <input ref="shareLinkReference"
          v-on:focus="$event.target.select()"
          readonly
          :value="shareLink" />
        <button @click="copyShareLink">Copy</button>

      </Dialog>

      <Dialog ref="exportConstructionDialog"
        :title="$t('constructions.exportConstructionDialog')"
        :yesText="$t('constructions.exportConstructionDialog')"
        :no-text="$t('constructions.cancel')"
        :yes-action="() => doExportButton()"
        :isDisabled="disableButton"
        max-width="60%">

        <v-row align="center"
          justify="space-between">
          <v-col cols="10"
            xs="10"
            sm="10"
            md="2"
            lg="3"
            xl="3">
            <div>
              <img id="preview">
            </div>
          </v-col>
          <v-col cols="10"
            xs="10"
            sm="10"
            md="4"
            lg="6"
            xl="6">
            <v-row>
              <v-col class="pr-4">
                <p>{{$t('constructions.sliderFileDimensions')}}</p>
                <v-slider v-model="slider"
                  class="align-center"
                  :max="sliderMax"
                  :min="sliderMin"
                  hide-details>{{$t('constructions.displaySlider')}}
                  <template v-slot:append>
                    <v-text-field type="number"
                      v-model="slider"
                      class="mt-0 pt-0"
                      hide-details
                      single-line
                      style="width: 120px"
<<<<<<< HEAD
                      :rules="[exportDimensionsCheck]"></v-text-field>
=======
                      :rules="[exportDimensionsCheck]"
                      @keypress.stop></v-text-field>
>>>>>>> ce5c7177
                  </template>
                </v-slider>
              </v-col>
            </v-row>

            <v-col class="d-flex"
              cols="12"
              sm="6">
              <v-select :items="formats"
                label="Format"
                v-model="selectedFormat"
                :rules="[exportDimensionsCheck]"
                solo></v-select>
            </v-col>
          </v-col>
        </v-row>

      </Dialog>

      <!-- This will open up the global settings view setting the language, decimals
      display and other global options-->
<<<<<<< HEAD
      <transition name="pulse">
        <div v-if="accountEnabled">
          <span>{{whoami}}</span>

          <v-img id="profilePic"
            v-if="profilePicUrl"
            class="mx-2"
            contain
            :src="profilePicUrl"
            :aspect-ratio="1/1"
            max-width="48"
            @click="doLoginOrCheck"></v-img>
          <v-icon v-else
            class="mx-2"
            @click="doLoginOrCheck">mdi-account</v-icon>
          <!-- This is where the file and export (to EPS, TIKZ, animated GIF?) operations will go -->
          <v-icon v-show="showExport"
            class="pr-3"
            @click="$refs.shareConstructionDialog.show()">
            mdi-application-export</v-icon>
          <v-icon v-if="whoami !== ''"
            :disabled="!hasObjects"
            class="mr-2"
            @click="$refs.saveConstructionDialog.show()">mdi-share</v-icon>
        </div>
      </transition>
=======
      <template v-if="accountEnabled">
        <span>{{whoami}}</span>
        <v-img id="profilePic"
          v-if="profilePicUrl"
          class="mx-2"
          contain
          :src="profilePicUrl"
          :aspect-ratio="1/1"
          max-width="48"
          @click="doLoginOrCheck"></v-img>
        <v-icon v-else
          class="mx-2"
          @click="doLoginOrCheck">mdi-account</v-icon>
        <!-- This is where the file and export (to EPS, TIKZ, animated GIF?) operations will go -->
        <v-icon v-show="showExport"
          class="pr-3"
          @click="$refs.shareConstructionDialog.show()">
          mdi-application-export</v-icon>
        <v-icon v-if="whoami !== ''"
          :disabled="!hasObjects"
          class="mr-2"
          @click="$refs.saveConstructionDialog.show()">$shareConstruction
        </v-icon>
      </template>
>>>>>>> ce5c7177
      <router-link to="/settings/">
        <v-icon>$appSettings</v-icon>
      </router-link>
    </v-app-bar>

    <!--
      This is the main window of the app. All other components are display on top of this element
      The router controls this background and it can be Easel or settings or...
    -->
    <v-main>
      <router-view>
        <!-- this is the spot where the views controlled by Vue Router will be rendred v-html="$t('buttons.' + button.displayedName )"-->
      </router-view>
      <MessageBox></MessageBox>
    </v-main>
    <v-footer app
      :color="footerColor"
      padless>
      <v-col class="text-center">
        <span
          v-if="activeToolName ==='PanZoomInDisplayedName' || activeToolName==='PanZoomOutDisplayedName'"
          class="footer-text"
          v-html="$t('buttons.CurrentTool')+ ': ' + $t('buttons.' + activeToolName).split('<br>').join('/').trim()">
        </span>
        <span
          v-else-if="activeToolName === 'ApplyTransformationDisplayedName'"
          class="footer-text"
          v-html="$t('buttons.CurrentTool')+ ': '  + $t('buttons.' + activeToolName).split('<br>').join(' ').trim() + ' <strong>' + applyTransformationText + '</strong>'">
        </span>
        <span v-else-if="activeToolName!== ''"
          class="footer-text"
          v-html="$t('buttons.CurrentTool')+ ': '  + $t('buttons.' + activeToolName).split('<br>').join(' ').trim()">
        </span>
        <span v-else
          class="footer-text">{{ $t(`buttons.NoToolSelected`) }}</span>
      </v-col>
    </v-footer>
    <Dialog ref="logoutDialog"
      :title="$t('constructions.confirmLogout')"
      :yes-text="$t('constructions.proceed')"
      :yes-action="() => doLogout()"
      :no-text="$t('constructions.cancel')"
      style=""
      max-width="40%">
      <p>
        {{$t('constructions.logoutDialog')}}</p>

    </Dialog>

    <Dialog ref="saveConstructionDialog"
      :title="$t('constructions.saveConstruction')"
      :yes-text="$t('constructions.save')"
      :no-text="$t('constructions.cancel')"
      :yes-action="() => doShare()"
      max-width="40%">
      <p>
        {{$t('constructions.saveConstructionDialog')}}
      </p>

      <v-text-field type="text"
        dense
        clearable
        counter
        persistent-hint
        :label="$t('constructions.description')"
        required
        v-model="description"
        @keypress.stop></v-text-field>
      <v-switch v-model="publicConstruction"
        :disabled="uid.length === 0"
        :label="$t('constructions.makePublic')"></v-switch>
    </Dialog>
  </v-app>
</template>

<!--
  This section is for Typescript code (note lang="ts") for binding the output of the user
  actions to desired changes in the display and the rest of the app.
-->
<script lang="ts">
/* Import the custom components */
import VueComponent from "vue";
import { Vue, Component } from "vue-property-decorator";
import MessageBox from "@/components/MessageBox.vue";
// import ConstructionLoader from "@/components/ConstructionLoader.vue";
import Dialog, { DialogAction } from "@/components/Dialog.vue";
import { ConstructionInFirestore } from "./types";
import EventBus from "@/eventHandlers/EventBus";
import { Error, FirebaseAuth, User } from "@firebase/auth-types";
import {
  FirebaseFirestore,
  DocumentReference,
  DocumentSnapshot
} from "@firebase/firestore-types";
import { FirebaseStorage, UploadTaskSnapshot } from "@firebase/storage-types";
import { Unsubscribe } from "@firebase/util";
import { Command } from "./commands/Command";
import { Matrix4 } from "three";
import { useAccountStore } from "@/stores/account";
import { useSEStore } from "@/stores/se";
import { detect } from "detect-browser";
import { mapState, mapActions, mapWritableState, mapGetters } from "pinia";

import FileSaver from "file-saver";
import d3ToPng from "d3-svg-to-png";
import GIF from "gif.js";
import i18n from "./i18n";
import ConstructionListVue from "./components/ConstructionList.vue";
// import { gzip } from "node-gzip";

// Register vue router in-component navigation guard functions
Component.registerHooks([
  "beforeRouteEnter",
  "beforeRouteLeave",
  "beforeRouteUpdate"
]);

@Component({
  components: { MessageBox, Dialog },
  methods: {
    ...mapActions(useAccountStore, ["resetToolset"]),
    ...mapActions(useSEStore, ["clearUnsavedFlag"])
  },
  computed: {
    ...mapState(useAccountStore, ["includedTools"]),
    ...mapState(useSEStore, [
      "activeToolName",
      "svgCanvas",
      "inverseTotalRotationMatrix",
      "hasObjects"
    ]),
    ...mapWritableState(useAccountStore, ["userRole"])
    // ...mapGetters(useSEStore, ["hasObjects"])
  }
})
export default class App extends Vue {
  //#region activeToolName
  readonly activeToolName!: string;
  //#endregion activeToolName

  readonly svgCanvas!: HTMLDivElement | null;

  readonly inverseTotalRotationMatrix!: Matrix4;

  readonly includedTools!: Array<string>;
  readonly resetToolset!: () => void;
  //readonly hasObjects!: boolean;
  readonly hasObjects!: () => boolean;
  readonly clearUnsavedFlag!: () => void;

  userRole!: string | undefined;

  readonly $appAuth!: FirebaseAuth;
  readonly $appDB!: FirebaseFirestore;
  readonly $appStorage!: FirebaseStorage;

  clientBrowser: any;
  description = "";
  publicConstruction = false;
  $refs!: {
    logoutDialog: VueComponent & DialogAction;
    saveConstructionDialog: VueComponent & DialogAction;
    shareConstructionDialog: VueComponent & DialogAction;
    exportConstructionDialog: VueComponent & DialogAction;
    shareLinkReference: VueComponent & HTMLElement;
  };
  footerColor = "accent";
  authSubscription!: Unsubscribe;
  whoami = "";
  uid = "";
  profilePicUrl: string | null = null;
  svgRoot!: SVGElement;
  showExport = false;
  selectedFormat = "";
  slider = 600;
  sliderMin = 200;
  sliderMax = 1200;
  shareLink = "--Placeholder for share link--";
  disableButton = false;
  lastText = "";
  count = 0;

  /* User account feature is initialy disabled. To unlock this feature
     The user must press Ctrl+Alt+S then Ctrl+Alt+E in that order */
  acceptedKeys = 0;
  accountEnabled = false;

  // target formats for export window
  //formats = ["SVG", "PNG", "GIF"];
  formats = ["SVG", "PNG"];

  // Text of the transformation being applied - only displayed when the tool is applyTransformation
  applyTransformationText = i18n.t(`objects.selectTransformation`);

  get baseURL(): string {
    return process.env.BASE_URL ?? "";
  }

  readonly keyHandler = (ev: KeyboardEvent): void => {
    if (ev.repeat) return; // Ignore repeated events on the same key
    if (!ev.altKey) return;
    if (!ev.ctrlKey) return;

    if (ev.code === "KeyS" && this.acceptedKeys === 0) {
      console.info("'S' is accepted");
      this.acceptedKeys = 1;
    } else if (ev.code === "KeyE" && this.acceptedKeys === 1) {
      this.acceptedKeys = 2;
      // Directly setting the accountEnable flag here does not trigger
      // a UI update even after calling $forceUpdate()
      // Firing an event seems to solve the problem
      EventBus.fire("secret-key-detected", {});
    } else {
      this.acceptedKeys = 0;
    }
  };

  created(): void {
    window.addEventListener("keydown", this.keyHandler);
    EventBus.listen("secret-key-detected", () => {
      console.log("Got the secret key");
      this.accountEnabled = true;
      this.acceptedKeys = 0;
      this.$forceUpdate();
    });
    EventBus.listen("share-construction-requested", this.doShare);
    this.clientBrowser = detect();
    this.resetToolset();
    //ACStore.resetToolset();
    EventBus.listen(
      "set-apply-transformation-footer-text",
      this.additionalFooterText
    );
  }

  mounted(): void {
    console.log("Base URL is ", process.env.BASE_URL);
    // SEStore.init();
    EventBus.listen("set-footer-color", this.setFooterColor);
    this.authSubscription = this.$appAuth.onAuthStateChanged(
      (u: User | null) => {
        if (u !== null) {
          this.showExport = true;
          this.whoami = u.email ?? "unknown email";
          this.uid = u.uid;
          this.$appDB
            .collection("users")
            .doc(this.uid)
            .get()
            .then((ds: DocumentSnapshot) => {
              if (ds.exists) {
                this.accountEnabled = true;
                console.debug("User data", ds.data());
                const { profilePictureURL, role } = ds.data() as any;
                if (profilePictureURL) {
                  this.profilePicUrl = profilePictureURL;
                }
                if (role) {
                  this.userRole = role.toLowerCase();
                }
              }
            });
        } else {
          this.whoami = "";
          this.profilePicUrl = "";
        }
      }
    );
    // Get the top-level SVG element
    this.svgRoot = this.svgCanvas?.querySelector("svg") as SVGElement;
  }

  beforeDestroy(): void {
    if (this.authSubscription) this.authSubscription();
    this.whoami = "";
    this.uid = "";
    window.removeEventListener("keydown", this.keyHandler);
    EventBus.unlisten("secret-key-detected");
    EventBus.unlisten("set-apply-transformation-footer-text");
  }
  setFooterColor(e: { color: string }): void {
    this.footerColor = e.color;
  }

  async doLogout(): Promise<void> {
    await this.$appAuth.signOut();
    this.$refs.logoutDialog.hide();
    this.userRole = undefined;
    this.uid = "";
    this.whoami = "";
  }

  additionalFooterText(e: { text: string }): void {
    //console.debug("apply transform", e.text);
    this.applyTransformationText = e.text;
  }

  doLoginOrCheck(): void {
    if (this.$appAuth.currentUser !== null) {
      this.$refs.logoutDialog.show();
    } else {
      this.$router.replace({ path: "/account" });
    }
  }

  async doExportConstructionDialog(): Promise<void> {
    this.$refs.shareConstructionDialog.hide();
    this.$refs.exportConstructionDialog.show();

    // copy sphere construction svg and get URL, then set the preview img src as that URL
    const svgElement = this.svgRoot.cloneNode(true) as SVGElement;
    svgElement.setAttribute("xmlns", "http://www.w3.org/2000/svg");
    svgElement.style.removeProperty("transform");
    const canvasReference = document.querySelector("#canvas") as HTMLDivElement;
    const currentWidth = canvasReference.clientWidth;
    svgElement.setAttribute(
      "viewBox",
      "0 0 " + currentWidth + " " + currentWidth
    );
    svgElement.setAttribute("height", "400px");
    svgElement.setAttribute("width", "400px");
    const svgBlob = new Blob([svgElement.outerHTML], {
      type: "image/svg+xml;charset=utf-8"
    });
    const svgURL = URL.createObjectURL(svgBlob);

    await Vue.nextTick();

    var preview = document.getElementById("preview") as HTMLImageElement;
    preview.src = svgURL;
  }

  async doExportButton(): Promise<void> {
    this.$refs.exportConstructionDialog.hide();
    //Clone the SVG
    const svgElement = this.svgRoot.cloneNode(true) as SVGElement;
    //get the current width of canvas
    const canvasReference = document.querySelector("#canvas") as HTMLDivElement;
    const currentWidth = canvasReference.clientWidth;

    //required line of code for svg elements
    svgElement.setAttribute("xmlns", "http://www.w3.org/2000/svg");

    // Set dimensions of exported image based on slider values
    svgElement.setAttribute("height", this.slider + "");
    svgElement.setAttribute("width", this.slider + "");

    svgElement.setAttribute("preserveAspectRatio", "xMidYMid meet");
    svgElement.setAttribute("transform", "matrix(1 0 0 -1 0 0)");
    svgElement.setAttribute(
      "viewBox",
      "0 0 " + currentWidth + " " + currentWidth
    );
    svgElement.setAttribute("vector-effect", "non-scaling-stroke");
    // export construction to desired file format
    if (this.selectedFormat == "SVG") {
      //create blob and url, then call filesaver
      const svgBlob = new Blob([svgElement.outerHTML], {
        type: "image/svg+xml;charset=utf-8"
      });
      const svgURL = URL.createObjectURL(svgBlob);
      FileSaver.saveAs(svgURL, "construction.svg");

      console.log("SVG exported");
    } else if (this.selectedFormat == "PNG") {
      //set the ID of the clone and append it to body
      svgElement.id = "clonedSVG";
      document.body.append(svgElement);

      //to make this appear right side up remove the transform
      svgElement.removeAttribute("transform");

      //export using module
      var png = await d3ToPng("#clonedSVG", "PNGname");

      //clean up workspace and finish
      svgElement.remove();
      console.log("PNG exported");
    } else if (this.selectedFormat == "GIF") {
      // create GIF to add frames to
      var gif = new GIF({
        workers: 2,
        quality: 10,
        width: this.slider,
        height: this.slider
      });

      //Clone the SVG
      const clone = this.svgRoot.cloneNode(true) as SVGElement;
      //required line of code for svg elements
      clone.setAttribute("xmlns", "http://www.w3.org/2000/svg");

      //set the ID of the clone and append it to body
      clone.id = "clonedSVG";
      document.body.append(clone);

      // Set dimensions of exported image based on slider values
      clone.setAttribute("height", this.slider + "px");
      clone.setAttribute("width", this.slider + "px");

      //get the current width of canvas
      const canvasReference = document.querySelector(
        "#canvas"
      ) as HTMLDivElement;
      const currentWidth = canvasReference.clientWidth;

      //set the view of the image to be around the circle
      //linear equation determined by comparing "console.log(currentWidth);" with successfull hard codes
      clone.setAttribute(
        "viewBox",
        0.476 * currentWidth -
          348.57 +
          " " +
          (0.476 * currentWidth - 348.57) +
          " 733 733"
      );

      //since d3ToPng exports the png as it appears in browser, we must remove the transform
      clone.style.removeProperty("transform");

      //export PNG to the gif stream
      var png3 = await d3ToPng("#clonedSVG", "1", {
        download: false,
        format: "png"
      }).then(fileData => {
        var img = new HTMLImageElement();
        img.src = fileData; // fileData is base64
        gif.addFrame(img);
      });

      // make some change
      // clone.setAttribute("viewBox", "50 50 733 733");

      // await Vue.nextTick();

      // process final GIF
      gif.on("finished", function (blob: any) {
        //window.open(URL.createObjectURL(blob));
        const gifURL = URL.createObjectURL(blob);
        FileSaver.saveAs(gifURL, "mygif.gif");
        clone.remove();
      });

      gif.render();

      console.log("GIF exported");
      // //set the ID of the clone and append it to body
      // svgElement.id = "clonedSVG";
      // document.body.append(svgElement);

      // //export PNG to the gif stream
      // var png3 = await d3ToPng("#clonedSVG", "1", {
      //   download: false,
      //   format: "png"
      // }).then(fileData => {
      //   var img = new HTMLImageElement();
      //   img.src = fileData; // fileData is base64
      //   gif.addFrame(img);
      // });

      // // process final GIF
      // gif.on("finished", function (blob: any) {
      //   //window.open(URL.createObjectURL(blob));
      //   const gifURL = URL.createObjectURL(blob);
      //   FileSaver.saveAs(gifURL, "mygif.gif");
      //   svgElement.remove();
      // });

      // gif.render();

      // console.log("GIF exported");
    }
  }

  exportDimensionsCheck(txt: string | undefined): boolean {
    //checking if first action is format selection
    if (this.count > 2 && (txt == "SVG" || txt == "PNG" || txt == "GIF")) {
      txt = this.lastText;
    } else {
      this.lastText = txt + "";
    }
    this.count++;

    //Input validation
    if (
      !txt ||
      parseInt(txt) < 200 ||
      parseInt(txt) > 1200 ||
      this.selectedFormat == ""
    ) {
      this.disableButton = true;
      return false;
    } else {
      this.disableButton = false;
      return true;
    }
  }

  async doShare(): Promise<void> {
    /* TODO: move the following constant to global-settings? */
    const FIELD_SIZE_LIMIT = 50 * 1024; /* in bytes */
    // A local function to convert a blob to base64 representation
    const toBase64 = (inputBlob: Blob): Promise<string> =>
      new Promise((resolve, reject) => {
        const reader = new FileReader();
        reader.onerror = reject;
        reader.onload = () => {
          resolve(reader.result as string);
        };
        reader.readAsDataURL(inputBlob);
      });

    /* dump the command history */
    const scriptOut = Command.dumpOpcode();

    // TODO: should we decouple the zoomFactor from the rotation matrix when
    // saving a construction?. Possible issue: the construction
    // was saved by a user working on a larger screen (large zoomFactor),
    // but loaded by a user working on a smaller screen (small zoomFactor)

    const rotationMat = this.inverseTotalRotationMatrix;
    const collectionPath = this.publicConstruction
      ? "constructions"
      : `users/${this.uid}/constructions`;

    // Make a duplicate of the SVG tree
    const svgElement = this.svgRoot.cloneNode(true) as SVGElement;
    svgElement.setAttribute("xmlns", "http://www.w3.org/2000/svg");

    // Remove the top-level transformation matrix
    // We have to save the preview in its "natural" pose
    svgElement.style.removeProperty("transform");

    const svgBlob = new Blob([svgElement.outerHTML], {
      type: "image/svg+xml;charset=utf-8"
    });
    const svgPreviewData = await toBase64(svgBlob);
    console.log(svgPreviewData); // TODO delete

    // const svgURL = URL.createObjectURL(svgBlob);
    // FileSaver.saveAs(svgURL, "hans.svg");

    /* Create a pipeline of Firebase tasks
       Task 1: Upload construction to Firestore
       Task 2: Upload the script to Firebase Storage (for large script)
       Task 3: Upload the SVG preview to Firebase Storage (for large SVG)
    */
    this.$appDB // Task #1
      .collection(collectionPath)
      .add({
        version: "1",
        dateCreated: new Date().toISOString(),
        author: this.whoami,
        description: this.description,
        rotationMatrix: JSON.stringify(rotationMat.elements),
        tools: this.includedTools,
        script: "" // Use an empty string (for type checking only)
      } as ConstructionInFirestore)
      .then((constructionDoc: DocumentReference) => {
        /* Task #2 */
        const scriptPromise: Promise<string> =
          scriptOut.length < FIELD_SIZE_LIMIT
            ? Promise.resolve(scriptOut)
            : this.$appStorage
                .ref(`scripts/${constructionDoc.id}`)
                .putString(scriptOut)
                .then((t: UploadTaskSnapshot) => t.ref.getDownloadURL());

        /* Task #3 */
        const svgPromise: Promise<string> =
          svgPreviewData.length < FIELD_SIZE_LIMIT
            ? Promise.resolve(svgPreviewData)
            : this.$appStorage
                .ref(`construction-svg/${constructionDoc.id}`)
                .putString(svgPreviewData)
                .then((t: UploadTaskSnapshot) => t.ref.getDownloadURL());

        /* Wrap the result from the three tasks as a new Promise */
        return Promise.all([constructionDoc.id, scriptPromise, svgPromise]);
      })
      .then(([docId, scriptData, svgData]) => {
        this.$appDB
          .collection(collectionPath)
          .doc(docId)
          .update({ script: scriptData, preview: svgData });
        // Pass on the document ID to be included in the alert message
        return docId;
      })
      .then((docId: string) => {
        EventBus.fire("show-alert", {
          key: "constructions.firestoreConstructionSaved",
          keyOptions: { docId },
          type: "info"
        });
        this.clearUnsavedFlag();
      })
      .catch((err: Error) => {
        console.error("Can't save document", err.message);
        EventBus.fire("show-alert", {
          key: "constructions.firestoreSaveError",
          // keyOptions: { docId: constructionDoc.id },
          type: "error"
        });
      });

    this.$refs.saveConstructionDialog.hide();
  }

  copyShareLink(): void {
    this.$refs.shareLinkReference.focus();
    document.execCommand("copy");
  }
}
</script>

<style lang="scss">
.footer-text {
  padding-top: 9px;
  display: flex;
  flex-direction: column;
  align-items: center;
  font-size: 15px;
}
.footer-color {
  color: "accent";
}

#profilePic {
  border-radius: 50%;
}

.pulse-enter-active {
  animation-name: pulse;
  animation-duration: 0.5s;
}
.pulse-leave-active {
  animation-name: pulse;
  animation-duration: 0.5s;
  animation-direction: reverse;
}

@keyframes pulse {
  0% {
    transform: scale(0);
  }
  50% {
    transform: scale(2);
  }
  100% {
    transform: scale(1);
  }
}

.shareConstructionClass {
  width: 300px;
  margin-top: 50px;
  margin-bottom: auto;
  margin-right: 30px;
  margin-left: auto;
}
</style><|MERGE_RESOLUTION|>--- conflicted
+++ resolved
@@ -115,12 +115,8 @@
                       hide-details
                       single-line
                       style="width: 120px"
-<<<<<<< HEAD
-                      :rules="[exportDimensionsCheck]"></v-text-field>
-=======
                       :rules="[exportDimensionsCheck]"
                       @keypress.stop></v-text-field>
->>>>>>> ce5c7177
                   </template>
                 </v-slider>
               </v-col>
@@ -142,34 +138,6 @@
 
       <!-- This will open up the global settings view setting the language, decimals
       display and other global options-->
-<<<<<<< HEAD
-      <transition name="pulse">
-        <div v-if="accountEnabled">
-          <span>{{whoami}}</span>
-
-          <v-img id="profilePic"
-            v-if="profilePicUrl"
-            class="mx-2"
-            contain
-            :src="profilePicUrl"
-            :aspect-ratio="1/1"
-            max-width="48"
-            @click="doLoginOrCheck"></v-img>
-          <v-icon v-else
-            class="mx-2"
-            @click="doLoginOrCheck">mdi-account</v-icon>
-          <!-- This is where the file and export (to EPS, TIKZ, animated GIF?) operations will go -->
-          <v-icon v-show="showExport"
-            class="pr-3"
-            @click="$refs.shareConstructionDialog.show()">
-            mdi-application-export</v-icon>
-          <v-icon v-if="whoami !== ''"
-            :disabled="!hasObjects"
-            class="mr-2"
-            @click="$refs.saveConstructionDialog.show()">mdi-share</v-icon>
-        </div>
-      </transition>
-=======
       <template v-if="accountEnabled">
         <span>{{whoami}}</span>
         <v-img id="profilePic"
@@ -194,7 +162,6 @@
           @click="$refs.saveConstructionDialog.show()">$shareConstruction
         </v-icon>
       </template>
->>>>>>> ce5c7177
       <router-link to="/settings/">
         <v-icon>$appSettings</v-icon>
       </router-link>
