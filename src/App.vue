<!--
  template is HTML for the layout for the UI of the vue application (i.e. the main
  window with everything in it), it allows for binding with the
  underlying Document Object Model. We can use this template for specifying
  locations in the document with the "id" class.
-->

<template>
  <!--
    This is the main application that must contain all the vuetify components.
    There can be only one of these environments.
  -->
  <v-app>
    <!-- This is the main app bar in the window. Notice the internationalization in the toolbar
    title where $t('key') means that the key should be looked up in the current language file named
    ##.lang.json.-->
    <v-app-bar color="primary" density="compact">
      <template #prepend>
        <router-link to="/">
          <v-img
            alt="Spherical Easel Logo"
            class="shrink mr-2"
            contain
            src="@/assets/SphericalEaselLogo.gif"
            transition="scale-transition"
            aspect-ratio="1"
            :width="40" />
        </router-link>
        <a href="/docs/">
          <v-icon class="ml-2" color="white">mdi-help-circle</v-icon>
          <v-tooltip location="start" activator="parent">Open Doc</v-tooltip>
        </a>
      </template>
      <v-app-bar-title>{{t('main.SphericalEaselMainTitle')}}</v-app-bar-title>
        <!--- TODO: Change the URL to match the hosting site
               For instance, on GitLab use href="/sphericalgeometryvue/docs"
               Watch out for double slashes "//"
            --->
        <!-- Use <a> For GitLab -->
        <!--a :href="`${baseURL}/docs`">
              <v-icon class="ml-2"
                v-bind="props">mdi-help-circle</v-icon>
            </a-->

      <v-spacer></v-spacer>

      <!-- This will open up the global settings view setting the language, decimals
      display and other global options-->
      <template v-if="accountEnabled">
        <span>{{ whoami }}</span>
        <v-img
          id="profilePic"
          v-if="profilePicUrl"
          class="mx-2"
          contain
          :src="profilePicUrl"
          :aspect-ratio="1 / 1"
          max-width="48"
          @click="doLoginOrCheck"></v-img>
        <v-icon v-else class="mx-2" @click="doLoginOrCheck">mdi-account</v-icon>
        <!-- This is where the file and export (to EPS, TIKZ, animated GIF?) operations will go -->
<<<<<<< HEAD
        <v-icon
          v-show="showExport"
          class="pr-3"
          @click="showShareConstructionDialog">
          mdi-application-export</v-icon
        >
        <v-icon
          v-if="whoami !== ''"
          :disabled="!hasObjects"
          class="mr-2"
          @click="showSaveConstructionDialog"
          >mdi-share
        </v-icon>
=======
        <v-icon v-show="showExport && hasObjects"
          class="pr-3"
          @click="doExportConstructionDialog">
          mdi-application-export</v-icon>
        <v-icon v-if="whoami !== '' && hasObjects"
          class="mr-2"
          @click="$refs.saveConstructionDialog.show()">mdi-content-save</v-icon>
>>>>>>> 3699cf24
      </template>
      <router-link to="/settings/">
        <v-icon color="white" class="mx-2">mdi-cog</v-icon>
      </router-link>
    </v-app-bar>

    <!--
      This is the main window of the app. All other components are display on top of this element
      The router controls this background and it can be Easel or settings or...
    -->
    <v-main>
<<<<<<< HEAD
      <router-view />
      <!-- this is the spot where the views controlled by Vue Router will be rendered v-html="$t('buttons.' + button.displayedName )"-->

      <!-- <MessageBox></MessageBox>-->
    </v-main>
  </v-app>

  <!--Dialog
      ref="logoutDialog"
      :title="i18nText('constructions.confirmLogout')"
      :yes-text="i18nText('constructions.proceed')"
=======
      <router-view>
        <!-- this is the spot where the views controlled by Vue Router will be rendred v-html="$t('buttons.' + button.displayedName )"-->
      </router-view>
    </v-main>

    <!-- <v-footer app
      :color="footerColor"
      padless>
    </v-footer> -->

    <Dialog ref="exportConstructionDialog"
      :title="$t('constructions.exportConstructionDialog')"
      :yesText="$t('constructions.exportConstructionDialog')"
      :no-text="$t('constructions.cancel')"
      :yes-action="() => doExportButton()"
      :isDisabled="disableButton"
      max-width="60%">

      <v-row align="center"
        justify="space-between">
        <v-col cols="10"
          xs="10"
          sm="10"
          md="2"
          lg="3"
          xl="3">
          <div>
            <img id="preview">
          </div>
        </v-col>
        <v-col cols="10"
          xs="10"
          sm="10"
          md="4"
          lg="6"
          xl="6">
          <v-row>
            <v-col class="pr-4">
              <p>{{$t('constructions.sliderFileDimensions')}}</p>
              <v-slider v-model="slider"
                class="align-center"
                :max="sliderMax"
                :min="sliderMin"
                hide-details>{{$t('constructions.displaySlider')}}
                <template v-slot:append>
                  <v-text-field type="number"
                    v-model="slider"
                    class="mt-0 pt-0"
                    hide-details
                    single-line
                    style="width: 120px"
                    :rules="[exportDimensionsCheck]"
                    @keypress.stop></v-text-field>
                </template>
              </v-slider>
            </v-col>
          </v-row>

          <v-col class="d-flex"
            cols="12"
            sm="6">
            <v-select :items="formats"
              label="Format"
              v-model="selectedFormat"
              :rules="[exportDimensionsCheck]"
              solo></v-select>
          </v-col>
        </v-col>
      </v-row>

    </Dialog>
    <Dialog ref="logoutDialog"
      :title="$t('constructions.confirmLogout')"
      :yes-text="$t('constructions.proceed')"
>>>>>>> 3699cf24
      :yes-action="() => doLogout()"
      :no-text="i18nText('constructions.cancel')"
      style=""
      max-width="40%">
      <p>
        {{ i18nText("constructions.logoutDialog") }}
      </p>
    </Dialog>

<<<<<<< HEAD
    <Dialog
      ref="saveConstructionDialog"
      :title="i18nText('constructions.saveConstruction')"
      :yes-text="i18nText('constructions.save')"
      :no-text="i18nText('constructions.cancel')"
      :yes-action="() => doShare()"
=======
    <Dialog ref="saveConstructionDialog"
      :title="$t('constructions.saveConstruction')"
      :yes-text="$t('constructions.save')"
      :no-text="$t('constructions.cancel')"
      :yes-action="() => doSave()"
>>>>>>> 3699cf24
      max-width="40%">
      <p>
        {{ i18nText("constructions.saveConstructionDialog") }}
      </p>

      <v-text-field
        type="text"
        density="compact"
        clearable
        counter
        persistent-hint
        :label="i18nText('constructions.description')"
        required
        v-model="description"
        @keypress.stop></v-text-field>
      <v-switch
        v-model="publicConstruction"
        :disabled="uid.length === 0"
        :label="i18nText('constructions.makePublic')"></v-switch>
    </Dialog>
    <Dialog
      ref="shareConstructionDialog"
      :title="i18nText('constructions.shareConstructionDialog')"
      :yesText="i18nText('constructions.exportConstructionDialog')"
      :yes-action="() => doExportConstructionDialog()"
      :no-text="i18nText('constructions.cancel')"
      max-width="40%"
      content-class="shareConstructionClass">
      <p>
        {{ i18nText("constructions.shareLinkDialog") }}
      </p>

      <input ref="shareLinkReference" readonly :value="shareLink" />
      <button @click="copyShareLink">Copy</button>
    </Dialog>

    <Dialog
      ref="exportConstructionDialog"
      :title="i18nText('constructions.exportConstructionDialog')"
      :yesText="i18nText('constructions.exportConstructionDialog')"
      :no-text="i18nText('constructions.cancel')"
      :yes-action="() => doExportButton()"
      :isDisabled="disableButton"
      max-width="60%">
      <v-row align="center" justify="space-between">
        <v-col cols="10" xs="10" sm="10" md="2" lg="3" xl="3">
          <div>
            <img id="preview" />
          </div>
        </v-col>
        <v-col cols="10" xs="10" sm="10" md="4" lg="6" xl="6">
          <v-row>
            <v-col class="pr-4">
              <p>{{ i18nText("constructions.sliderFileDimensions") }}</p>
              <v-slider
                v-model="slider"
                class="align-center"
                :max="sliderMax"
                :min="sliderMin"
                hide-details
                >{{ i18nText("constructions.displaySlider") }}
                <template v-slot:append>
                  <v-text-field
                    type="number"
                    v-model="slider"
                    class="mt-0 pt-0"
                    hide-details
                    single-line
                    style="width: 120px"
                    :rules="[exportDimensionsCheck]"
                    @keypress.stop></v-text-field>
                </template>
              </v-slider>
            </v-col>
          </v-row>

          <v-col class="d-flex" cols="12" sm="6">
            <v-select
              :items="formats"
              label="Format"
              v-model="selectedFormat"
              :rules="[exportDimensionsCheck]"
              solo></v-select>
          </v-col>
        </v-col>
      </v-row>
    </Dialog-->
</template>

<!--
  This section is for Typescript code (note lang="ts") for binding the output of the user
  actions to desired changes in the display and the rest of the app.
-->
<script lang="ts" setup>
/* Import the custom components */
<<<<<<< HEAD
import {
  Ref,
  ref,
  computed,
  onBeforeMount,
  onMounted,
  onBeforeUnmount,
  nextTick
} from "vue";
import MessageBox from "@/components/MessageBox.vue";
=======
import VueComponent from "vue";
import { Vue, Component } from "vue-property-decorator";
>>>>>>> 3699cf24
// import ConstructionLoader from "@/components/ConstructionLoader.vue";
import Dialog, { DialogAction } from "@/components/Dialog.vue";
import { ConstructionInFirestore } from "./types";
import EventBus from "@/eventHandlers/EventBus";
import { User, getAuth, Unsubscribe } from "firebase/auth";
import { DocumentReference, DocumentSnapshot, getFirestore, doc, collection, getDoc, addDoc, updateDoc } from "firebase/firestore";
import { FirebaseStorage, UploadTaskSnapshot, getStorage, ref as storageRef, uploadString, getDownloadURL } from "firebase/storage";
import { Command } from "./commands/Command";
import { useAccountStore } from "@/stores/account";
import { useSEStore } from "@/stores/se";
import { detect } from "detect-browser";
import { storeToRefs } from "pinia";

import FileSaver from "file-saver";
import d3ToPng from "d3-svg-to-png";
import GIF from "gif.js";
<<<<<<< HEAD
import { useI18n } from "vue-i18n";
const appAuth = getAuth()
const appDB = getFirestore()
const appStorage = getStorage()
import { useRouter } from "vue-router";

// Register vue router in-component navigation guard functions
// Component.registerHooks([
//   "beforeRouteEnter",
//   "beforeRouteLeave",
//   "beforeRouteUpdate"
// ]);

const { t, locale } = useI18n({ inheritLocale: true });
const acctStore = useAccountStore();
const seStore = useSEStore();
const { includedTools, userRole } = storeToRefs(acctStore);

const {
  svgCanvas,
  inverseTotalRotationMatrix,
  hasObjects
} = storeToRefs(seStore);

const router = useRouter();

let clientBrowser: any;
const description = ref("");
const publicConstruction = ref(false);
// $refs!: {
const logoutDialog: Ref<DialogAction | null> = ref(null);
const saveConstructionDialog: Ref<DialogAction | null> = ref(null);
const shareConstructionDialog: Ref<DialogAction | null> = ref(null);
const exportConstructionDialog: Ref<DialogAction | null> = ref(null);
const shareLinkReference: Ref<HTMLElement | null> = ref(null);
// };
let footerColor = "accent";
let authSubscription!: Unsubscribe;
const whoami = ref("");
const uid = ref("");
const profilePicUrl: Ref<string | null> = ref(null);
let svgRoot: SVGElement;
const showExport = ref(false);
const selectedFormat = ref("");
const slider = ref(600);
const sliderMin = 200;
const sliderMax = 1200;
const shareLink = ref("--Placeholder for share link--");
const disableButton = ref(false);
// lastText = "";
// count = 0;

/* User account feature is initialy disabled. To unlock this feature
     The user must press Ctrl+Alt+S then Ctrl+Alt+E in that order */
let acceptedKeys = 0;
const accountEnabled = ref(false);

// target formats for export window
//formats = ["SVG", "PNG", "GIF"];
const formats = ["SVG", "PNG"];

// Text of the transformation being applied - only displayed when the tool is applyTransformation
// applyTransformationText = i18n.t(`objects.selectTransformation`);

const baseURL = computed((): string => {
  return import.meta.env.BASE_URL ?? "";
});

function keyHandler(ev: KeyboardEvent): void {
  if (ev.repeat) return; // Ignore repeated events on the same key
  if (!ev.altKey) return;
  if (!ev.ctrlKey) return;

  if (ev.code === "KeyS" && acceptedKeys === 0) {
    console.info("'S' is accepted");
    acceptedKeys = 1;
  } else if (ev.code === "KeyE" && acceptedKeys === 1) {
    acceptedKeys = 2;
    // Directly setting the accountEnable flag here does not trigger
    // a UI update even after calling $forceUpdate()
    // Firing an event seems to solve the problem
    EventBus.fire("secret-key-detected", {});
  } else {
    acceptedKeys = 0;
=======
import i18n from "./i18n";
import MessageHub from "@/components/MessageHub.vue";

// import ConstructionListVue from "./components/ConstructionList.vue";
// import { gzip } from "node-gzip";

// Register vue router in-component navigation guard functions
Component.registerHooks([
  "beforeRouteEnter",
  "beforeRouteLeave",
  "beforeRouteUpdate"
]);

@Component({
  components: { Dialog, MessageHub },
  methods: {
    ...mapActions(useAccountStore, ["resetToolset"]),
    ...mapActions(useSEStore, ["clearUnsavedFlag"])
  },
  computed: {
    ...mapState(useAccountStore, ["includedTools"]),
    ...mapState(useSEStore, [
      "activeToolName",
      "svgCanvas",
      "inverseTotalRotationMatrix",
      "hasObjects"
    ]),
    ...mapWritableState(useAccountStore, ["userRole"])
    // ...mapGetters(useSEStore, ["hasObjects"])
  }
})
export default class App extends Vue {
  //#region activeToolName
  readonly activeToolName!: string;
  //#endregion activeToolName

  readonly svgCanvas!: HTMLDivElement | null;

  readonly inverseTotalRotationMatrix!: Matrix4;

  readonly includedTools!: Array<string>;
  readonly resetToolset!: () => void;
  //readonly hasObjects!: boolean;
  readonly hasObjects!: () => boolean;
  readonly clearUnsavedFlag!: () => void;

  userRole!: string | undefined;

  readonly $appAuth!: FirebaseAuth;
  readonly $appDB!: FirebaseFirestore;
  readonly $appStorage!: FirebaseStorage;

  clientBrowser: any;
  description = "";
  publicConstruction = false;
  $refs!: {
    logoutDialog: VueComponent & DialogAction;
    saveConstructionDialog: VueComponent & DialogAction;
    exportConstructionDialog: VueComponent & DialogAction;
    shareLinkReference: VueComponent & HTMLElement;
  };
  footerColor = "accent";
  authSubscription!: Unsubscribe;
  whoami = "";
  uid = "";
  profilePicUrl: string | null = null;
  svgRoot!: SVGElement;
  showExport = false;
  selectedFormat = "";
  slider = 600;
  sliderMin = 200;
  sliderMax = 1200;
  shareLink = "--Placeholder for share link--";
  disableButton = false;
  lastText = "";
  count = 0;

  /* User account feature is initialy disabled. To unlock this feature
     The user must press Ctrl+Alt+S then Ctrl+Alt+E in that order */
  acceptedKeys = 0;
  accountEnabled = false;

  // target formats for export window
  //formats = ["SVG", "PNG", "GIF"];
  formats = ["SVG", "PNG"];

  // Text of the transformation being applied - only displayed when the tool is applyTransformation
  applyTransformationText = i18n.t(`objects.selectTransformation`);

  get baseURL(): string {
    return import.meta.env.BASE_URL ?? "";
>>>>>>> 3699cf24
  }
}

onBeforeMount((): void => {
  window.addEventListener("keydown", keyHandler);
  EventBus.listen("secret-key-detected", () => {
    console.log("Got the secret key");
    accountEnabled.value = true;
    acceptedKeys = 0;
    // $forceUpdate();
  });
  EventBus.listen("share-construction-requested", doShare);
  clientBrowser = detect();
  acctStore.resetToolset();
  //ACStore.resetToolset();
  // EventBus.listen(
  // "set-apply-transformation-footer-text",
  // additionalFooterText
  // );
});

onMounted((): void => {
  console.log("Base URL is ", import.meta.env.BASE_URL);
  // SEStore.init();
  EventBus.listen("set-footer-color", setFooterColor);
  authSubscription = appAuth.onAuthStateChanged((u: User | null) => {
    if (u !== null) {
      showExport.value = true;
      whoami.value = u.email ?? "unknown email";
      uid.value = u.uid;
      const userDoc = doc(appDB,"users", uid.value)
        getDoc(userDoc)
        .then((ds: DocumentSnapshot) => {
          if (ds.exists()) {
            accountEnabled.value = true;
            console.debug("User data", ds.data());
            const { profilePictureURL, role } = ds.data() as any;
            if (profilePictureURL) {
              profilePicUrl.value = profilePictureURL;
            }
            if (role) {
              userRole.value = role.toLowerCase();
            }
          }
        });
    } else {
      whoami.value = "";
      profilePicUrl.value = "";
    }
<<<<<<< HEAD
  });
  // Get the top-level SVG element
  svgRoot = svgCanvas.value?.querySelector("svg") as SVGElement;
});

onBeforeUnmount((): void => {
  if (authSubscription) authSubscription();
  whoami.value = "";
  uid.value = "";
  window.removeEventListener("keydown", keyHandler);
  EventBus.unlisten("secret-key-detected");
  // EventBus.unlisten("set-apply-transformation-footer-text");
});
function setFooterColor(e: { color: string }): void {
  footerColor = e.color;
}
=======
  };

  created(): void {
    window.addEventListener("keydown", this.keyHandler);
    EventBus.listen("secret-key-detected", () => {
      console.log("Got the secret key");
      this.accountEnabled = true;
      this.acceptedKeys = 0;
      this.$forceUpdate();
    });
    EventBus.listen("share-construction-requested", this.doSave);
    this.clientBrowser = detect();
    this.resetToolset();
    //ACStore.resetToolset();
    EventBus.listen(
      "set-apply-transformation-footer-text",
      this.additionalFooterText
    );
  }

  mounted(): void {
    console.log("Base URL is ", import.meta.env.BASE_URL);
    // SEStore.init();
    EventBus.listen("set-footer-color", this.setFooterColor);
    this.authSubscription = this.$appAuth.onAuthStateChanged(
      (u: User | null) => {
        if (u !== null) {
          this.showExport = true;
          this.whoami = u.email ?? "unknown email";
          this.uid = u.uid;
          this.$appDB
            .collection("users")
            .doc(this.uid)
            .get()
            .then((ds: DocumentSnapshot) => {
              if (ds.exists) {
                this.accountEnabled = true;
                console.debug("User data", ds.data());
                const { profilePictureURL, role } = ds.data() as any;
                if (profilePictureURL) {
                  this.profilePicUrl = profilePictureURL;
                }
                if (role) {
                  this.userRole = role.toLowerCase();
                }
              }
            });
        } else {
          this.whoami = "";
          this.profilePicUrl = "";
        }
      }
    );
    // Get the top-level SVG element
    this.svgRoot = this.svgCanvas?.querySelector("svg") as SVGElement;
  }

  beforeDestroy(): void {
    if (this.authSubscription) this.authSubscription();
    this.whoami = "";
    this.uid = "";
    window.removeEventListener("keydown", this.keyHandler);
    EventBus.unlisten("secret-key-detected");
    EventBus.unlisten("set-apply-transformation-footer-text");
  }
  setFooterColor(e: { color: string }): void {
    this.footerColor = e.color;
  }
>>>>>>> 3699cf24

async function doLogout(): Promise<void> {
  await appAuth.signOut();
  logoutDialog.value?.hide();
  userRole.value = undefined;
  uid.value = "";
  whoami.value = "";
}

// additionalFooterText(e: { text: string }): void {
// console.debug("apply transform", e.text);
// applyTransformationText = e.text;
// }

function doLoginOrCheck(): void {
  if (appAuth.currentUser !== null) {
    logoutDialog.value?.show();
  } else {
    router.replace({ path: "/account" });
  }
}
function showShareConstructionDialog() {
  shareConstructionDialog.value?.show();
}

<<<<<<< HEAD
async function doExportConstructionDialog(): Promise<void> {
  shareConstructionDialog.value?.hide();
  exportConstructionDialog.value?.show();

  // copy sphere construction svg and get URL, then set the preview img src as that URL
  const svgElement = svgRoot.cloneNode(true) as SVGElement;
  svgElement.setAttribute("xmlns", "http://www.w3.org/2000/svg");
  svgElement.style.removeProperty("transform");
  const canvasReference = document.querySelector("#canvas") as HTMLDivElement;
  const currentWidth = canvasReference.clientWidth;
  svgElement.setAttribute(
    "viewBox",
    "0 0 " + currentWidth + " " + currentWidth
  );
  svgElement.setAttribute("height", "400px");
  svgElement.setAttribute("width", "400px");
  const svgBlob = new Blob([svgElement.outerHTML], {
    type: "image/svg+xml;charset=utf-8"
  });
  const svgURL = URL.createObjectURL(svgBlob);

  await nextTick();

  var preview = document.getElementById("preview") as HTMLImageElement;
  preview.src = svgURL;
}
=======
  async doExportConstructionDialog(): Promise<void> {
    this.$refs.exportConstructionDialog.show();
>>>>>>> 3699cf24

async function doExportButton(): Promise<void> {
  exportConstructionDialog.value?.hide();
  //Clone the SVG
  const svgElement = svgRoot.cloneNode(true) as SVGElement;
  //get the current width of canvas
  const canvasReference = document.querySelector("#canvas") as HTMLDivElement;
  const currentWidth = canvasReference.clientWidth;

  //required line of code for svg elements
  svgElement.setAttribute("xmlns", "http://www.w3.org/2000/svg");

  // Set dimensions of exported image based on slider values
  svgElement.setAttribute("height", slider + "");
  svgElement.setAttribute("width", slider + "");

  svgElement.setAttribute("preserveAspectRatio", "xMidYMid meet");
  svgElement.setAttribute("transform", "matrix(1 0 0 -1 0 0)");
  svgElement.setAttribute(
    "viewBox",
    "0 0 " + currentWidth + " " + currentWidth
  );
  svgElement.setAttribute("vector-effect", "non-scaling-stroke");
  // export construction to desired file format
  if (selectedFormat.value == "SVG") {
    //create blob and url, then call filesaver
    const svgBlob = new Blob([svgElement.outerHTML], {
      type: "image/svg+xml;charset=utf-8"
    });
    const svgURL = URL.createObjectURL(svgBlob);
    FileSaver.saveAs(svgURL, "construction.svg");

    console.log("SVG exported");
  } else if (selectedFormat.value == "PNG") {
    //set the ID of the clone and append it to body
    svgElement.id = "clonedSVG";
    document.body.append(svgElement);

    //to make this appear right side up remove the transform
    svgElement.removeAttribute("transform");

    //clean up workspace and finish
    svgElement.remove();
    console.log("PNG exported");
  } else if (selectedFormat.value == "GIF") {
    // create GIF to add frames to
    var gif = new GIF({
      workers: 2,
      quality: 10,
      width: slider,
      height: slider
    });

    //Clone the SVG
    const clone = svgRoot.cloneNode(true) as SVGElement;
    //required line of code for svg elements
    clone.setAttribute("xmlns", "http://www.w3.org/2000/svg");

    //set the ID of the clone and append it to body
    clone.id = "clonedSVG";
    document.body.append(clone);

    // Set dimensions of exported image based on slider values
    clone.setAttribute("height", slider + "px");
    clone.setAttribute("width", slider + "px");

    //get the current width of canvas
    const canvasReference = document.querySelector("#canvas") as HTMLDivElement;
    const currentWidth = canvasReference.clientWidth;

    //set the view of the image to be around the circle
    //linear equation determined by comparing "console.log(currentWidth);" with successfull hard codes
    clone.setAttribute(
      "viewBox",
      0.476 * currentWidth -
        348.57 +
        " " +
        (0.476 * currentWidth - 348.57) +
        " 733 733"
    );

    //since d3ToPng exports the png as it appears in browser, we must remove the transform
    clone.style.removeProperty("transform");

    //export PNG to the gif stream
    d3ToPng("#clonedSVG", "1", {
      download: false,
      format: "png"
    }).then(fileData => {
      var img = new HTMLImageElement();
      img.src = fileData; // fileData is base64
      gif.addFrame(img);
    });

    // make some change
    // clone.setAttribute("viewBox", "50 50 733 733");

    // await Vue.nextTick();

    // process final GIF
    gif.on("finished", function (blob: any) {
      //window.open(URL.createObjectURL(blob));
      const gifURL = URL.createObjectURL(blob);
      FileSaver.saveAs(gifURL, "mygif.gif");
      clone.remove();
    });

    gif.render();

    console.log("GIF exported");
    // //set the ID of the clone and append it to body
    // svgElement.id = "clonedSVG";
    // document.body.append(svgElement);

    // //export PNG to the gif stream
    // var png3 = await d3ToPng("#clonedSVG", "1", {
    //   download: false,
    //   format: "png"
    // }).then(fileData => {
    //   var img = new HTMLImageElement();
    //   img.src = fileData; // fileData is base64
    //   gif.addFrame(img);
    // });

    // // process final GIF
    // gif.on("finished", function (blob: any) {
    //   //window.open(URL.createObjectURL(blob));
    //   const gifURL = URL.createObjectURL(blob);
    //   FileSaver.saveAs(gifURL, "mygif.gif");
    //   svgElement.remove();
    // });

    // gif.render();

    // console.log("GIF exported");
  }
}

function exportDimensionsCheck(txt: string | undefined): boolean {
  // TODO: clean up the following logic
  //checking if first action is format selection
  // if (count > 2 && (txt == "SVG" || txt == "PNG" || txt == "GIF")) {
  //   txt = lastText;
  // } else {
  //   lastText = txt + "";
  // }
  // count++;

  // //Input validation
  // if (
  //   !txt ||
  //   parseInt(txt) < 200 ||
  //   parseInt(txt) > 1200 ||
  //   selectedFormat == ""
  // ) {
  //   disableButton = true;
  //   return false;
  // } else {
  //   disableButton = false;
  //   return true;
  // }
  return true;
}

<<<<<<< HEAD
function showSaveConstructionDialog() {
  saveConstructionDialog.value?.show();
}
=======
  async doSave(): Promise<void> {
    /* TODO: move the following constant to global-settings? */
    const FIELD_SIZE_LIMIT = 50 * 1024; /* in bytes */
    // A local function to convert a blob to base64 representation
    const toBase64 = (inputBlob: Blob): Promise<string> =>
      new Promise((resolve, reject) => {
        const reader = new FileReader();
        reader.onerror = reject;
        reader.onload = () => {
          resolve(reader.result as string);
        };
        reader.readAsDataURL(inputBlob);
      });
>>>>>>> 3699cf24

async function doShare(): Promise<void> {
  /* TODO: move the following constant to global-settings? */
  const FIELD_SIZE_LIMIT = 50 * 1024; /* in bytes */
  // A local function to convert a blob to base64 representation
  const toBase64 = (inputBlob: Blob): Promise<string> =>
    new Promise((resolve, reject) => {
      const reader = new FileReader();
      reader.onerror = reject;
      reader.onload = () => {
        resolve(reader.result as string);
      };
      reader.readAsDataURL(inputBlob);
    });

  /* dump the command history */
  const scriptOut = Command.dumpOpcode();

  // TODO: should we decouple the zoomFactor from the rotation matrix when
  // saving a construction?. Possible issue: the construction
  // was saved by a user working on a larger screen (large zoomFactor),
  // but loaded by a user working on a smaller screen (small zoomFactor)

  const rotationMat = inverseTotalRotationMatrix;
  const collectionPath = publicConstruction
    ? "constructions"
    : `users/${uid}/constructions`;

  // Make a duplicate of the SVG tree
  const svgElement = svgRoot.cloneNode(true) as SVGElement;
  svgElement.setAttribute("xmlns", "http://www.w3.org/2000/svg");

<<<<<<< HEAD
  // Remove the top-level transformation matrix
  // We have to save the preview in its "natural" pose
  svgElement.style.removeProperty("transform");
=======
    const svgBlob = new Blob([svgElement.outerHTML], {
      type: "image/svg+xml;charset=utf-8"
    });
    const svgPreviewData = await toBase64(svgBlob);
    console.log(svgPreviewData.substring(0, 30)); // TODO delete
>>>>>>> 3699cf24

  const svgBlob = new Blob([svgElement.outerHTML], {
    type: "image/svg+xml;charset=utf-8"
  });
  const svgPreviewData = await toBase64(svgBlob);
  console.log(svgPreviewData); // TODO delete

  // const svgURL = URL.createObjectURL(svgBlob);
  // FileSaver.saveAs(svgURL, "hans.svg");

  /* Create a pipeline of Firebase tasks
       Task 1: Upload construction to Firestore
       Task 2: Upload the script to Firebase Storage (for large script)
       Task 3: Upload the SVG preview to Firebase Storage (for large SVG)
    */
  addDoc( // Task #1
    collection(appDB, collectionPath), {
      version: "1",
      dateCreated: new Date().toISOString(),
      author: whoami.value,
      description: description.value,
      rotationMatrix: JSON.stringify(rotationMat.value.elements),
      tools: includedTools.value,
      script: "" // Use an empty string (for type checking only)
    } as ConstructionInFirestore)
    .then((constructionDoc: DocumentReference) => {
      /* Task #2 */
      const scriptPromise: Promise<string> =
        scriptOut.length < FIELD_SIZE_LIMIT
          ? Promise.resolve(scriptOut)
          : uploadString(storageRef(appStorage, `scripts/${constructionDoc.id}`),
  scriptOut)
              .then(t => getDownloadURL(t.ref));

      /* Task #3 */
      const svgPromise: Promise<string> =
        svgPreviewData.length < FIELD_SIZE_LIMIT
          ? Promise.resolve(svgPreviewData)
          : uploadString(
              storageRef(appStorage, `construction-svg/${constructionDoc.id}`),
              svgPreviewData)
              .then(t => getDownloadURL(t.ref));

      /* Wrap the result from the three tasks as a new Promise */
      return Promise.all([constructionDoc.id, scriptPromise, svgPromise]);
    })
    .then(([docId, scriptData, svgData]) => {
      const constructionDoc = doc(appDB,collectionPath,docId)
      updateDoc(constructionDoc, { script: scriptData, preview: svgData });
      // Pass on the document ID to be included in the alert message
      return docId;
    })
    .then((docId: string) => {
      EventBus.fire("show-alert", {
        key: "constructions.firestoreConstructionSaved",
        keyOptions: { docId },
        type: "info"
      });
      seStore.clearUnsavedFlag();
    })
    .catch((err: Error) => {
      console.error("Can't save document", err.message);
      EventBus.fire("show-alert", {
        key: "constructions.firestoreSaveError",
        // keyOptions: { docId: constructionDoc.id },
        type: "error"
      });
    });

  saveConstructionDialog.value?.hide();
}

function copyShareLink(): void {
  shareLinkReference.value?.focus();
  document.execCommand("copy");
}
</script>

<style lang="scss">
.footer-text {
  padding-top: 9px;
  display: flex;
  flex-direction: column;
  align-items: center;
  font-size: 15px;
}
.footer-color {
  color: "accent";
}

#profilePic {
  border-radius: 50%;
}

.pulse-enter-active {
  animation-name: pulse;
  animation-duration: 0.5s;
}
.pulse-leave-active {
  animation-name: pulse;
  animation-duration: 0.5s;
  animation-direction: reverse;
}

@keyframes pulse {
  0% {
    transform: scale(0);
  }
  50% {
    transform: scale(2);
  }
  100% {
    transform: scale(1);
  }
}

.shareConstructionClass {
  width: 300px;
  margin-top: 50px;
  margin-bottom: auto;
  margin-right: 30px;
  margin-left: auto;
}
</style><|MERGE_RESOLUTION|>--- conflicted
+++ resolved
@@ -59,7 +59,6 @@
           @click="doLoginOrCheck"></v-img>
         <v-icon v-else class="mx-2" @click="doLoginOrCheck">mdi-account</v-icon>
         <!-- This is where the file and export (to EPS, TIKZ, animated GIF?) operations will go -->
-<<<<<<< HEAD
         <v-icon
           v-show="showExport"
           class="pr-3"
@@ -73,15 +72,6 @@
           @click="showSaveConstructionDialog"
           >mdi-share
         </v-icon>
-=======
-        <v-icon v-show="showExport && hasObjects"
-          class="pr-3"
-          @click="doExportConstructionDialog">
-          mdi-application-export</v-icon>
-        <v-icon v-if="whoami !== '' && hasObjects"
-          class="mr-2"
-          @click="$refs.saveConstructionDialog.show()">mdi-content-save</v-icon>
->>>>>>> 3699cf24
       </template>
       <router-link to="/settings/">
         <v-icon color="white" class="mx-2">mdi-cog</v-icon>
@@ -93,7 +83,6 @@
       The router controls this background and it can be Easel or settings or...
     -->
     <v-main>
-<<<<<<< HEAD
       <router-view />
       <!-- this is the spot where the views controlled by Vue Router will be rendered v-html="$t('buttons.' + button.displayedName )"-->
 
@@ -105,82 +94,6 @@
       ref="logoutDialog"
       :title="i18nText('constructions.confirmLogout')"
       :yes-text="i18nText('constructions.proceed')"
-=======
-      <router-view>
-        <!-- this is the spot where the views controlled by Vue Router will be rendred v-html="$t('buttons.' + button.displayedName )"-->
-      </router-view>
-    </v-main>
-
-    <!-- <v-footer app
-      :color="footerColor"
-      padless>
-    </v-footer> -->
-
-    <Dialog ref="exportConstructionDialog"
-      :title="$t('constructions.exportConstructionDialog')"
-      :yesText="$t('constructions.exportConstructionDialog')"
-      :no-text="$t('constructions.cancel')"
-      :yes-action="() => doExportButton()"
-      :isDisabled="disableButton"
-      max-width="60%">
-
-      <v-row align="center"
-        justify="space-between">
-        <v-col cols="10"
-          xs="10"
-          sm="10"
-          md="2"
-          lg="3"
-          xl="3">
-          <div>
-            <img id="preview">
-          </div>
-        </v-col>
-        <v-col cols="10"
-          xs="10"
-          sm="10"
-          md="4"
-          lg="6"
-          xl="6">
-          <v-row>
-            <v-col class="pr-4">
-              <p>{{$t('constructions.sliderFileDimensions')}}</p>
-              <v-slider v-model="slider"
-                class="align-center"
-                :max="sliderMax"
-                :min="sliderMin"
-                hide-details>{{$t('constructions.displaySlider')}}
-                <template v-slot:append>
-                  <v-text-field type="number"
-                    v-model="slider"
-                    class="mt-0 pt-0"
-                    hide-details
-                    single-line
-                    style="width: 120px"
-                    :rules="[exportDimensionsCheck]"
-                    @keypress.stop></v-text-field>
-                </template>
-              </v-slider>
-            </v-col>
-          </v-row>
-
-          <v-col class="d-flex"
-            cols="12"
-            sm="6">
-            <v-select :items="formats"
-              label="Format"
-              v-model="selectedFormat"
-              :rules="[exportDimensionsCheck]"
-              solo></v-select>
-          </v-col>
-        </v-col>
-      </v-row>
-
-    </Dialog>
-    <Dialog ref="logoutDialog"
-      :title="$t('constructions.confirmLogout')"
-      :yes-text="$t('constructions.proceed')"
->>>>>>> 3699cf24
       :yes-action="() => doLogout()"
       :no-text="i18nText('constructions.cancel')"
       style=""
@@ -190,20 +103,12 @@
       </p>
     </Dialog>
 
-<<<<<<< HEAD
     <Dialog
       ref="saveConstructionDialog"
       :title="i18nText('constructions.saveConstruction')"
       :yes-text="i18nText('constructions.save')"
       :no-text="i18nText('constructions.cancel')"
       :yes-action="() => doShare()"
-=======
-    <Dialog ref="saveConstructionDialog"
-      :title="$t('constructions.saveConstruction')"
-      :yes-text="$t('constructions.save')"
-      :no-text="$t('constructions.cancel')"
-      :yes-action="() => doSave()"
->>>>>>> 3699cf24
       max-width="40%">
       <p>
         {{ i18nText("constructions.saveConstructionDialog") }}
@@ -299,7 +204,6 @@
 -->
 <script lang="ts" setup>
 /* Import the custom components */
-<<<<<<< HEAD
 import {
   Ref,
   ref,
@@ -310,10 +214,6 @@
   nextTick
 } from "vue";
 import MessageBox from "@/components/MessageBox.vue";
-=======
-import VueComponent from "vue";
-import { Vue, Component } from "vue-property-decorator";
->>>>>>> 3699cf24
 // import ConstructionLoader from "@/components/ConstructionLoader.vue";
 import Dialog, { DialogAction } from "@/components/Dialog.vue";
 import { ConstructionInFirestore } from "./types";
@@ -330,7 +230,6 @@
 import FileSaver from "file-saver";
 import d3ToPng from "d3-svg-to-png";
 import GIF from "gif.js";
-<<<<<<< HEAD
 import { useI18n } from "vue-i18n";
 const appAuth = getAuth()
 const appDB = getFirestore()
@@ -415,99 +314,6 @@
     EventBus.fire("secret-key-detected", {});
   } else {
     acceptedKeys = 0;
-=======
-import i18n from "./i18n";
-import MessageHub from "@/components/MessageHub.vue";
-
-// import ConstructionListVue from "./components/ConstructionList.vue";
-// import { gzip } from "node-gzip";
-
-// Register vue router in-component navigation guard functions
-Component.registerHooks([
-  "beforeRouteEnter",
-  "beforeRouteLeave",
-  "beforeRouteUpdate"
-]);
-
-@Component({
-  components: { Dialog, MessageHub },
-  methods: {
-    ...mapActions(useAccountStore, ["resetToolset"]),
-    ...mapActions(useSEStore, ["clearUnsavedFlag"])
-  },
-  computed: {
-    ...mapState(useAccountStore, ["includedTools"]),
-    ...mapState(useSEStore, [
-      "activeToolName",
-      "svgCanvas",
-      "inverseTotalRotationMatrix",
-      "hasObjects"
-    ]),
-    ...mapWritableState(useAccountStore, ["userRole"])
-    // ...mapGetters(useSEStore, ["hasObjects"])
-  }
-})
-export default class App extends Vue {
-  //#region activeToolName
-  readonly activeToolName!: string;
-  //#endregion activeToolName
-
-  readonly svgCanvas!: HTMLDivElement | null;
-
-  readonly inverseTotalRotationMatrix!: Matrix4;
-
-  readonly includedTools!: Array<string>;
-  readonly resetToolset!: () => void;
-  //readonly hasObjects!: boolean;
-  readonly hasObjects!: () => boolean;
-  readonly clearUnsavedFlag!: () => void;
-
-  userRole!: string | undefined;
-
-  readonly $appAuth!: FirebaseAuth;
-  readonly $appDB!: FirebaseFirestore;
-  readonly $appStorage!: FirebaseStorage;
-
-  clientBrowser: any;
-  description = "";
-  publicConstruction = false;
-  $refs!: {
-    logoutDialog: VueComponent & DialogAction;
-    saveConstructionDialog: VueComponent & DialogAction;
-    exportConstructionDialog: VueComponent & DialogAction;
-    shareLinkReference: VueComponent & HTMLElement;
-  };
-  footerColor = "accent";
-  authSubscription!: Unsubscribe;
-  whoami = "";
-  uid = "";
-  profilePicUrl: string | null = null;
-  svgRoot!: SVGElement;
-  showExport = false;
-  selectedFormat = "";
-  slider = 600;
-  sliderMin = 200;
-  sliderMax = 1200;
-  shareLink = "--Placeholder for share link--";
-  disableButton = false;
-  lastText = "";
-  count = 0;
-
-  /* User account feature is initialy disabled. To unlock this feature
-     The user must press Ctrl+Alt+S then Ctrl+Alt+E in that order */
-  acceptedKeys = 0;
-  accountEnabled = false;
-
-  // target formats for export window
-  //formats = ["SVG", "PNG", "GIF"];
-  formats = ["SVG", "PNG"];
-
-  // Text of the transformation being applied - only displayed when the tool is applyTransformation
-  applyTransformationText = i18n.t(`objects.selectTransformation`);
-
-  get baseURL(): string {
-    return import.meta.env.BASE_URL ?? "";
->>>>>>> 3699cf24
   }
 }
 
@@ -557,7 +363,6 @@
       whoami.value = "";
       profilePicUrl.value = "";
     }
-<<<<<<< HEAD
   });
   // Get the top-level SVG element
   svgRoot = svgCanvas.value?.querySelector("svg") as SVGElement;
@@ -574,76 +379,6 @@
 function setFooterColor(e: { color: string }): void {
   footerColor = e.color;
 }
-=======
-  };
-
-  created(): void {
-    window.addEventListener("keydown", this.keyHandler);
-    EventBus.listen("secret-key-detected", () => {
-      console.log("Got the secret key");
-      this.accountEnabled = true;
-      this.acceptedKeys = 0;
-      this.$forceUpdate();
-    });
-    EventBus.listen("share-construction-requested", this.doSave);
-    this.clientBrowser = detect();
-    this.resetToolset();
-    //ACStore.resetToolset();
-    EventBus.listen(
-      "set-apply-transformation-footer-text",
-      this.additionalFooterText
-    );
-  }
-
-  mounted(): void {
-    console.log("Base URL is ", import.meta.env.BASE_URL);
-    // SEStore.init();
-    EventBus.listen("set-footer-color", this.setFooterColor);
-    this.authSubscription = this.$appAuth.onAuthStateChanged(
-      (u: User | null) => {
-        if (u !== null) {
-          this.showExport = true;
-          this.whoami = u.email ?? "unknown email";
-          this.uid = u.uid;
-          this.$appDB
-            .collection("users")
-            .doc(this.uid)
-            .get()
-            .then((ds: DocumentSnapshot) => {
-              if (ds.exists) {
-                this.accountEnabled = true;
-                console.debug("User data", ds.data());
-                const { profilePictureURL, role } = ds.data() as any;
-                if (profilePictureURL) {
-                  this.profilePicUrl = profilePictureURL;
-                }
-                if (role) {
-                  this.userRole = role.toLowerCase();
-                }
-              }
-            });
-        } else {
-          this.whoami = "";
-          this.profilePicUrl = "";
-        }
-      }
-    );
-    // Get the top-level SVG element
-    this.svgRoot = this.svgCanvas?.querySelector("svg") as SVGElement;
-  }
-
-  beforeDestroy(): void {
-    if (this.authSubscription) this.authSubscription();
-    this.whoami = "";
-    this.uid = "";
-    window.removeEventListener("keydown", this.keyHandler);
-    EventBus.unlisten("secret-key-detected");
-    EventBus.unlisten("set-apply-transformation-footer-text");
-  }
-  setFooterColor(e: { color: string }): void {
-    this.footerColor = e.color;
-  }
->>>>>>> 3699cf24
 
 async function doLogout(): Promise<void> {
   await appAuth.signOut();
@@ -669,7 +404,6 @@
   shareConstructionDialog.value?.show();
 }
 
-<<<<<<< HEAD
 async function doExportConstructionDialog(): Promise<void> {
   shareConstructionDialog.value?.hide();
   exportConstructionDialog.value?.show();
@@ -696,10 +430,6 @@
   var preview = document.getElementById("preview") as HTMLImageElement;
   preview.src = svgURL;
 }
-=======
-  async doExportConstructionDialog(): Promise<void> {
-    this.$refs.exportConstructionDialog.show();
->>>>>>> 3699cf24
 
 async function doExportButton(): Promise<void> {
   exportConstructionDialog.value?.hide();
@@ -864,25 +594,9 @@
   return true;
 }
 
-<<<<<<< HEAD
 function showSaveConstructionDialog() {
   saveConstructionDialog.value?.show();
 }
-=======
-  async doSave(): Promise<void> {
-    /* TODO: move the following constant to global-settings? */
-    const FIELD_SIZE_LIMIT = 50 * 1024; /* in bytes */
-    // A local function to convert a blob to base64 representation
-    const toBase64 = (inputBlob: Blob): Promise<string> =>
-      new Promise((resolve, reject) => {
-        const reader = new FileReader();
-        reader.onerror = reject;
-        reader.onload = () => {
-          resolve(reader.result as string);
-        };
-        reader.readAsDataURL(inputBlob);
-      });
->>>>>>> 3699cf24
 
 async function doShare(): Promise<void> {
   /* TODO: move the following constant to global-settings? */
@@ -915,17 +629,9 @@
   const svgElement = svgRoot.cloneNode(true) as SVGElement;
   svgElement.setAttribute("xmlns", "http://www.w3.org/2000/svg");
 
-<<<<<<< HEAD
   // Remove the top-level transformation matrix
   // We have to save the preview in its "natural" pose
   svgElement.style.removeProperty("transform");
-=======
-    const svgBlob = new Blob([svgElement.outerHTML], {
-      type: "image/svg+xml;charset=utf-8"
-    });
-    const svgPreviewData = await toBase64(svgBlob);
-    console.log(svgPreviewData.substring(0, 30)); // TODO delete
->>>>>>> 3699cf24
 
   const svgBlob = new Blob([svgElement.outerHTML], {
     type: "image/svg+xml;charset=utf-8"
