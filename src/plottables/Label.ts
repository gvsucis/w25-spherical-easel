import SETTINGS, { LAYER } from "@/global-settings";
import Nodule, { DisplayStyle } from "./Nodule";
import { Vector3 } from "three";
import {
  StyleOptions,
  StyleEditPanels,
  DEFAULT_LABEL_TEXT_STYLE
} from "@/types/Styles";
import { LabelDisplayMode, LabelParentTypes } from "@/types";
import { ValueDisplayMode } from "@/types";
<<<<<<< HEAD
=======
import { SEPolygon } from "@/models/SEPolygon";
import { SEParametric } from "@/models/SEParametric";
import { SEEllipse } from "@/models/SEEllipse";
>>>>>>> d53a8079
import Two from "two.js";
// import { Vector } from "two.js/src/vector";
// import { Text } from "two.js/src/text";
// import { Group } from "two.js/src/group";
<<<<<<< HEAD
=======
// import { Shape } from "two.js/src/shape";
>>>>>>> d53a8079

/**
 * Each Point object is uniquely associated with a SEPoint object.
 * As part of plottables, Point concerns mainly with the visual appearance, but
 * SEPoint concerns mainly with geometry computations.
 */

export default class Label extends Nodule {
  /**
   * This Label's corresponding SELabel, used so that this Label class can turn off and on the visibility of the object it is labeling and control other things about the object it is labeling
   */
  //public seLabel?: SELabel; // I shouldn't reference this model object in a plottable object 0 verboten!
  /**
   * The vector location of the Label on the default unit sphere
   * The location vector in the Default Screen Plane
   * It will always be the case the x and y coordinates of these two vectors are the same.
   * The sign of the z coordinate indicates if the Point is on the back of the sphere
   */
  public _locationVector = new Vector3(1, 0, 0);
  public defaultScreenVectorLocation = new Two.Vector(1, 0);

  /**
   * The TwoJS objects that are used to display the label.
   * One is for the front, the other for the back. Only one is displayed at a time
   */
  protected frontText = new Two.Text("Test", 1, 0, {
    size: SETTINGS.label.fontSize
  });
  protected backText = new Two.Text("Test", 1, 0, {
    size: SETTINGS.label.fontSize
  });
  protected glowingFrontText = new Two.Text("Test", 1, 0, {
    size: SETTINGS.label.fontSize
  });
  protected glowingBackText = new Two.Text("Test", 1, 0, {
    size: SETTINGS.label.fontSize
  });
  private glowingStrokeColorFront = SETTINGS.label.glowingStrokeColor.front;
  private glowingStrokeColorBack = SETTINGS.label.glowingStrokeColor.back;

  private seLabelParentType: LabelParentTypes = "point";
  // private _seLabelParentID = -1;
  private _valueDisplayMode = ValueDisplayMode.Number;
  private _defaultName = "";
  /**
   * A string representing the text that will be rendered to the screen. Set with text.value = this.shortUserName
   * shortUser
   Name is at most ??? characters long
   * caption is a longer, ?? characters long
   * Note that initialName is not user modifiable and is used (in shortUserName) until the user changes the name field in the styling panel
   * this.seLabel.parent.name is the name that is restored when defaults are restored.
   * _value is the associated number array, if any, that describes the object being labeled. Typically this is just one number, but for points is an array of
   * the three coordinate values.
   */
  protected _shortUserName = "";
  protected _caption = "";
  protected _value: number[] = [];

  /**
   * The styling variables for the text. The user can modify these.
   */

  /**
   * Controls how the label is displayed, the initial value depends on the object and this is set in the constructor
   */
  // protected textLabelMode = LabelDisplayMode.NameOnly;
  /**
   * The default size of the text. The size that appears at all zoom levels.
   * Set with text.size = this.defaultSize
   */
  //protected defaultSize = SETTINGS.label.fontSize;

  /**
   *  A string representing the color for the text area to be filled. All valid css representations
   * of color are accepted. text.noFill(); Removes the fill.
   * Set with text.fill= this.front/back FillColor
   */
  // protected frontFillColor = SETTINGS.label.fillColor.front;
  // protected backFillColor = SETTINGS.label.fillColor.back;
  /**
   * A string representing the font style to be applied to the rendered text. e.g: 'normal' or 'italic'.
   * Default value is 'normal'.
   * Set with text.style=this.textStyle
   */
  // protected textStyle = SETTINGS.label.style;
  /**
   * css font-family to be applied to the rendered text. Default value is 'sans-serif'.
   * Set with text.family = this.textFamily
   * see https://www.cssfontstack.com/
   */
  // protected textFamily = SETTINGS.label.family;
  /**
   * A string representing the text decoration to be applied to the rendered text. e.g: 'none',
   * 'underline', or 'strikethrough'. Default value is 'none'
   * Set with text.decoration = this.textDecoration
   */
  // protected textDecoration = SETTINGS.label.decoration;
  /**
   * A string representing the vertical alignment to be applied to the rendered text. e.g: 'middle',
   * 'baseline', or 'top'. Default value is 'middle'.
   * Set with text.baseline = this.verticalAlignment
   */
  //protected textVerticalAlignment = "middle";
  /**
   * A string representing the horizontal alignment to be applied to the rendered text. e.g: 'left',
   * 'right', or 'center'. Default value is 'middle'.
   * Set with text.alignment = this.horizontalAlignment
   */
  //protected textHorizontalAlignment = "middle";
  /**
   * A number representing the leading, a.k.a. line-height, to be applied to the rendered text.
   * Default value is 17. The line-height CSS property sets the height of a line box. It's commonly
   *  used to set the distance between lines of text.
   * Set with text.leading = this.lineHeight
   */
  //protected lineHeight = 17;
  /**
   * A number that represents the rotation of the text in the drawing space, in radians.
   * Set with text.rotation=this.textRotation
   */
  // protected textRotation = SETTINGS.label.rotation;
  /**
   * A number that represents the uniform scale of the text in the drawing space. May be changed by the user to increase/decrease the
   * size of the text relative to the scaled default (ie. the default size is the same at all zoom levels)
   */
  // protected textScalePercent = SETTINGS.label.textScalePercent;

  // protected dynamicBackStyle = SETTINGS.label.dynamicBackStyle;

  /**
   * Initialize the current point scale factor that is adjusted by the zoom level and the user pointRadiusPercent
   * Set with text.scale=this.scale;
   */
  static textScaleFactor = 1;
  /**
   * Update the text scale factor -- the text is drawn of the default size in the constructor
   * so to account for the zoom magnification we only need to keep track of the scale factor (which is
   * really just one over the current magnification factor) and then scale the text on the zoom event.
   * This is accomplished by the adjustSize() method
   * @param factor The ratio of the old magnification factor over the new magnification factor
   */
  static updateTextScaleFactorForZoom(factor: number): void {
    Label.textScaleFactor *= factor;
  }

  constructor(parentType: LabelParentTypes) {
    super();

    this.seLabelParentType = parentType;

    // Set the location of the points front/back/glowing/drawn
    // The location of all points front/back/glowing/drawn is controlled by the
    //  Group that they are all members of. To translate the group is to translate all points

    this.glowingFrontText.translation = this.defaultScreenVectorLocation;
    this.frontText.translation = this.defaultScreenVectorLocation;
    this.glowingBackText.translation = this.defaultScreenVectorLocation;
    this.backText.translation = this.defaultScreenVectorLocation;

    // The text is not initially visible
    this.frontText.visible = false;
    this.glowingFrontText.visible = false;
    this.backText.visible = false;
    this.glowingBackText.visible = false;

    // Set the properties of the points that never change - stroke width and some glowing options
    this.frontText.noStroke();
    this.backText.noStroke();
    this.glowingFrontText.linewidth = SETTINGS.label.glowingStrokeWidth.front;
    // this.glowingFrontText.stroke = SETTINGS.label.glowingStrokeColor.front;
    this.glowingBackText.linewidth = SETTINGS.label.glowingStrokeWidth.back;
    // this.glowingBackText.stroke = SETTINGS.label.glowingStrokeColor.back;

    this.styleOptions.set(StyleEditPanels.Label, DEFAULT_LABEL_TEXT_STYLE);
    // this.styleOptions.set(StyleEditPanels.Front, DEFAULT_LABEL_FRONT_STYLE);
    // this.styleOptions.set(StyleEditPanels.Back, DEFAULT_LABEL_BACK_STYLE);
  }

  set valueDisplayMode(vdm: ValueDisplayMode) {
    this._valueDisplayMode = vdm;
    this.stylize(DisplayStyle.ApplyCurrentVariables);
  }

  set defaultName(name: string) {
    this._defaultName = name;
  }
  /**
   * Set and get the shortUserName
   */
  set shortUserName(name: string) {
    this._shortUserName = name;
    // const shortName = name.slice(0, SETTINGS.label.maxLabelDisplayTextLength);
    this.updateStyle(StyleEditPanels.Label, {
      labelDisplayText: name
    });
    this.stylize(DisplayStyle.ApplyCurrentVariables);
  }
  get shortUserName(): string {
    return this._shortUserName;
  }

  /**
   * Return and set the caption associated with this object
   */
  get caption(): string {
    // const labelStyle = this.styleOptions.get(StyleEditPanels.Label);
    // return labelStyle?.labelDisplayCaption ?? "No Label";
    return this._caption;
  }
  set caption(cap: string) {
    this._caption = cap;
    this.updateStyle(StyleEditPanels.Label, {
      labelDisplayCaption: cap
    });
  }

  /**
   * Sets/Gets the the value of this label and update the display
   */
  set value(n: number[]) {
    this._value.splice(0);
    n.forEach(num => this._value.push(num));
    this.stylize(DisplayStyle.ApplyCurrentVariables);
  }
  get value(): number[] {
    return this._value;
  }

  /**
   * Get and Set the location of the point in the Default Sphere, this also updates the display
   */
  set positionVector(idealUnitSphereVectorLocation: Vector3) {
    this._locationVector
      .copy(idealUnitSphereVectorLocation)
      .multiplyScalar(SETTINGS.boundaryCircle.radius);
    // Translate the whole group (i.e. all points front/back/glowing/drawn) to the new center vector
    this.defaultScreenVectorLocation.set(
      this._locationVector.x,
      -this._locationVector.y // the minus sign because the up/down coordinate are *not* reversed on text layers
    );
  }
  get positionVector(): Vector3 {
    return this._locationVector;
  }

  /**
   * Set the initial label display mode and update the display
   */
  set initialLabelDisplayMode(mode: LabelDisplayMode) {
    this.updateStyle(StyleEditPanels.Label, {
      labelDisplayMode: mode
    });
    // this.textLabelMode = mode;
    this.stylize(DisplayStyle.ApplyCurrentVariables);
  }
  get labelDisplayMode(): LabelDisplayMode {
    const labelStyle = this.styleOptions.get(StyleEditPanels.Label);
    return labelStyle?.labelDisplayMode ?? LabelDisplayMode.NameOnly;
  }
  /**  Return the a rectangle in pixel space of the text*/
  get boundingRectangle(): {
    bottom: number;
    height: number;
    left: number;
    right: number;
    top: number;
    width: number;
  } {
    const rect = this.frontText.getBoundingClientRect();
    return {
      bottom: rect.bottom,
      height: rect.height,
      left: rect.left,
      right: rect.right,
      top: rect.top,
      width: rect.width
    };
  }
  frontGlowingDisplay(): void {
    this.frontText.visible = true;
    this.glowingFrontText.visible = true;
    this.backText.visible = false;
    this.glowingBackText.visible = false;
  }

  backGlowingDisplay(): void {
    this.frontText.visible = false;
    this.glowingFrontText.visible = false;
    this.backText.visible = true;
    this.glowingBackText.visible = true;
  }

  glowingDisplay(): void {
    if (this._locationVector.z > 0) {
      this.frontGlowingDisplay();
    } else {
      this.backGlowingDisplay();
    }
  }

  frontNormalDisplay(): void {
    this.frontText.visible = true;
    this.glowingFrontText.visible = false;
    this.backText.visible = false;
    this.glowingBackText.visible = false;
  }

  backNormalDisplay(): void {
    this.frontText.visible = false;
    this.glowingFrontText.visible = false;
    this.backText.visible = true;
    this.glowingBackText.visible = false;
  }

  normalDisplay(): void {
    if (this._locationVector.z > 0) {
      this.frontNormalDisplay();
    } else {
      this.backNormalDisplay();
    }
  }

  addToLayers(layers: Two.Group[]): void {
    layers[LAYER.foregroundText].add(this.frontText);
    layers[LAYER.foregroundTextGlowing].add(this.glowingFrontText);
    layers[LAYER.backgroundText].add(this.backText);
    layers[LAYER.backgroundTextGlowing].add(this.glowingBackText);
    // this.frontText.addTo(layers[LAYER.foregroundText]);
    // this.glowingFrontText.addTo(layers[LAYER.foregroundTextGlowing]);
    // this.backText.addTo(layers[LAYER.backgroundText]);
    // this.glowingBackText.addTo(layers[LAYER.backgroundTextGlowing]);
  }

  removeFromLayers(layers: Two.Group[]): void {
    layers[LAYER.foregroundText].remove(this.frontText);
    layers[LAYER.foregroundTextGlowing].remove(this.glowingFrontText);
    layers[LAYER.backgroundText].remove(this.backText);
    layers[LAYER.backgroundTextGlowing].remove(this.glowingBackText);
    // this.frontText.remove();
    // this.glowingFrontText.remove();
    // this.backText.remove();
    // this.glowingBackText.remove();
  }

  updateDisplay(): void {
    this.normalDisplay();
  }

  setVisible(flag: boolean): void {
    if (!flag) {
      this.frontText.visible = false;
      this.glowingFrontText.visible = false;
      this.backText.visible = false;
      this.glowingBackText.visible = false;
    } else {
      this.normalDisplay();
    }
  }

  setSelectedColoring(flag: boolean): void {
    //set the new colors into the variables
    if (flag) {
      this.glowingStrokeColorFront = SETTINGS.style.selectedColor.front;
      this.glowingStrokeColorBack = SETTINGS.style.selectedColor.back;
    } else {
      this.glowingStrokeColorFront = SETTINGS.label.glowingStrokeColor.front;
      this.glowingStrokeColorBack = SETTINGS.label.glowingStrokeColor.back;
    }
    // apply the new color variables to the object
    this.stylize(DisplayStyle.ApplyCurrentVariables);
  }

  /**
   * Copies the style options set by the Style Panel into the style variables and then updates the
   * js objects (with adjustSize and stylize(ApplyVariables))
   * @param options The style options
   */
  updateStyle(mode: StyleEditPanels, options: StyleOptions): void {
    super.updateStyle(mode, options);

    if (options.labelDisplayText) {
      this._shortUserName = options.labelDisplayText.slice(
        0,
        SETTINGS.label.maxLabelDisplayTextLength
      );
    }

    if (options.labelDisplayCaption) {
      this._caption = options.labelDisplayCaption.slice(
        0,
        SETTINGS.label.maxLabelDisplayCaptionLength
      );
    }

    // if (this.seLabel?.parent instanceof SEAngleMarker) {
    //   const angleMarker = this.seLabel.parent;
    //   this._shortUserName = `Am${angleMarker.angleMarkerNumber}`;
    // } else if (this.seLabel?.parent instanceof SEPolygon) {
    //   const polygon = this.seLabel.parent;
    //   this._shortUserName = `Po${polygon.polygonNumber}`;
    // }
    // overide any update to the names of the angleMarkers and polygons. why?
    // if (this.seLabelParentType === "angleMarker") {
    //   this._shortUserName = this._defaultName; //`Am${this._seLabelParentID}`;
    // } else if (this.seLabelParentType === "polygon") {
    //   this._shortUserName = this._defaultName; // `Po${this._seLabelParentID}`;
    // }
  }

  /**
   * Return the default style state
   */
  defaultStyleState(panel: StyleEditPanels): StyleOptions {
    if (panel === StyleEditPanels.Label) {
      let labelDisplayMode = LabelDisplayMode.NameOnly;

      switch (this.seLabelParentType) {
        case "point":
          labelDisplayMode = SETTINGS.point.defaultLabelMode;
          break;
        case "line":
          labelDisplayMode = SETTINGS.line.defaultLabelMode;
          break;
        case "segment":
          labelDisplayMode = SETTINGS.segment.defaultLabelMode;
          break;
        case "circle":
          labelDisplayMode = SETTINGS.circle.defaultLabelMode;
          break;
        case "angleMarker":
          labelDisplayMode = SETTINGS.angleMarker.defaultLabelMode;
          break;
        case "parametric":
          labelDisplayMode = SETTINGS.parametric.defaultLabelMode;
          break;
        case "ellipse":
          labelDisplayMode = SETTINGS.ellipse.defaultLabelMode;
          break;
        case "polygon":
          labelDisplayMode = SETTINGS.polygon.defaultLabelMode;
          break;
        default:
          labelDisplayMode = LabelDisplayMode.NameOnly;
      }
      // Angle Markers and polygons are exceptions which are both plottable and an expression.
      // As expressions MUST have a name of a measurement token (ie. M###), we can't
      // use the parent name for the short name, so to get around this we use this
      // and the (angleMarker|polygon)Number.
      // The default name is set in the constructor for all objects
      return {
        ...DEFAULT_LABEL_TEXT_STYLE,
        labelDisplayText: this._defaultName,
        labelDisplayCaption: "",
        labelDisplayMode: labelDisplayMode
      };
    } else {
      //Should never be called
      throw new Error(
        "Called defaultStyleState in Label with non-Label panel."
      );
    }
  }

  /**
   * Sets the variables for point radius glowing/not
   */
  adjustSize(): void {
    const labelStyle = this.styleOptions.get(StyleEditPanels.Label);
    const textScalePercent = labelStyle?.labelTextScalePercent ?? 100;
    this.frontText.scale = (Label.textScaleFactor * textScalePercent) / 100;
    this.backText.scale = (Label.textScaleFactor * textScalePercent) / 100;

    this.glowingFrontText.scale =
      (Label.textScaleFactor * textScalePercent) / 100;
    this.glowingBackText.scale =
      (Label.textScaleFactor * textScalePercent) / 100;
  }

  /**
   * Set the rendering style (flags: ApplyTemporaryVariables, ApplyCurrentVariables) of the label
   *
   * ApplyTemporaryVariables means that
   *    1) The temporary variables from SETTINGS.point.temp are copied into the actual js objects
   *    2) The pointScaleFactor is copied from the Point.pointScaleFactor (which accounts for the Zoom magnification) into the actual js objects
   *
   * Apply CurrentVariables means that all current values of the private style variables are copied into the actual js objects
   */
  stylize(flag: DisplayStyle): void {
    switch (flag) {
      case DisplayStyle.ApplyTemporaryVariables: {
        // There is no temporary text so this should never be called
        break;
      }

      case DisplayStyle.ApplyCurrentVariables: {
        // Use the current variables to directly modify the js objects.
        const labelStyle = this.styleOptions.get(StyleEditPanels.Label);
        // Properties that have no sides
        let labelText = "";
        // Compute the numerical part of the label (if any) and add it to the end of label
        if (this.value.length > 0) {
          if (this.seLabelParentType === "point") {
            labelText =
              "(" +
              `${this._value
                .map(num => num.toFixed(SETTINGS.decimalPrecision))
                .join(",")}` +
              ")";
          } else {
            switch (this._valueDisplayMode) {
              case ValueDisplayMode.Number:
                labelText = this._value[0].toFixed(SETTINGS.decimalPrecision);
                break;
              case ValueDisplayMode.MultipleOfPi:
                labelText =
                  (this._value[0] / Math.PI).toFixed(
                    SETTINGS.decimalPrecision
                  ) + "\u{1D7B9}";
                break;
              case ValueDisplayMode.DegreeDecimals:
                labelText =
                  this._value[0]
                    .toDegrees()
                    .toFixed(SETTINGS.decimalPrecision) + "\u{00B0}";
                break;
            }
          }
        }

        switch (labelStyle?.labelDisplayMode) {
          case LabelDisplayMode.NameOnly: {
            labelText = labelStyle?.labelDisplayText ?? "No Label Text1";
            break;
          }
          case LabelDisplayMode.CaptionOnly: {
            labelText = labelStyle?.labelDisplayCaption ?? "No Caption";
            break;
          }
          case LabelDisplayMode.ValueOnly: {
            if (this._value.length === 0) {
              // this is the case where the label doesn't have a corresponding value (When it does have a value it is computed above)
              //labelText = this.shortUserName;
              labelText = labelStyle?.labelDisplayText ?? "No Label Text2";
            }
            break;
          }
          case LabelDisplayMode.NameAndCaption: {
            labelText =
              labelStyle?.labelDisplayText +
              ": " +
              labelStyle?.labelDisplayCaption;
            //this.shortUserName + ": " + labelStyle?.labelDisplayCaption;
            break;
          }
          case LabelDisplayMode.NameAndValue: {
            if (this._value.length > 0) {
              if (
                this.seLabelParentType === "angleMarker" ||
                this.seLabelParentType === "polygon"
              ) {
                labelText = labelStyle?.labelDisplayText + ": " + labelText;
              } else {
                labelText = labelStyle?.labelDisplayText + ": " + labelText;
              }
            } else {
              // this is the case where the label doesn't have a corresponding value (When it does have a value it is computed above)
              labelText = labelStyle?.labelDisplayText ?? "No Label Text3"; //this.shortUserName;
            }
            break;
          }
        }
        this.frontText.value = labelText;
        this.backText.value = labelText;
        this.glowingFrontText.value = labelText;
        this.glowingBackText.value = labelText;
        if (labelStyle?.labelTextStyle !== "bold") {
          this.frontText.style =
            labelStyle?.labelTextStyle ?? SETTINGS.label.style;
          this.backText.style =
            labelStyle?.labelTextStyle ?? SETTINGS.label.style;
          this.glowingFrontText.style =
            labelStyle?.labelTextStyle ?? SETTINGS.label.style;
          this.glowingBackText.style =
            labelStyle?.labelTextStyle ?? SETTINGS.label.style;
          this.frontText.weight = 500;
          this.backText.weight = 500;
          this.glowingFrontText.weight = 500;
          this.glowingBackText.weight = 500;
        } else if (labelStyle?.labelTextStyle === "bold") {
          this.frontText.weight = 1000;
          this.backText.weight = 1000;
          this.glowingFrontText.weight = 1000;
          this.glowingBackText.weight = 1000;
        }

        this.frontText.family =
          labelStyle?.labelTextFamily ?? SETTINGS.label.family;
        this.backText.family =
          labelStyle?.labelTextFamily ?? SETTINGS.label.family;
        this.glowingFrontText.family =
          labelStyle?.labelTextFamily ?? SETTINGS.label.family;
        this.glowingBackText.family =
          labelStyle?.labelTextFamily ?? SETTINGS.label.family;

        this.frontText.decoration =
          labelStyle?.labelTextDecoration ?? SETTINGS.label.decoration;
        this.backText.decoration =
          labelStyle?.labelTextDecoration ?? SETTINGS.label.decoration;
        this.glowingFrontText.decoration =
          labelStyle?.labelTextDecoration ?? SETTINGS.label.decoration;
        this.glowingBackText.decoration =
          labelStyle?.labelTextDecoration ?? SETTINGS.label.decoration;

        this.frontText.rotation = labelStyle?.labelTextRotation ?? 0;
        this.backText.rotation = labelStyle?.labelTextRotation ?? 0;
        this.glowingFrontText.rotation = labelStyle?.labelTextRotation ?? 0;
        this.glowingBackText.rotation = labelStyle?.labelTextRotation ?? 0;

        // FRONT
        // const frontStyle = this.styleOptions.get(StyleEditPanels.Front)
        const frontFillColor =
          labelStyle?.labelFrontFillColor ?? SETTINGS.label.fillColor.front;
        const backFillColor =
          labelStyle?.labelBackFillColor ?? SETTINGS.label.fillColor.back;
        // console.log("front fill label", frontFillColor);
        if (Nodule.hslaIsNoFillOrNoStroke(frontFillColor)) {
          this.frontText.noFill();
        } else {
          this.frontText.fill = frontFillColor;
        }
        this.glowingFrontText.stroke = this.glowingStrokeColorFront;

        // BACK
        if (
          labelStyle?.labelDynamicBackStyle !== undefined &&
          labelStyle?.labelDynamicBackStyle === true
        ) {
          if (
            Nodule.hslaIsNoFillOrNoStroke(
              Nodule.contrastFillColor(frontFillColor)
            )
          ) {
            this.backText.noFill();
          } else {
            this.backText.fill = Nodule.contrastFillColor(frontFillColor);
          }
        } else {
          if (Nodule.hslaIsNoFillOrNoStroke(backFillColor)) {
            this.backText.noFill();
          } else {
            this.backText.fill = backFillColor;
          }
        }
        this.glowingBackText.stroke = this.glowingStrokeColorBack;

        break;
      }
    }
  }
}<|MERGE_RESOLUTION|>--- conflicted
+++ resolved
@@ -8,20 +8,12 @@
 } from "@/types/Styles";
 import { LabelDisplayMode, LabelParentTypes } from "@/types";
 import { ValueDisplayMode } from "@/types";
-<<<<<<< HEAD
-=======
-import { SEPolygon } from "@/models/SEPolygon";
-import { SEParametric } from "@/models/SEParametric";
-import { SEEllipse } from "@/models/SEEllipse";
->>>>>>> d53a8079
+
 import Two from "two.js";
 // import { Vector } from "two.js/src/vector";
 // import { Text } from "two.js/src/text";
 // import { Group } from "two.js/src/group";
-<<<<<<< HEAD
-=======
 // import { Shape } from "two.js/src/shape";
->>>>>>> d53a8079
 
 /**
  * Each Point object is uniquely associated with a SEPoint object.
