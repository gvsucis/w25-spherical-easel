/** @format */

import { Vector3, Matrix4 } from "three";
import SETTINGS, { LAYER } from "@/global-settings";
import Nodule, { DisplayStyle } from "./Nodule";
import {
  StyleOptions,
  StyleEditPanels,
  DEFAULT_ANGLE_MARKER_FRONT_STYLE,
  DEFAULT_ANGLE_MARKER_BACK_STYLE
} from "@/types/Styles";
import Two from "two.js";
<<<<<<< HEAD
// import { Two.Path } from "two.js/src/path";
// import { Two.Vector } from "two.js/src/anchor";
// import { Group } from "two.js/src/group";
=======
>>>>>>> d53a8079

const desiredXAxis = new Vector3();
const desiredYAxis = new Vector3();
const desiredZAxis = new Vector3();
const transformMatrixCircular = new Matrix4();
const transformMatrixCircularDA = new Matrix4();
const transformMatrixStraightStart = new Matrix4();
const transformMatrixStraightEnd = new Matrix4();
const CIRCLEEDGESUBDIVISIONS = SETTINGS.angleMarker.numCirclePoints;
const STRIAGHTEDGESUBDIVISIONS = SETTINGS.angleMarker.numEdgePoints;
const BOUNDARYCIRCLEEDGESUBDIVISIONS =
  SETTINGS.angleMarker.numBoundaryCirclePoints;
/**
 * For drawing angle markers. The circular part of an angle marker consists of two paths (front and back) and a storage path
 * the total number of vertices in the front/back/storage is 2*CIRCLEEDGESUBDIVISIONS.
 * We initially assign the same number of segments/subdivisions to each front/back path and storage empty,
 * but as the angle marker is being deformed and moved the number of subdivisions on each path (front/back/storage)
 * may change: longer path will hold more subdivision points (while keeping the
 * total points 2*CIRCLEEDGESUBDIVISIONS so we don't create/remove new points)
 */
export default class AngleMarker extends Nodule {
  /**
   * The vertex vector of the angle marker in ideal unit sphere.
   */
  private _vertexVector = new Vector3();

  /**
   * The start vector of the angle marker in ideal unit sphere. The righthand rule is used to determine the
   * direction of the angle marker. Put your righthand at the _vertexVector (thumb away from center of sphere)
   *  and your fingers in the direction of _startVector. The region swept out is the angle marker.
   */
  private _startVector = new Vector3();

  /**
   * The end vector of the angle marker in ideal unit sphere.
   */
  private _endVector = new Vector3();

  /**
   *
   * NOTE: Once the above three variables are set, the updateDisplay() will correctly render the angleMarker.
   * These are the only pieces of information that are need to do the rendering. All other
   * calculations in this class are only for the purpose of rendering the segment.
   */

  /**
   * The radius of the angle marker. This get scaled by angleMarkerRadiusPercent
   */
  private _angleMarkerRadius = SETTINGS.angleMarker.defaultRadius;
  private _angleMarkerRadiusDoubleArc =
    SETTINGS.angleMarker.defaultRadius + SETTINGS.angleMarker.doubleArcGap;

  /**
   * The angleMarkerDecorations
   */
  // private _angleMarkerTickMark = SETTINGS.angleMarker.defaultTickMark;
  // private _angleMarkerDoubleArc = SETTINGS.angleMarker.defaultDoubleArc;

  /**
   * The TwoJS objects to display the *circular* front/back start/tail single/double parts and their glowing counterparts.
   */
  private frontCirclePathStart: Two.Path;
  private frontCirclePathTail: Two.Path;
  private backCirclePathStart: Two.Path;
  private backCirclePathTail: Two.Path;

  private frontCirclePathDoubleArcStart: Two.Path;
  private frontCirclePathDoubleArcTail: Two.Path;
  private backCirclePathDoubleArcStart: Two.Path;
  private backCirclePathDoubleArcTail: Two.Path;

  private glowingFrontCirclePathStart: Two.Path;
  private glowingFrontCirclePathTail: Two.Path;
  private glowingBackCirclePathStart: Two.Path;
  private glowingBackCirclePathTail: Two.Path;

  private glowingFrontCirclePathDoubleArcStart: Two.Path;
  private glowingFrontCirclePathDoubleArcTail: Two.Path;
  private glowingBackCirclePathDoubleArcStart: Two.Path;
  private glowingBackCirclePathDoubleArcTail: Two.Path;

  /**
   * The TwoJS objects to display the straight front/back start (from vertex to start)/end (from vertex end) parts and their glowing counterparts.
   */

  private frontStraightStart: Two.Path;
  private backStraightStart: Two.Path;
  private frontStraightEnd: Two.Path;
  private backStraightEnd: Two.Path;
  private glowingFrontStraightStart: Two.Path;
  private glowingBackStraightStart: Two.Path;
  private glowingFrontStraightEnd: Two.Path;
  private glowingBackStraightEnd: Two.Path;
  /**
   * The TwoJS object to display the arrow head for beginners.
   */
  private frontArrowHeadPath: Two.Path;
  private backArrowHeadPath: Two.Path;
  private glowingFrontArrowHeadPath: Two.Path;
  private glowingBackArrowHeadPath: Two.Path;
  private angleIsBigEnoughToDrawArrowHeads = true;

  /**
   * The TwoJS objects to display the front/back fill. These are different than the front/back parts
   *  because when the angle marker is dragged between the front and back, the fill region includes some
   *  of the boundary circle and is therefore different from the front/back parts. Also there are six ways that
   *  the boundary circle can intersect an angle marker and one of the has a disconnected pair of regions on the
   *  same side of the front/back divide. This means that we need two of each front/back fill region.
   */
  private frontFill1: Two.Path;
  private backFill1: Two.Path;
  private frontFill2: Two.Path;
  private backFill2: Two.Path;

  /**Create a storage path for unused anchors in the case that the boundary circle doesn't intersect the anglemarker*/
  private fillStorageAnchors: Two.Anchor[] = [];

  /**
   * The styling variables for the drawn angle marker. The user can modify these.
   */
  // Front
  private glowingStrokeColorFront =
    SETTINGS.angleMarker.glowing.strokeColor.front;
  // Back -- use the default non-dynamic back style options so that when the user disables the dynamic back style these options are displayed
  private glowingStrokeColorBack =
    SETTINGS.angleMarker.glowing.strokeColor.back;

  /**
   * The stops and gradient for front/back fill shading (IF USED)
   */
  // private frontGradientColorCenter = new Stop(
  //   0,
  //   SETTINGS.fill.frontWhite,
  //   1
  // );
  // private frontGradientColor = new Stop(
  //   2 * SETTINGS.boundaryCircle.radius,
  //   frontStyle?.fillColor,
  //   1
  // );
  // private frontGradient = new RadialGradient(
  //   SETTINGS.fill.lightSource.x,
  //   SETTINGS.fill.lightSource.y,
  //   1 * SETTINGS.boundaryCircle.radius,
  //   [this.frontGradientColorCenter, this.frontGradientColor]
  // );
  // private backGradientColorCenter = new Stop(0, SETTINGS.fill.backGray, 1);
  // private backGradientColor = new Stop(
  //   1 * SETTINGS.boundaryCircle.radius,
  //   backStyle?.fillColor,
  //   1
  // );
  // private backGradient = new RadialGradient(
  //   -SETTINGS.fill.lightSource.x,
  //   -SETTINGS.fill.lightSource.y,
  //   2 * SETTINGS.boundaryCircle.radius,
  //   [this.backGradientColorCenter, this.backGradientColor]
  // );

  /** Initialize the current line width that is *NOT* user adjustable (but does scale for zoom) */
  static currentAngleMarkerStraightStrokeWidthFront =
    SETTINGS.angleMarker.drawn.strokeWidth.straight.front;
  static currentAngleMarkerStraightStrokeWidthBack =
    SETTINGS.angleMarker.drawn.strokeWidth.straight.back;
  static currentGlowingAngleMarkerStraightStrokeWidthFront =
    SETTINGS.angleMarker.drawn.strokeWidth.straight.front +
    SETTINGS.angleMarker.glowing.straight.edgeWidth;
  static currentGlowingAngleMarkerStraightStrokeWidthBack =
    SETTINGS.angleMarker.drawn.strokeWidth.straight.back +
    SETTINGS.angleMarker.glowing.straight.edgeWidth;

  /** Initialize the current line width that is adjust by the zoom level and the user widthPercent */
  static currentAngleMarkerCircularStrokeWidthFront =
    SETTINGS.angleMarker.drawn.strokeWidth.circular.front;
  static currentAngleMarkerCircularStrokeWidthBack =
    SETTINGS.angleMarker.drawn.strokeWidth.circular.back;
  static currentGlowingAngleMarkerCircularStrokeWidthFront =
    SETTINGS.angleMarker.drawn.strokeWidth.circular.front +
    SETTINGS.angleMarker.glowing.circular.edgeWidth;
  static currentGlowingAngleMarkerCircularStrokeWidthBack =
    SETTINGS.angleMarker.drawn.strokeWidth.circular.back +
    SETTINGS.angleMarker.glowing.circular.edgeWidth;

  /**
   * Initialize the current radius scale factor that is adjusted by the zoom level and the user angleMarkerRadiusPercent
   * The initial radius of the angle marker is set by the defaults in SETTINGS
   */
  static currentAngleMarkerRadius = SETTINGS.angleMarker.defaultRadius;
  static currentAngleMarkerRadiusDoubleArc =
    SETTINGS.angleMarker.defaultRadius + SETTINGS.angleMarker.doubleArcGap;

  /** The size of the arrow head needs to scale with the zoom factor */
  static currentAngleMarkerArrowHeadLength =
    SETTINGS.angleMarker.arrowHeadLength;
  /**
   * Update all the current stroke widths
   * @param factor The ratio of the current magnification factor over the old magnification factor
   */
  static updateCurrentStrokeWidthAndRadiusForZoom(factor: number): void {
    AngleMarker.currentAngleMarkerCircularStrokeWidthFront *= factor;
    AngleMarker.currentAngleMarkerCircularStrokeWidthBack *= factor;
    AngleMarker.currentGlowingAngleMarkerCircularStrokeWidthFront *= factor;
    AngleMarker.currentGlowingAngleMarkerCircularStrokeWidthBack *= factor;

    AngleMarker.currentAngleMarkerStraightStrokeWidthFront *= factor;
    AngleMarker.currentAngleMarkerStraightStrokeWidthBack *= factor;
    AngleMarker.currentGlowingAngleMarkerStraightStrokeWidthFront *= factor;
    AngleMarker.currentGlowingAngleMarkerStraightStrokeWidthBack *= factor;

    AngleMarker.currentAngleMarkerRadius *= factor;
    AngleMarker.currentAngleMarkerRadiusDoubleArc *= factor;

    AngleMarker.currentAngleMarkerArrowHeadLength *= factor;
  }

  /**
   * For temporary calculation with ThreeJS objects
   */
  private tmpVector = new Vector3();
  private tmpVector1 = new Vector3();
  private tmpMatrix = new Matrix4();
  private tmpVectorDA = new Vector3();
  private tmpMatrixDA = new Matrix4();
  private tmpVectorStraight = new Vector3();
  private tmpArrowHeadTip = new Vector3();
  private tmpArrowHeadRear = new Vector3();
  private tmpArrowHeadInner = new Vector3();
  private tmpArrowHeadOuter = new Vector3();
  private tmpNormal1 = new Vector3();
  private tmpNormal2 = new Vector3();
  private tmpNormal = new Vector3();

  constructor() {
    super();

    // Circular Part Initialize
    // Create the initial front and back vertices (glowing/not doubleArc/not start/tail)

    const vertices: Two.Vector[] = [];
    for (let k = 0; k < CIRCLEEDGESUBDIVISIONS; k++) {
      vertices.push(new Two.Vector(0, 0));
    }
    this.frontCirclePathStart = new Two.Path(
      vertices,
      /* closed */ false,
      /* curve */ false
    );

    // Create the other parts cloning the front circle path start
<<<<<<< HEAD
    this.frontCirclePathDoubleArcStart =
      this.frontCirclePathStart.clone() as Two.Path;
    this.frontCirclePathTail = this.frontCirclePathStart.clone() as Two.Path;
    this.frontCirclePathDoubleArcTail =
      this.frontCirclePathStart.clone() as Two.Path;

    this.backCirclePathStart = this.frontCirclePathStart.clone() as Two.Path;
    this.backCirclePathDoubleArcStart =
      this.frontCirclePathStart.clone() as Two.Path;
    this.backCirclePathTail = this.frontCirclePathStart.clone() as Two.Path;
    this.backCirclePathDoubleArcTail =
      this.frontCirclePathStart.clone() as Two.Path;

    this.glowingFrontCirclePathStart =
      this.frontCirclePathStart.clone() as Two.Path;
    this.glowingFrontCirclePathDoubleArcStart =
      this.frontCirclePathStart.clone() as Two.Path;
    this.glowingFrontCirclePathTail =
      this.frontCirclePathStart.clone() as Two.Path;
    this.glowingFrontCirclePathDoubleArcTail =
      this.frontCirclePathStart.clone() as Two.Path;

    this.glowingBackCirclePathStart =
      this.frontCirclePathStart.clone() as Two.Path;
    this.glowingBackCirclePathDoubleArcStart =
      this.frontCirclePathStart.clone() as Two.Path;
    this.glowingBackCirclePathTail =
      this.frontCirclePathStart.clone() as Two.Path;
    this.glowingBackCirclePathDoubleArcTail =
      this.frontCirclePathStart.clone() as Two.Path;
=======
    this.frontCirclePathDoubleArcStart = this.frontCirclePathStart.clone();
    this.frontCirclePathTail = this.frontCirclePathStart.clone();
    this.frontCirclePathDoubleArcTail = this.frontCirclePathStart.clone();

    this.backCirclePathStart = this.frontCirclePathStart.clone();
    this.backCirclePathDoubleArcStart = this.frontCirclePathStart.clone();
    this.backCirclePathTail = this.frontCirclePathStart.clone();
    this.backCirclePathDoubleArcTail = this.frontCirclePathStart.clone();

    this.glowingFrontCirclePathStart = this.frontCirclePathStart.clone();
    this.glowingFrontCirclePathDoubleArcStart =
      this.frontCirclePathStart.clone();
    this.glowingFrontCirclePathTail = this.frontCirclePathStart.clone();
    this.glowingFrontCirclePathDoubleArcTail =
      this.frontCirclePathStart.clone();

    this.glowingBackCirclePathStart = this.frontCirclePathStart.clone();
    this.glowingBackCirclePathDoubleArcStart =
      this.frontCirclePathStart.clone();
    this.glowingBackCirclePathTail = this.frontCirclePathStart.clone();
    this.glowingBackCirclePathDoubleArcTail = this.frontCirclePathStart.clone();
>>>>>>> d53a8079

    //Record the path ids for all the TwoJS objects which are not glowing. This is for use in IconBase to create icons.
    Nodule.idPlottableDescriptionMap.set(String(this.frontCirclePathStart.id), {
      type: "angleMarker",
      side: "front",
      fill: false,
      part: ""
    });
    Nodule.idPlottableDescriptionMap.set(String(this.frontCirclePathTail.id), {
      type: "angleMarker",
      side: "front",
      fill: false,
      part: ""
    });
    Nodule.idPlottableDescriptionMap.set(
      String(this.frontCirclePathDoubleArcStart.id),
      {
        type: "angleMarker",
        side: "front",
        fill: false,
        part: ""
      }
    );
    Nodule.idPlottableDescriptionMap.set(
      String(this.frontCirclePathDoubleArcTail.id),
      {
        type: "angleMarker",
        side: "front",
        fill: false,
        part: ""
      }
    );

    Nodule.idPlottableDescriptionMap.set(String(this.backCirclePathStart.id), {
      type: "angleMarker",
      side: "back",
      fill: false,
      part: ""
    });
    Nodule.idPlottableDescriptionMap.set(String(this.backCirclePathTail.id), {
      type: "angleMarker",
      side: "back",
      fill: false,
      part: ""
    });
    Nodule.idPlottableDescriptionMap.set(
      String(this.backCirclePathDoubleArcStart.id),
      {
        type: "angleMarker",
        side: "back",
        fill: false,
        part: ""
      }
    );
    Nodule.idPlottableDescriptionMap.set(
      String(this.backCirclePathDoubleArcTail.id),
      {
        type: "angleMarker",
        side: "back",
        fill: false,
        part: ""
      }
    );

    // The clear() extension function works only on JS Array, but
    // not on JS Collection class. Use splice() instead. Clear only tails so there are 2*circleSubdivisions in the union of back/backCirclePathStart and front/backCirclePathTail

    this.frontCirclePathTail.vertices.splice(0);
    this.frontCirclePathDoubleArcTail.vertices.splice(0);

    this.backCirclePathTail.vertices.splice(0);
    this.backCirclePathDoubleArcTail.vertices.splice(0);

    this.glowingFrontCirclePathTail.vertices.splice(0);
    this.glowingFrontCirclePathDoubleArcTail.vertices.splice(0);

    this.glowingBackCirclePathTail.vertices.splice(0);
    this.glowingBackCirclePathDoubleArcTail.vertices.splice(0);

    // Set the style that never changes -- Fill
    this.frontCirclePathStart.noFill();
    this.frontCirclePathDoubleArcStart.noFill();
    this.frontCirclePathTail.noFill();
    this.frontCirclePathDoubleArcTail.noFill();

    this.backCirclePathStart.noFill();
    this.backCirclePathDoubleArcStart.noFill();
    this.backCirclePathTail.noFill();
    this.backCirclePathDoubleArcTail.noFill();

    this.glowingFrontCirclePathStart.noFill();
    this.glowingFrontCirclePathDoubleArcStart.noFill();
    this.glowingFrontCirclePathTail.noFill();
    this.glowingFrontCirclePathDoubleArcTail.noFill();

    this.glowingBackCirclePathStart.noFill();
    this.glowingBackCirclePathDoubleArcStart.noFill();
    this.glowingBackCirclePathTail.noFill();
    this.glowingBackCirclePathDoubleArcTail.noFill();

    this.frontCirclePathStart.cap = "butt";
    this.frontCirclePathDoubleArcStart.cap = "butt";
    this.frontCirclePathTail.cap = "butt";
    this.frontCirclePathDoubleArcTail.cap = "butt";

    this.backCirclePathStart.cap = "butt";
    this.backCirclePathDoubleArcStart.cap = "butt";
    this.backCirclePathTail.cap = "butt";
    this.backCirclePathDoubleArcTail.cap = "butt";

    this.glowingFrontCirclePathStart.cap = "butt";
    this.glowingFrontCirclePathDoubleArcStart.cap = "butt";
    this.glowingFrontCirclePathTail.cap = "butt";
    this.glowingFrontCirclePathDoubleArcTail.cap = "butt";

    this.glowingBackCirclePathStart.cap = "butt";
    this.glowingBackCirclePathDoubleArcStart.cap = "butt";
    this.glowingBackCirclePathTail.cap = "butt";
    this.glowingBackCirclePathDoubleArcTail.cap = "butt";

    // The angle marker is not initially glowing
    this.frontCirclePathStart.visible = true;
    this.frontCirclePathDoubleArcStart.visible = true;
    this.frontCirclePathTail.visible = true;
    this.frontCirclePathDoubleArcTail.visible = true;

    this.backCirclePathStart.visible = true;
    this.backCirclePathDoubleArcStart.visible = true;
    this.backCirclePathTail.visible = true;
    this.backCirclePathDoubleArcTail.visible = true;

    this.glowingFrontCirclePathStart.visible = false;
    this.glowingFrontCirclePathDoubleArcStart.visible = false;
    this.glowingFrontCirclePathTail.visible = false;
    this.glowingFrontCirclePathDoubleArcTail.visible = false;

    this.glowingBackCirclePathStart.visible = false;
    this.glowingBackCirclePathDoubleArcStart.visible = false;
    this.glowingBackCirclePathTail.visible = false;
    this.glowingBackCirclePathDoubleArcTail.visible = false;

    //Straight part initialize
    const verticesStraight: Two.Vector[] = [];
    for (let k = 0; k < STRIAGHTEDGESUBDIVISIONS; k++) {
      verticesStraight.push(new Two.Vector(0, 0));
    }
    this.frontStraightStart = new Two.Path(
      verticesStraight,
      /* closed */ false,
      /* curve */ false
    );

    // Create the other parts cloning the front straight path start
<<<<<<< HEAD
    this.backStraightStart = this.frontStraightStart.clone() as Two.Path;
    this.frontStraightEnd = this.frontStraightStart.clone() as Two.Path;
    this.backStraightEnd = this.frontStraightStart.clone() as Two.Path;

    this.glowingFrontStraightStart =
      this.frontStraightStart.clone() as Two.Path;
    this.glowingBackStraightStart = this.frontStraightStart.clone() as Two.Path;
    this.glowingFrontStraightEnd = this.frontStraightStart.clone() as Two.Path;
    this.glowingBackStraightEnd = this.frontStraightStart.clone() as Two.Path;
=======
    this.backStraightStart = this.frontStraightStart.clone();
    this.frontStraightEnd = this.frontStraightStart.clone();
    this.backStraightEnd = this.frontStraightStart.clone();

    this.glowingFrontStraightStart = this.frontStraightStart.clone();
    this.glowingBackStraightStart = this.frontStraightStart.clone();
    this.glowingFrontStraightEnd = this.frontStraightStart.clone();
    this.glowingBackStraightEnd = this.frontStraightStart.clone();
>>>>>>> d53a8079

    //Record the path ids for all the TwoJS objects which are not glowing. This is for use in IconBase to create icons.
    Nodule.idPlottableDescriptionMap.set(String(this.frontStraightStart.id), {
      type: "angleMarker",
      side: "front",
      fill: false,
      part: "edge"
    });
    Nodule.idPlottableDescriptionMap.set(String(this.frontStraightEnd.id), {
      type: "angleMarker",
      side: "front",
      fill: false,
      part: "edge"
    });
    Nodule.idPlottableDescriptionMap.set(String(this.backStraightStart.id), {
      type: "angleMarker",
      side: "back",
      fill: false,
      part: "edge"
    });
    Nodule.idPlottableDescriptionMap.set(String(this.backStraightEnd.id), {
      type: "angleMarker",
      side: "back",
      fill: false,
      part: "edge"
    });

    // Set the style that never changes -- Fill & Cap
    this.frontStraightStart.noFill();
    this.backStraightStart.noFill();
    this.frontStraightEnd.noFill();
    this.backStraightEnd.noFill();

    this.glowingFrontStraightStart.noFill();
    this.glowingBackStraightStart.noFill();
    this.glowingFrontStraightEnd.noFill();
    this.glowingBackStraightEnd.noFill();

    this.frontStraightStart.cap = "square";
    this.backStraightStart.cap = "square";
    this.frontStraightEnd.cap = "square";
    this.backStraightEnd.cap = "square";

    this.glowingFrontStraightStart.cap = "square";
    this.glowingBackStraightStart.cap = "square";
    this.glowingFrontStraightEnd.cap = "square";
    this.glowingBackStraightEnd.cap = "square";

    // The angle marker is not initially glowing
    this.frontStraightStart.visible = true;
    this.backStraightStart.visible = true;
    this.frontStraightEnd.visible = true;
    this.backStraightEnd.visible = true;

    this.glowingFrontStraightStart.visible = false;
    this.glowingBackStraightStart.visible = false;
    this.glowingFrontStraightEnd.visible = false;
    this.glowingBackStraightEnd.visible = false;

    // Arrow Head Two.Path Initialize
    // Create the initial front and back vertices (front/back glowing/not)

    const arrowHeadVertices: Two.Vector[] = [];
    for (let k = 0; k < 4; k++) {
      arrowHeadVertices.push(new Two.Vector(0, 0));
    }
    this.frontArrowHeadPath = new Two.Path(
      arrowHeadVertices,
      /* closed */ true,
      /* curve */ false
    );

    // Create the other parts cloning the front arrow head path
<<<<<<< HEAD
    this.glowingFrontArrowHeadPath =
      this.frontArrowHeadPath.clone() as Two.Path;
    this.backArrowHeadPath = this.frontArrowHeadPath.clone() as Two.Path;
    this.glowingBackArrowHeadPath = this.frontArrowHeadPath.clone() as Two.Path;
=======
    this.glowingFrontArrowHeadPath = this.frontArrowHeadPath.clone();
    this.backArrowHeadPath = this.frontArrowHeadPath.clone();
    this.glowingBackArrowHeadPath = this.frontArrowHeadPath.clone();
>>>>>>> d53a8079

    //Record the path ids for all the TwoJS objects which are not glowing. This is for use in IconBase to create icons.
    Nodule.idPlottableDescriptionMap.set(String(this.frontArrowHeadPath.id), {
      type: "angleMarker",
      side: "front",
      fill: false,
      part: ""
    });
    Nodule.idPlottableDescriptionMap.set(String(this.backArrowHeadPath.id), {
      type: "angleMarker",
      side: "back",
      fill: false,
      part: ""
    });

    // Set the style that never changes -- miter & glowing fill
    this.frontArrowHeadPath.join = "miter";
    this.backArrowHeadPath.join = "miter";
    this.glowingFrontArrowHeadPath.join = "miter";
    this.glowingBackArrowHeadPath.join = "miter";
    this.glowingFrontArrowHeadPath.noFill();
    this.glowingBackArrowHeadPath.noFill();

    // The angle marker is not initially glowing
    this.frontArrowHeadPath.visible = true;
    this.backArrowHeadPath.visible = true;
    this.glowingFrontArrowHeadPath.visible = false;
    this.glowingBackArrowHeadPath.visible = false;

    // Now organize the fills
    // In total there are 2*CIRCLEEDGESUBDIVISIONS + 4*STRIAGHTEDGESUBDIVISIONS +2*BOUNDARYCIRCLEEDGESUBDIVISIONS
    // anchors a cross all four fill regions.

    const verticesFill: Two.Vector[] = [];
    for (
      let k = 0;
      k <
      CIRCLEEDGESUBDIVISIONS +
        2 * STRIAGHTEDGESUBDIVISIONS +
        BOUNDARYCIRCLEEDGESUBDIVISIONS;
      k++
    ) {
      verticesFill.push(new Two.Vector(0, 0));
    }
    this.frontFill1 = new Two.Path(
      verticesFill,
      /* closed */ true,
      /* curve */ false
    );

    // Create the other parts cloning the front straight path start
<<<<<<< HEAD
    this.frontFill2 = this.frontFill1.clone() as Two.Path;
    this.backFill1 = this.frontFill1.clone() as Two.Path;
    this.backFill2 = this.frontFill1.clone() as Two.Path;
=======
    this.frontFill2 = this.frontFill1.clone();
    this.backFill1 = this.frontFill1.clone();
    this.backFill2 = this.frontFill1.clone();
>>>>>>> d53a8079

    //Record the path ids for all the TwoJS objects which are not glowing. This is for use in IconBase to create icons.
    Nodule.idPlottableDescriptionMap.set(String(this.frontFill1.id), {
      type: "angleMarker",
      side: "front",
      fill: true,
      part: ""
    });
    Nodule.idPlottableDescriptionMap.set(String(this.frontFill2.id), {
      type: "angleMarker",
      side: "front",
      fill: true,
      part: ""
    });
    Nodule.idPlottableDescriptionMap.set(String(this.backFill1.id), {
      type: "angleMarker",
      side: "back",
      fill: true,
      part: ""
    });
    Nodule.idPlottableDescriptionMap.set(String(this.backFill2.id), {
      type: "angleMarker",
      side: "back",
      fill: true,
      part: ""
    });

    // Strip out some of the anchors so that
    // frontFill1.length + frontFill2.length + backFill1.length + backFill2.length =
    // 2*CIRCLEEDGESUBDIVISIONS + 4*STRIAGHTEDGESUBDIVISIONS +2*BOUNDARYCIRCLEEDGESUBDIVISIONS
    this.frontFill2.vertices.splice(0);
    this.backFill2.vertices.splice(0);

    // Set the style that never changes -- stroke
    this.frontFill1.noStroke();
    this.frontFill2.noStroke();
    this.backFill1.noStroke();
    this.backFill2.noStroke();

    // The initial fill is showing
    this.frontFill1.visible = true;
    this.frontFill2.visible = true;
    this.backFill1.visible = true;
    this.backFill2.visible = true;

    this.styleOptions.set(
      StyleEditPanels.Front,
      DEFAULT_ANGLE_MARKER_FRONT_STYLE
    );
    this.styleOptions.set(
      StyleEditPanels.Back,
      DEFAULT_ANGLE_MARKER_BACK_STYLE
    );
  }

  /**
   * Map part of a circle in standard position to the location and orientation of the angleMarker
   * This method updates the TwoJS objects (frontCirclePath, , ...) for display
   * This is only accurate if the vertexVector, startVector, and endVector are correct so only
   * call this method once those variables are updated.
   */
  public updateDisplay(): void {
    // Create a matrix4 in the three.js package (called transformMatrix) that maps a circle in standard position (i.e. the
    //  original circle with vertices forming a circle in the plane z=0 of radius SETTINGS.boundaryCircle.radius) onto
    //  the one in the target desired (updated) position (i.e. the target circle). In the final mapping only part of the circle will be
    //  used to trace out the angle marker which is a segment of a circle.

    // First set up the coordinate system of the target circle
    // The vector to the circle center is ALSO the normal direction of the circle
    desiredZAxis.copy(this._vertexVector).normalize();
    // Any vector perpendicular the desired z axis can be the desired x axis, but we want one that points from the origin to the
    // the projection of the startVector onto the plane perpendicular to the desiredZAxis.
    this.tmpVector
      .crossVectors(this._vertexVector, this._startVector)
      .normalize();
    desiredXAxis.crossVectors(this.tmpVector, this._vertexVector).normalize();

    // Use the cross product to create the vector perpendicular to both the desired z and x axis
    desiredYAxis.crossVectors(desiredZAxis, desiredXAxis).normalize();

    // Set up the local coordinates from for the circle,
    //  transformMatrix will now map (1,0,0) to the point on the desired x axis a unit from the origin in the positive direction.
    transformMatrixCircular.makeBasis(desiredXAxis, desiredYAxis, desiredZAxis);
    transformMatrixCircularDA.makeBasis(
      //DA = double arc
      desiredXAxis,
      desiredYAxis,
      desiredZAxis
    );

    //Now appropriately translate and scale the circle in standard position to the one in the desired location

    // translate along the Z of the local coordinate frame
    // The standard circle plane (z=0) is below the plane of the target circle so translate the plane z=0 to the
    // the target circle plane
    const distanceFromOrigin = Math.cos(this._angleMarkerRadius);
    const distanceFromOriginDoubleArc = Math.cos(
      this._angleMarkerRadiusDoubleArc
    );
    this.tmpMatrix.makeTranslation(
      0,
      0,
      distanceFromOrigin * SETTINGS.boundaryCircle.radius
    );
    this.tmpMatrixDA.makeTranslation(
      0,
      0,
      distanceFromOriginDoubleArc * SETTINGS.boundaryCircle.radius
    );
    transformMatrixCircular.multiply(this.tmpMatrix);
    transformMatrixCircularDA.multiply(this.tmpMatrixDA);
    // The target circle is scaled version of the original circle (but now in the plane of the target circle)
    // so scale XYZ space in the XY directions by the projected radius (z direction by 1)
    // this will make the original circle (in the plane of the target circle) finally coincide with the target circle
    this.tmpMatrix.makeScale(
      Math.sin(this._angleMarkerRadius),
      Math.sin(this._angleMarkerRadius),
      1
    );
    this.tmpMatrixDA.makeScale(
      Math.sin(this._angleMarkerRadiusDoubleArc),
      Math.sin(this._angleMarkerRadiusDoubleArc),
      1
    );
    transformMatrixCircular.multiply(this.tmpMatrix); // transformMatrix now maps the original circle to the target circle
    transformMatrixCircularDA.multiply(this.tmpMatrixDA);
    // Now figure out the angular length of the angle marker using the endVector
    // First project endVector on the plane perpendicular to the vertexVector
    this.tmpVector.copy(this._endVector);
    this.tmpVector.addScaledVector(
      this._vertexVector,
      -1 * this._vertexVector.dot(this._endVector)
    );

    // Now use the atan2 function in the plane perpendicular to vertexVector where the positive x axis is the desiredXAxis
    //NOTE: the syntax for atan2 is atan2(y,x)!!!!!
    // Returns angle in the range (-pi,pi] to convert to [0,2pi) use modulus 2*Pi operator
    // Note that while in most languages, ‘%’ is a remainder operator, in some (e.g. Python, Perl) it is a
    // modulo operator. For positive values, the two are equivalent, but when the dividend and divisor are
    // of different signs, they give different results. To obtain a modulo in JavaScript,
    // in place of a % n, use ((a % n ) + n ) % n.
    // https://developer.mozilla.org/en-US/docs/Web/JavaScript/Reference/Operators/Remainder

    const angularLengthOfMarker = Math.atan2(
      desiredYAxis.dot(this.tmpVector),
      desiredXAxis.dot(this.tmpVector)
    ).modTwoPi();
    // console.log("angularLength", angularLengthOfMarker);

    // adjust drawn angular length (in the circle of the angle marker) if the arrowhead is drawn
    const miterLength =
      this.frontArrowHeadPath.linewidth /
      (2 *
        SETTINGS.boundaryCircle.radius *
        Math.sin(
          (SETTINGS.angleMarker.arrowHeadTipAngleInner +
            SETTINGS.angleMarker.arrowHeadTipAngleOuter) /
            2
        )); // divide by the radius of the boundary circle because miter length with out that is a length on the sphere of radius boundaryCircle.radius.
    const rearDeltaAngle = Math.atan(
      Math.tan(AngleMarker.currentAngleMarkerArrowHeadLength + miterLength) /
        Math.sin(this._angleMarkerRadius)
    ); // right triangle trigonometry edges: vertex of angle marker to the point on the angle marker so
    // that the tangent at that point to the circle of the angle marker has length miter length + arrow head
    // length to the line that is the end of the angle marker. Since this is an angle computation, the radius of
    // the sphere on which miter length, angle marker radius, and arrow head length don't matter, so
    // long as they are all on the same size sphere. (miter length, arrow head length, and angle marker radius are all
    // length on the unit sphere)

    // console.log(
    //   rearDeltaAngle,
    //   angularLengthOfMarker,
    //   miterLength,
    // this.frontArrowHeadPath.linewidth
    //   AngleMarker.currentAngleMarkerArrowHeadLength + miterLength,
    //   Math.tan(AngleMarker.currentAngleMarkerArrowHeadLength + miterLength),
    //   Math.sin(this._angleMarkerRadius)
    // );
    const frontStyle = this.styleOptions.get(StyleEditPanels.Front);
    let angularLengthOfMarkerDraw: number;
    if (
      angularLengthOfMarker > 2 * rearDeltaAngle &&
      frontStyle?.angleMarkerArrowHeads &&
      frontStyle.angleMarkerArrowHeads === true
    ) {
      angularLengthOfMarkerDraw = angularLengthOfMarker - rearDeltaAngle;
      this.angleIsBigEnoughToDrawArrowHeads = true;
    } else {
      angularLengthOfMarkerDraw = angularLengthOfMarker;
      this.angleIsBigEnoughToDrawArrowHeads = false;
    }
    //this.angleIsBigEnoughToDrawArrowHeads = false;
    // Bring all the anchor points to a common pool
    // Each half (and extra) path will pull anchor points from
    // this pool as needed
    const pool: Two.Anchor[] = [];
    pool.push(...this.frontCirclePathStart.vertices.splice(0));
    pool.push(...this.frontCirclePathTail.vertices.splice(0));
    pool.push(...this.backCirclePathStart.vertices.splice(0));
    pool.push(...this.backCirclePathTail.vertices.splice(0));
    const glowingPool: Two.Anchor[] = [];
    glowingPool.push(...this.glowingFrontCirclePathStart.vertices.splice(0));
    glowingPool.push(...this.glowingFrontCirclePathTail.vertices.splice(0));
    glowingPool.push(...this.glowingBackCirclePathStart.vertices.splice(0));
    glowingPool.push(...this.glowingBackCirclePathTail.vertices.splice(0));

    // Variables to keep track of when the z coordinate of the transformed vector changes sign
    const toPos = []; // Remember the indices of neg-to-pos crossing
    const toNeg = []; // Remember the indices of pos-to-neg crossing
    let posIndex = 0;
    let negIndex = 0;
    let lastSign = 0;

    // We begin with the "main" paths as the current active paths
    // As we find additional zero-crossing, we then switch to the
    // "extra" paths
    let activeFront = this.frontCirclePathStart.vertices;
    let activeBack = this.backCirclePathStart.vertices;
    let glowingActiveFront = this.glowingFrontCirclePathStart.vertices;
    let glowingActiveBack = this.glowingBackCirclePathStart.vertices;
    for (let pos = 0; pos < 2 * CIRCLEEDGESUBDIVISIONS; pos++) {
      // Generate a vector point on the equator of the Default Sphere
      const angle =
        (pos / (2 * CIRCLEEDGESUBDIVISIONS - 1)) * angularLengthOfMarkerDraw;
      this.tmpVector
        .set(Math.cos(angle), Math.sin(angle), 0)
        .multiplyScalar(SETTINGS.boundaryCircle.radius);

      // Transform that vector/point to one on the current segment
      this.tmpVector.applyMatrix4(transformMatrixCircular);
      const thisSign = Math.sign(this.tmpVector.z);

      // Check for zero-crossing
      if (lastSign !== thisSign) {
        // We have a zero crossing
        if (thisSign > 0) {
          // If we already had a positive crossing
          // The next chunk is a split front part
          if (toPos.length > 0) {
            activeFront = this.frontCirclePathTail.vertices;
            glowingActiveFront = this.glowingFrontCirclePathTail.vertices;
            posIndex = 0;
          }
          toPos.push(pos);
        }
        // If we already had a negative crossing
        // The next chunk is a split back part
        if (thisSign < 0) {
          if (toNeg.length > 0) {
            activeBack = this.backCirclePathTail.vertices;
            glowingActiveBack = this.glowingBackCirclePathTail.vertices;
            negIndex = 0;
          }
          toNeg.push(pos);
        }
      }
      lastSign = thisSign;
      if (this.tmpVector.z > 0) {
        if (posIndex === activeFront.length) {
          // transfer one cell from the common pool
          const cell1 = pool.pop();
          if (cell1) activeFront.push(cell1);
          const cell2 = glowingPool.pop();
          if (cell2) glowingActiveFront.push(cell2);
        }
        activeFront[posIndex].x = this.tmpVector.x;
        activeFront[posIndex].y = this.tmpVector.y;
        glowingActiveFront[posIndex].x = this.tmpVector.x;
        glowingActiveFront[posIndex].y = this.tmpVector.y;
        posIndex++;
      } else {
        if (negIndex === activeBack.length) {
          // transfer one cell from the common pool
          const cell1 = pool.pop();
          if (cell1) activeBack.push(cell1);
          const cell2 = glowingPool.pop();
          if (cell2) glowingActiveBack.push(cell2);
        }
        activeBack[negIndex].x = this.tmpVector.x;
        activeBack[negIndex].y = this.tmpVector.y;
        glowingActiveBack[negIndex].x = this.tmpVector.x;
        glowingActiveBack[negIndex].y = this.tmpVector.y;
        negIndex++;
      }
    }

    // Compute the arrow head vertices

    // determine the rear arrow head vector
    // offset from the end of the angle by the angular miter length  plus the angular arrow head length
    // This is in terms of the angle drawing the angle marker
    this.tmpArrowHeadRear
      .set(
        Math.cos(angularLengthOfMarkerDraw),
        Math.sin(angularLengthOfMarkerDraw),
        0
      )
      .multiplyScalar(SETTINGS.boundaryCircle.radius)
      .applyMatrix4(transformMatrixCircular);

    // determine the tip vector of the arrow head
    // the tip vector is the vector so that the line containing the tip vector and the rear vector is tangent to the
    // the anglemarker circle and the distance from tip vector to rear vector is  AngleMarker.currentAngleMarkerArrowHeadLength

    this.tmpVector.crossVectors(this.tmpArrowHeadRear, this._vertexVector); // tmpVector is now the normal to the line through the vertex vector and the rear arrow head vector
    this.tmpVector.cross(this.tmpArrowHeadRear).normalize(); // tmpVector is now the normal to the tangent line to the anglemarker at the arrow head rear
    this.tmpVector1
      .crossVectors(this.tmpVector, this.tmpArrowHeadRear)
      .normalize()
      .multiplyScalar(SETTINGS.boundaryCircle.radius); // tmpVector1 is the vector in the plane of the tangent to the anglemarker 90 degrees from rear arrow vector. It is the To vector

    this.tmpArrowHeadTip
      .copy(this.tmpArrowHeadRear)
      .multiplyScalar(Math.cos(AngleMarker.currentAngleMarkerArrowHeadLength));
    this.tmpArrowHeadTip.addScaledVector(
      this.tmpVector1,
      Math.sin(AngleMarker.currentAngleMarkerArrowHeadLength)
    );

    // console.log(
    //   "head length diff",
    //   this.tmpArrowHeadTip.angleTo(this.tmpArrowHeadRear) -
    //     AngleMarker.currentAngleMarkerArrowHeadLength
    // );

    // Now determine the other two vertices of the arrow head
    this.tmpNormal
      .crossVectors(this.tmpArrowHeadRear, this.tmpArrowHeadTip)
      .normalize(); // normal to the line from tip to rear of arrowhead
    this.tmpNormal1
      .crossVectors(this.tmpNormal, this.tmpArrowHeadTip)
      .normalize(); // a vector 90 degrees from the tip vector in the opposite direction of the rear vector

    this.tmpNormal1
      .multiplyScalar(Math.sin(SETTINGS.angleMarker.arrowHeadTipAngleInner))
      .addScaledVector(
        this.tmpNormal,
        Math.cos(SETTINGS.angleMarker.arrowHeadTipAngleInner)
      ); // this.tmpNormal1 is the vector that normal to the plane containing the tip vector that is at angle arrowHeadTipAngle from the plane containing the tip and rear vectors

    // console.log(
    //   "angle A diff",
    //   this.tmpNormal.angleTo(this.tmpNormal1) -
    //     SETTINGS.angleMarker.arrowHeadTipAngleInner
    // );

    this.tmpNormal2
      .crossVectors(this.tmpNormal, this.tmpArrowHeadRear)
      .normalize(); // a vector 90 degrees from the rear vector in the direction of the tip vector

    this.tmpNormal2
      .multiplyScalar(Math.sin(SETTINGS.angleMarker.arrowHeadRearAngleInner))
      .addScaledVector(
        this.tmpNormal,
        Math.cos(SETTINGS.angleMarker.arrowHeadRearAngleInner)
      ); // this.tmpNormal2 is the vector that normal to the plane containing the rear vector that is at angle arrowHeadRearAngle from the plane containing the tip and rear vectors

    // console.log(
    //   "angle B diff",
    //   this.tmpNormal.angleTo(this.tmpNormal2) -
    //     SETTINGS.angleMarker.arrowHeadRearAngleInner
    // );

    this.tmpArrowHeadInner
      .crossVectors(this.tmpNormal1, this.tmpNormal2)
      .normalize()
      .multiplyScalar(SETTINGS.boundaryCircle.radius);
    // make sure that the first arrow head 1 vector is near the tip

    if (this.tmpArrowHeadTip.dot(this.tmpArrowHeadInner) < 0) {
      this.tmpArrowHeadInner.multiplyScalar(-1);
    }

    //OLD
    // now compute the other, second, arrow head vector by reflecting this.tmpArrowHead1 through the plane containing tip and rear vectors
    // this.tmpArrowHeadOuter.copy(this.tmpArrowHeadInner);
    // this.tmpArrowHeadOuter
    //   .normalize()
    //   .addScaledVector(
    //     this.tmpNormal,
    //     (-2 * this.tmpArrowHeadInner.dot(this.tmpNormal)) /
    //       SETTINGS.boundaryCircle.radius
    //   )
    //   .normalize()
    //   .multiplyScalar(SETTINGS.boundaryCircle.radius);

    // Now determine the other vertex of the arrow head
    this.tmpNormal1
      .crossVectors(this.tmpNormal, this.tmpArrowHeadTip)
      .normalize(); // a vector 90 degrees from the tip vector in the opposite direction of the rear vector

    this.tmpNormal1
      .multiplyScalar(Math.sin(-SETTINGS.angleMarker.arrowHeadTipAngleOuter))
      .addScaledVector(
        this.tmpNormal,
        Math.cos(-SETTINGS.angleMarker.arrowHeadTipAngleOuter)
      ); // this.tmpNormal1 is the vector that normal to the plane containing the tip vector that is at angle arrowHeadTipAngleOuter from the plane containing the tip and rear vectors

    // console.log(
    //   "angle A diff",
    //   this.tmpNormal.angleTo(this.tmpNormal1) -
    //     SETTINGS.angleMarker.arrowHeadTipAngle
    // );

    this.tmpNormal2
      .crossVectors(this.tmpNormal, this.tmpArrowHeadRear)
      .normalize(); // a vector 90 degrees from the rear vector in the direction of the tip vector

    this.tmpNormal2
      .multiplyScalar(Math.sin(-SETTINGS.angleMarker.arrowHeadRearAngleOuter))
      .addScaledVector(
        this.tmpNormal,
        Math.cos(-SETTINGS.angleMarker.arrowHeadRearAngleOuter)
      ); // this.tmpNormal2 is the vector that normal to the plane containing the rear vector that is at angle arrowHeadRearAngle from the plane containing the tip and rear vectors

    // console.log(
    //   "angle B diff",
    //   this.tmpNormal.angleTo(this.tmpNormal2) -
    //     SETTINGS.angleMarker.arrowHeadRearAngle
    // );

    this.tmpArrowHeadOuter
      .crossVectors(this.tmpNormal1, this.tmpNormal2)
      .normalize()
      .multiplyScalar(SETTINGS.boundaryCircle.radius);
    // make sure that the first arrow head 1 vector is near the tip

    if (this.tmpArrowHeadTip.dot(this.tmpArrowHeadOuter) < 0) {
      this.tmpArrowHeadOuter.multiplyScalar(-1);
    }

    // determine if the arrow head is on the front or the back of the sphere. This is
    // determine by the z coordinate of the tip of the vector. The arrow should be so small that it
    // doesn't matter if some of the vertices are on the front and some on the back. They will be lost in the
    // thickness of the boundary circle

    if (Math.sign(this.tmpArrowHeadTip.z) > 0) {
      // the arrow head is on the front
      this.frontArrowHeadPath.vertices[0].x = this.tmpArrowHeadTip.x;
      this.frontArrowHeadPath.vertices[0].y = this.tmpArrowHeadTip.y;

      this.frontArrowHeadPath.vertices[1].x = this.tmpArrowHeadInner.x;
      this.frontArrowHeadPath.vertices[1].y = this.tmpArrowHeadInner.y;

      this.frontArrowHeadPath.vertices[2].x = this.tmpArrowHeadRear.x;
      this.frontArrowHeadPath.vertices[2].y = this.tmpArrowHeadRear.y;

      this.frontArrowHeadPath.vertices[3].x = this.tmpArrowHeadOuter.x;
      this.frontArrowHeadPath.vertices[3].y = this.tmpArrowHeadOuter.y;

      // set the glowing front arrow head
      this.glowingFrontArrowHeadPath.vertices[0].x = this.tmpArrowHeadTip.x;
      this.glowingFrontArrowHeadPath.vertices[0].y = this.tmpArrowHeadTip.y;

      this.glowingFrontArrowHeadPath.vertices[1].x = this.tmpArrowHeadInner.x;
      this.glowingFrontArrowHeadPath.vertices[1].y = this.tmpArrowHeadInner.y;

      this.glowingFrontArrowHeadPath.vertices[2].x = this.tmpArrowHeadRear.x;
      this.glowingFrontArrowHeadPath.vertices[2].y = this.tmpArrowHeadRear.y;

      this.glowingFrontArrowHeadPath.vertices[3].x = this.tmpArrowHeadOuter.x;
      this.glowingFrontArrowHeadPath.vertices[3].y = this.tmpArrowHeadOuter.y;
    } else {
      // the arrow head is on the back
      this.backArrowHeadPath.vertices[0].x = this.tmpArrowHeadTip.x;
      this.backArrowHeadPath.vertices[0].y = this.tmpArrowHeadTip.y;

      this.backArrowHeadPath.vertices[1].x = this.tmpArrowHeadInner.x;
      this.backArrowHeadPath.vertices[1].y = this.tmpArrowHeadInner.y;

      this.backArrowHeadPath.vertices[2].x = this.tmpArrowHeadRear.x;
      this.backArrowHeadPath.vertices[2].y = this.tmpArrowHeadRear.y;

      this.backArrowHeadPath.vertices[3].x = this.tmpArrowHeadOuter.x;
      this.backArrowHeadPath.vertices[3].y = this.tmpArrowHeadOuter.y;

      // set the glowing back arrow head
      this.glowingBackArrowHeadPath.vertices[0].x = this.tmpArrowHeadTip.x;
      this.glowingBackArrowHeadPath.vertices[0].y = this.tmpArrowHeadTip.y;

      this.glowingBackArrowHeadPath.vertices[1].x = this.tmpArrowHeadInner.x;
      this.glowingBackArrowHeadPath.vertices[1].y = this.tmpArrowHeadInner.y;

      this.glowingBackArrowHeadPath.vertices[2].x = this.tmpArrowHeadRear.x;
      this.glowingBackArrowHeadPath.vertices[2].y = this.tmpArrowHeadRear.y;

      this.glowingBackArrowHeadPath.vertices[3].x = this.tmpArrowHeadOuter.x;
      this.glowingBackArrowHeadPath.vertices[3].y = this.tmpArrowHeadOuter.y;
    }

    // Now do the same thing for the DoubleArc(DA) Paths

    const poolDA: Two.Anchor[] = [];
    poolDA.push(...this.frontCirclePathDoubleArcStart.vertices.splice(0));
    poolDA.push(...this.frontCirclePathDoubleArcTail.vertices.splice(0));
    poolDA.push(...this.backCirclePathDoubleArcStart.vertices.splice(0));
    poolDA.push(...this.backCirclePathDoubleArcTail.vertices.splice(0));
    const glowingPoolDA: Two.Anchor[] = [];
    glowingPoolDA.push(
      ...this.glowingFrontCirclePathDoubleArcStart.vertices.splice(0)
    );
    glowingPoolDA.push(
      ...this.glowingFrontCirclePathDoubleArcTail.vertices.splice(0)
    );
    glowingPoolDA.push(
      ...this.glowingBackCirclePathDoubleArcStart.vertices.splice(0)
    );
    glowingPoolDA.push(
      ...this.glowingBackCirclePathDoubleArcTail.vertices.splice(0)
    );

    // Variables to keep track of when the z coordinate of the transformed vector changes sign
    const toPosDA = []; // Remember the indices of neg-to-pos crossing
    const toNegDA = []; // Remember the indices of pos-to-neg crossing
    let posIndexDA = 0;
    let negIndexDA = 0;
    let lastSignDA = 0;

    // We begin with the "main" paths as the current active paths
    // As we find additional zero-crossing, we then switch to the
    // "extra" paths
    let activeFrontDA = this.frontCirclePathDoubleArcStart.vertices;
    let activeBackDA = this.backCirclePathDoubleArcStart.vertices;
    let glowingActiveFrontDA =
      this.glowingFrontCirclePathDoubleArcStart.vertices;
    let glowingActiveBackDA = this.glowingBackCirclePathDoubleArcStart.vertices;
    for (let pos = 0; pos < 2 * CIRCLEEDGESUBDIVISIONS; pos++) {
      // Generate a vector point on the equator of the Default Sphere
      const angle =
        (pos / (2 * CIRCLEEDGESUBDIVISIONS - 1)) *
        Math.abs(angularLengthOfMarker);
      this.tmpVectorDA
        .set(Math.cos(angle), Math.sin(angle), 0)
        .multiplyScalar(SETTINGS.boundaryCircle.radius);

      // Transform that vector/point to one on the current segment
      this.tmpVectorDA.applyMatrix4(transformMatrixCircularDA);
      const thisSignDA = Math.sign(this.tmpVectorDA.z);

      // CHeck for zero-crossing
      if (lastSignDA !== thisSignDA) {
        // We have a zero crossing
        if (thisSignDA > 0) {
          // If we already had a positive crossing
          // The next chunk is a split front part
          if (toPosDA.length > 0) {
            activeFrontDA = this.frontCirclePathDoubleArcTail.vertices;
            glowingActiveFrontDA =
              this.glowingFrontCirclePathDoubleArcTail.vertices;
            posIndexDA = 0;
          }
          toPosDA.push(pos);
        }
        // If we already had a negative crossing
        // The next chunk is a split back part
        if (thisSignDA < 0) {
          if (toNegDA.length > 0) {
            activeBackDA = this.backCirclePathDoubleArcTail.vertices;
            glowingActiveBackDA =
              this.glowingBackCirclePathDoubleArcTail.vertices;
            negIndexDA = 0;
          }
          toNegDA.push(pos);
        }
      }
      lastSignDA = thisSignDA;
      if (this.tmpVectorDA.z > 0) {
        if (posIndexDA === activeFrontDA.length) {
          // transfer one cell from the common pool
          const dArc = poolDA.pop();
          if (dArc) activeFrontDA.push(dArc);
          const dArcGlow = glowingPoolDA.pop();
          if (dArcGlow) glowingActiveFrontDA.push(dArcGlow);
        }
        activeFrontDA[posIndexDA].x = this.tmpVectorDA.x;
        activeFrontDA[posIndexDA].y = this.tmpVectorDA.y;
        glowingActiveFrontDA[posIndexDA].x = this.tmpVectorDA.x;
        glowingActiveFrontDA[posIndexDA].y = this.tmpVectorDA.y;
        posIndexDA++;
      } else {
        if (negIndexDA === activeBackDA.length) {
          // transfer one cell from the common pool
          const dArc = poolDA.pop();
          if (dArc) activeBackDA.push(dArc);
          const dArcGlow = glowingPoolDA.pop();
          if (dArcGlow) glowingActiveBackDA.push(dArcGlow);
        }
        activeBackDA[negIndexDA].x = this.tmpVectorDA.x;
        activeBackDA[negIndexDA].y = this.tmpVectorDA.y;
        glowingActiveBackDA[negIndexDA].x = this.tmpVectorDA.x;
        glowingActiveBackDA[negIndexDA].y = this.tmpVectorDA.y;
        negIndexDA++;
      }
    }

    //  Now build the straight edge from vertex to start

    // First set up the coordinate system of the target straight line segment
    // The cross of the vertex and start is normal to the plane of them and is the z axis
    desiredZAxis
      .crossVectors(this._vertexVector, this._startVector)
      .normalize();

    // Any vector perpendicular the desired z axis can be the desired x axis, but we want one that is the vertex vector (so we start drawing from there).
    desiredXAxis.copy(this._vertexVector);

    // Use the cross product to create the vector perpendicular to both the desired z and x axis
    desiredYAxis.crossVectors(desiredZAxis, desiredXAxis).normalize();

    // Set up the local coordinates from for the circle,
    //  transformMatrix will now map (1,0,0) to the point on the desired x axis a unit from the origin in the positive direction.
    transformMatrixStraightStart.makeBasis(
      desiredXAxis,
      desiredYAxis,
      desiredZAxis
    );

    const angularLengthOfStraight = this._vertexVector.angleTo(
      this._startVector
    );
    // console.log("angularLength", angularLengthOfMarker);

    // Bring all the anchor points to a common pool
    // Each half  path will pull anchor points from
    // this pool as needed

    const poolStart: Two.Anchor[] = [];
    poolStart.push(...this.frontStraightStart.vertices.splice(0));
    poolStart.push(...this.backStraightStart.vertices.splice(0));
    const glowingPoolStart: Two.Anchor[] = [];
    glowingPoolStart.push(...this.glowingFrontStraightStart.vertices.splice(0));
    glowingPoolStart.push(...this.glowingBackStraightStart.vertices.splice(0));

    let posIndexStraight = 0;
    let negIndexStraight = 0;

    /** This works because the length of the straight segment is *never* bigger than Pi so there is only one
     * crossing from pos to neg or vice versa
     */
    for (let pos = 0; pos < 2 * STRIAGHTEDGESUBDIVISIONS; pos++) {
      // Generate a vector point on the equator of the Default Sphere
      const angle =
        (pos / (2 * STRIAGHTEDGESUBDIVISIONS - 1)) *
        Math.abs(angularLengthOfStraight);
      this.tmpVectorStraight
        .set(Math.cos(angle), Math.sin(angle), 0)
        .multiplyScalar(SETTINGS.boundaryCircle.radius);

      // Transform that vector/point to one on the current segment
      this.tmpVectorStraight.applyMatrix4(transformMatrixStraightStart);

      if (this.tmpVectorStraight.z > 0) {
        if (posIndexStraight === this.frontStraightStart.vertices.length) {
          // transfer one cell from the common pool
          const cell1 = poolStart.pop();
          if (cell1) this.frontStraightStart.vertices.push(cell1);
          const cell2 = glowingPoolStart.pop();
          if (cell2) this.glowingFrontStraightStart.vertices.push(cell2);
        }
        this.frontStraightStart.vertices[posIndexStraight].x =
          this.tmpVectorStraight.x;
        this.frontStraightStart.vertices[posIndexStraight].y =
          this.tmpVectorStraight.y;
        this.glowingFrontStraightStart.vertices[posIndexStraight].x =
          this.tmpVectorStraight.x;
        this.glowingFrontStraightStart.vertices[posIndexStraight].y =
          this.tmpVectorStraight.y;
        posIndexStraight++;
      } else {
        if (negIndexStraight === this.backStraightStart.vertices.length) {
          // transfer one cell from the common pool
          const cell1 = poolStart.pop();
          if (cell1) this.backStraightStart.vertices.push(cell1);
          const cell2 = glowingPoolStart.pop();
          if (cell2) this.glowingBackStraightStart.vertices.push(cell2);
        }
        this.backStraightStart.vertices[negIndexStraight].x =
          this.tmpVectorStraight.x;
        this.backStraightStart.vertices[negIndexStraight].y =
          this.tmpVectorStraight.y;
        this.glowingBackStraightStart.vertices[negIndexStraight].x =
          this.tmpVectorStraight.x;
        this.glowingBackStraightStart.vertices[negIndexStraight].y =
          this.tmpVectorStraight.y;
        negIndexStraight++;
      }
    }

    //  Now build the straight edge from end to vertex (so that the angle marker is traces vertex -> start -> end -> vertex in order)
    // First set up the coordinate system of the target straight line segment
    // The cross of the vertex and start is normal to the plane of them and is the z axis
    desiredZAxis.crossVectors(this._endVector, this._vertexVector).normalize();

    // Any vector perpendicular the desired z axis can be the desired x axis, but we want one that is the end vector (so we start drawing from there).
    desiredXAxis.copy(this._endVector);

    // Use the cross product to create the vector perpendicular to both the desired z and x axis
    desiredYAxis.crossVectors(desiredZAxis, desiredXAxis).normalize();

    // Set up the local coordinates from for the circle,
    //  transformMatrix will now map (1,0,0) to the point on the desired x axis a unit from the origin in the positive direction.
    transformMatrixStraightEnd.makeBasis(
      desiredXAxis,
      desiredYAxis,
      desiredZAxis
    );

    // Bring all the anchor points to a common pool
    // Each half  path will pull anchor points from
    // this pool as needed
    const poolEnd: Two.Anchor[] = [];
    poolEnd.push(...this.frontStraightEnd.vertices.splice(0));
    poolEnd.push(...this.backStraightEnd.vertices.splice(0));
    const glowingPoolEnd: Two.Anchor[] = [];
    glowingPoolEnd.push(...this.glowingFrontStraightEnd.vertices.splice(0));
    glowingPoolEnd.push(...this.glowingBackStraightEnd.vertices.splice(0));

    // reset the indices
    posIndexStraight = 0;
    negIndexStraight = 0;

    /** This works because the length of the straight segment is *never* bigger than Pi so there is only one
     * crossing from pos to neg or vice versa
     */
    for (let pos = 0; pos < 2 * STRIAGHTEDGESUBDIVISIONS; pos++) {
      // Generate a vector point on the equator of the Default Sphere
      const angle =
        (pos / (2 * STRIAGHTEDGESUBDIVISIONS - 1)) *
        Math.abs(angularLengthOfStraight);
      this.tmpVectorStraight
        .set(Math.cos(angle), Math.sin(angle), 0)
        .multiplyScalar(SETTINGS.boundaryCircle.radius);

      // Transform that vector/point to one on the current segment
      this.tmpVectorStraight.applyMatrix4(transformMatrixStraightEnd);

      if (this.tmpVectorStraight.z > 0) {
        if (posIndexStraight === this.frontStraightEnd.vertices.length) {
          // transfer one cell from the common pool
          const cell1 = poolEnd.pop();
          if (cell1) this.frontStraightEnd.vertices.push(cell1);
          const cell2 = glowingPoolEnd.pop();
          if (cell2) this.glowingFrontStraightEnd.vertices.push(cell2);
        }
        this.frontStraightEnd.vertices[posIndexStraight].x =
          this.tmpVectorStraight.x;
        this.frontStraightEnd.vertices[posIndexStraight].y =
          this.tmpVectorStraight.y;
        this.glowingFrontStraightEnd.vertices[posIndexStraight].x =
          this.tmpVectorStraight.x;
        this.glowingFrontStraightEnd.vertices[posIndexStraight].y =
          this.tmpVectorStraight.y;
        posIndexStraight++;
      } else {
        if (negIndexStraight === this.backStraightEnd.vertices.length) {
          // transfer one cell from the common pool
          const vEnd = poolEnd.pop();
          if (vEnd) this.backStraightEnd.vertices.push(vEnd);
          const vEndGlow = glowingPoolEnd.pop();
          if (vEndGlow) this.glowingBackStraightEnd.vertices.push(vEndGlow);
        }
        this.backStraightEnd.vertices[negIndexStraight].x =
          this.tmpVectorStraight.x;
        this.backStraightEnd.vertices[negIndexStraight].y =
          this.tmpVectorStraight.y;
        this.glowingBackStraightEnd.vertices[negIndexStraight].x =
          this.tmpVectorStraight.x;
        this.glowingBackStraightEnd.vertices[negIndexStraight].y =
          this.tmpVectorStraight.y;
        negIndexStraight++;
      }
    }
    //Now build the front/back fill objects based on the front/back straight and circular parts

    // console.log("FF1", this.frontFill1.vertices.length);
    // console.log("FF1", this.frontFill2.vertices.length);
    // console.log("BF1", this.backFill1.vertices.length);
    // console.log("BF1", this.backFill2.vertices.length);

    // Bring all the anchor points to a common pool
    // Each half  path will pull anchor points from
    // this pool as needed
    const poolFill: Two.Anchor[] = [];
    poolFill.push(...this.fillStorageAnchors.splice(0));
    poolFill.push(...this.frontFill1.vertices.splice(0));
    poolFill.push(...this.frontFill2.vertices.splice(0));
    poolFill.push(...this.backFill1.vertices.splice(0));
    poolFill.push(...this.backFill2.vertices.splice(0));
    // there should be 2*CIRCLEEDGESUBDIVISIONS + 4*STRIAGHTEDGESUBDIVISIONS
    //                                    + 2*BOUNDARYCIRCLEEDGESUBDIVISIONS
    // anchors in poolFill
    // console.log("pool Fill #", poolFill.length);
    // The possible legs in an outline of an angle marker cut by the boundary circle
    const leg1F: number[][] = [];
<<<<<<< HEAD
    this.frontStraightStart.vertices.forEach((node: Two.Vector) =>
=======
    this.frontStraightStart.vertices.forEach((node: Two.Anchor) =>
>>>>>>> d53a8079
      leg1F.push([node.x, node.y])
    );

    const leg1B: number[][] = [];
<<<<<<< HEAD
    this.backStraightStart.vertices.forEach((node: Two.Vector) =>
=======
    this.backStraightStart.vertices.forEach((node: Two.Anchor) =>
>>>>>>> d53a8079
      leg1B.push([node.x, node.y])
    );

    const leg2F: number[][] = [];
<<<<<<< HEAD
    this.frontCirclePathStart.vertices.forEach((node: Two.Vector) =>
=======
    this.frontCirclePathStart.vertices.forEach((node: Two.Anchor) =>
>>>>>>> d53a8079
      leg2F.push([node.x, node.y])
    );

    const leg2B: number[][] = [];
<<<<<<< HEAD
    this.backCirclePathStart.vertices.forEach((node: Two.Vector) =>
=======
    this.backCirclePathStart.vertices.forEach((node: Two.Anchor) =>
>>>>>>> d53a8079
      leg2B.push([node.x, node.y])
    );

    const leg3F: number[][] = [];
<<<<<<< HEAD
    this.frontCirclePathTail.vertices.forEach((node: Two.Vector) =>
=======
    this.frontCirclePathTail.vertices.forEach((node: Two.Anchor) =>
>>>>>>> d53a8079
      leg3F.push([node.x, node.y])
    );

    const leg3B: number[][] = [];
<<<<<<< HEAD
    this.backCirclePathTail.vertices.forEach((node: Two.Vector) =>
=======
    this.backCirclePathTail.vertices.forEach((node: Two.Anchor) =>
>>>>>>> d53a8079
      leg3B.push([node.x, node.y])
    );

    const leg4F: number[][] = [];
<<<<<<< HEAD
    this.frontStraightEnd.vertices.forEach((node: Two.Vector) =>
=======
    this.frontStraightEnd.vertices.forEach((node: Two.Anchor) =>
>>>>>>> d53a8079
      leg4F.push([node.x, node.y])
    );

    const leg4B: number[][] = [];
<<<<<<< HEAD
    this.backStraightEnd.vertices.forEach((node: Two.Vector) =>
=======
    this.backStraightEnd.vertices.forEach((node: Two.Anchor) =>
>>>>>>> d53a8079
      leg4B.push([node.x, node.y])
    );

    let boundaryVertices1: number[][] = []; // The new vertices on the boundary of the circle
    let boundaryVertices2: number[][] = []; // The new vertices on the boundary of the circle

    // Variables to keep track of the vertices in each region, will be used to set the anchors in poolFill
    const fillRegion1Vertices = [];
    const fillRegion2Vertices = [];
    const fillRegion3Vertices = [];

    // Helpful variable for creating the front/back fill region 1/2
    let startOfBoundaryVertex1: number[] = [];
    let endOfBoundaryVertex1: number[] = [];
    let startOfBoundaryVertex2: number[] = [];
    let endOfBoundaryVertex2: number[] = [];
    let sideOfFillRegion1 = 0;
    let sideOfFillRegion2 = 0;
    let sideOfFillRegion3 = 0;
    let edgeTracingPatterns: number[][] = [];
    let intersectionCase = -1;

    //Check the convexity of the angle Marker
    if (angularLengthOfMarker <= Math.PI) {
      // This two dimensional array describes the outline of the 5 ways that a line can cross a convex
      // angle marker. This always starts at the vertex and then along the edge to the _startVector,
      //  then along the circular edge to the _endVector, and finally along the edge back to the _vertexVector
      //
      // In each row:
      //   Entries 0 & 1 are the front or back StraightStart (SS)
      //   Entries 2 & 3 are the front or back CirclePathStart (CPS)
      //   Entries 4 & 5 are the front or back CirclePathTail (CPT)
      //   Entries 6 & 7 are the front or back StraightEnd (ES)
      //
      // A zero means that the corresponding entry is empty
      // +1 means that the corresponding entry is on the front side of the sphere
      // -1 means that the corresponding entry is on the back side of the sphere
      //
      // See the file "Convex Angle Marker Intersection With Boundary Circle" in the Google drive folder
      edgeTracingPatterns = [
        [1, 0, 1, 0, 0, 0, 1, 0],
        [1, -1, -1, 0, 0, 0, -1, 1],
        [1, -1, -1, 1, 0, 0, 1, 0],
        [1, 0, 1, -1, 0, 0, -1, 1],
        [1, 0, 1, -1, 1, 0, 1, 0]
      ];
      // The side the vertex is on determines if we start with the front or back
      if (this._vertexVector.z < 0) {
        // the vertex is on the back of the sphere so reverse all of the edgeTracingPatterns to start on the back
        edgeTracingPatterns = edgeTracingPatterns.map(arr =>
          arr.map(num => -1 * num)
        );
      }
      // Now figure out which case we are in (i.e. how the boundary circle is crossing the angle Marker - if at all)
      intersectionCase = edgeTracingPatterns.findIndex(arr => {
        const returnBoolean = true;
        if (arr[0] * arr[1] === 0) {
          // at least one of the these two entries is zero so leg1F or/and leg1B must be an empty array depending on the non-zero value (if any)
          if (arr[0] === 0 && arr[1] === 0) {
            // both F and B leg1 must be empty
            if (leg1F.length !== 0 || leg1B.length !== 0) {
              return false; // this is not the arr you are looking for
            }
          } else {
            // arr[1] must be zero because recall that in each pair (0,1) or (2,3) or (4,5) or (6,7) of entries in an array, the first is *never* zero because you *alway* start a leg of the outline on the front or back (but you may or may not return to the other side)
            if (
              (arr[0] === 1 && leg1B.length !== 0) ||
              (arr[0] === -1 && leg1F.length !== 0)
            ) {
              return false; // this is not the arr you are looking for
            }
          }
        }
        if (arr[2] * arr[3] === 0) {
          // at least one of the these two entries is zero so leg2F or/and leg2B must be an empty array depending on the non-zero value (if any)
          if (arr[2] === 0 && arr[3] === 0) {
            // both F and B leg2 must be empty
            if (leg2F.length !== 0 || leg2B.length !== 0) {
              return false; // this is not the arr you are looking for
            }
          } else {
            // arr[3] must be zero because recall that in each pair (0,1) or (2,3) or (4,5) or (6,7) of entries in an array, the first is *never* zero because you *alway* start a leg of the outline on the front or back (but you may or may not return to the other side)
            if (
              (arr[2] === 1 && leg2B.length !== 0) ||
              (arr[2] === -1 && leg2F.length !== 0)
            ) {
              return false; // this is not the arr you are looking for
            }
          }
        }
        if (arr[4] * arr[5] === 0) {
          // at least one of the these two entries is zero so leg3F or/and leg3B must be an empty array depending on the non-zero value (if any)
          if (arr[4] === 0 && arr[5] === 0) {
            // both F and B leg3 must be empty
            if (leg3F.length !== 0 || leg3B.length !== 0) {
              return false; // this is not the arr you are looking for
            }
          } else {
            // arr[5] must be zero because recall that in each pair (0,1) or (2,3) or (4,5) or (6,7) of entries in an array, the first is *never* zero because you *alway* start a leg of the outline on the front or back (but you may or may not return to the other side)
            if (
              (arr[4] === 1 && leg3B.length !== 0) ||
              (arr[4] === -1 && leg3F.length !== 0)
            ) {
              return false; // this is not the arr you are looking for
            }
          }
        }
        if (arr[6] * arr[7] === 0) {
          // at least one of the these two entries is zero so leg4F or/and leg4B must be an empty array depending on the non-zero value (if any)
          if (arr[6] === 0 && arr[7] === 0) {
            // both F and B leg4 must be empty
            if (leg4F.length !== 0 || leg4B.length !== 0) {
              return false; // this is not the arr you are looking for
            }
          } else {
            // arr[7] must be zero because recall that in each pair (0,1) or (2,3) or (4,5) or (6,7) of entries in an array, the first is *never* zero because you *alway* start a leg of the outline on the front or back (but you may or may not return to the other side)
            if (
              (arr[6] === 1 && leg4B.length !== 0) ||
              (arr[6] === -1 && leg4F.length !== 0)
            ) {
              return false; // this is not the arr you are looking for
            }
          }
        }
        return returnBoolean;
      });
      if (intersectionCase === -1) {
        console.log("Angle Marker Error - Convex Pattern not found!");
      }
      // console.log(intersectionCase);
      // Now build the fillRegionVertices
      switch (intersectionCase) {
        case 0: {
          if (edgeTracingPatterns[intersectionCase][0] === 1) {
            fillRegion1Vertices.push(...leg1F);
            fillRegion1Vertices.push(...leg2F);
            fillRegion1Vertices.push(...leg4F);
            sideOfFillRegion1 = 1;
          } else {
            fillRegion1Vertices.push(...leg1B);
            fillRegion1Vertices.push(...leg2B);
            fillRegion1Vertices.push(...leg4B);
            sideOfFillRegion1 = -1;
          }
          break;
        }
        case 1: {
          // console.log(intersectionCase, edgeTracingPatterns[intersectionCase][0]);
          if (edgeTracingPatterns[intersectionCase][0] === 1) {
            //Fill Region 1
            fillRegion1Vertices.push(...leg4F);
            fillRegion1Vertices.push(...leg1F);
            // console.log(
            //   "before",
            //   startOfBoundaryVertex1,
            //   leg1F,
            //   leg1F.slice(-1)[0]
            // );
            startOfBoundaryVertex1 = leg1F.slice(-1)[0];
            // console.log("after", startOfBoundaryVertex1);
            endOfBoundaryVertex1 = leg4F[0];
            sideOfFillRegion1 = 1;

            //Fill region 2
            fillRegion2Vertices.push(...leg1B);
            fillRegion2Vertices.push(...leg2B);
            fillRegion2Vertices.push(...leg4B);
            sideOfFillRegion2 = -1;
          } else {
            //Fill Region 1
            fillRegion1Vertices.push(...leg4B);
            fillRegion1Vertices.push(...leg1B);
            startOfBoundaryVertex1 = leg1B.slice(-1)[0];
            endOfBoundaryVertex1 = leg4B[0];
            sideOfFillRegion1 = -1;

            //Fill region 2
            fillRegion2Vertices.push(...leg1F);
            fillRegion2Vertices.push(...leg2F);
            fillRegion2Vertices.push(...leg4F);
            sideOfFillRegion2 = 1;
          }
          // console.log(startOfBoundaryVertex1);
          boundaryVertices1 = this.boundaryCircleCoordinates(
            startOfBoundaryVertex1,
            endOfBoundaryVertex1,
            BOUNDARYCIRCLEEDGESUBDIVISIONS
          );
          fillRegion1Vertices.push(...boundaryVertices1);
          fillRegion2Vertices.push(...boundaryVertices1.reverse());
          break;
        }
        case 2: {
          if (edgeTracingPatterns[intersectionCase][0] === 1) {
            //Fill Region 1
            fillRegion1Vertices.push(...leg2F);
            fillRegion1Vertices.push(...leg4F);
            fillRegion1Vertices.push(...leg1F);
            startOfBoundaryVertex1 = leg1F.slice(-1)[0];
            endOfBoundaryVertex1 = leg2F[0];
            sideOfFillRegion1 = 1;

            //Fill region 2
            fillRegion2Vertices.push(...leg1B);
            fillRegion2Vertices.push(...leg2B);
            sideOfFillRegion2 = -1;
          } else {
            //Fill Region 1
            fillRegion1Vertices.push(...leg2B);
            fillRegion1Vertices.push(...leg4B);
            fillRegion1Vertices.push(...leg1B);
            startOfBoundaryVertex1 = leg1B.slice(-1)[0];
            endOfBoundaryVertex1 = leg2B[0];
            sideOfFillRegion1 = -1;

            //Fill region 2
            fillRegion2Vertices.push(...leg1F);
            fillRegion2Vertices.push(...leg2F);
            sideOfFillRegion2 = 1;
          }
          boundaryVertices1 = this.boundaryCircleCoordinates(
            startOfBoundaryVertex1,
            endOfBoundaryVertex1,
            BOUNDARYCIRCLEEDGESUBDIVISIONS
          );
          fillRegion1Vertices.push(...boundaryVertices1);
          fillRegion2Vertices.push(...boundaryVertices1.reverse());
          break;
        }
        case 3: {
          if (edgeTracingPatterns[intersectionCase][0] === 1) {
            //Fill Region 1
            fillRegion1Vertices.push(...leg4F);
            fillRegion1Vertices.push(...leg1F);
            fillRegion1Vertices.push(...leg2F);
            startOfBoundaryVertex1 = leg2F.slice(-1)[0];
            endOfBoundaryVertex1 = leg4F[0];
            sideOfFillRegion1 = 1;

            //Fill region 2
            fillRegion2Vertices.push(...leg2B);
            fillRegion2Vertices.push(...leg4B);
            sideOfFillRegion2 = -1;
          } else {
            //Fill Region 1
            fillRegion1Vertices.push(...leg4B);
            fillRegion1Vertices.push(...leg1B);
            fillRegion1Vertices.push(...leg2B);
            startOfBoundaryVertex1 = leg2B.slice(-1)[0];
            endOfBoundaryVertex1 = leg4B[0];
            sideOfFillRegion1 = -1;

            //Fill region 2
            fillRegion2Vertices.push(...leg2F);
            fillRegion2Vertices.push(...leg4F);
            sideOfFillRegion2 = 1;
          }
          boundaryVertices1 = this.boundaryCircleCoordinates(
            startOfBoundaryVertex1,
            endOfBoundaryVertex1,
            BOUNDARYCIRCLEEDGESUBDIVISIONS
          );
          fillRegion1Vertices.push(...boundaryVertices1);
          fillRegion2Vertices.push(...boundaryVertices1.reverse());
          break;
        }
        case 4: {
          if (edgeTracingPatterns[intersectionCase][0] === 1) {
            //Fill Region 1
            fillRegion1Vertices.push(...leg3F);
            fillRegion1Vertices.push(...leg4F);
            fillRegion1Vertices.push(...leg1F);
            fillRegion1Vertices.push(...leg2F);
            startOfBoundaryVertex1 = leg2F.slice(-1)[0];
            endOfBoundaryVertex1 = leg3F[0];
            sideOfFillRegion1 = 1;

            //Fill region 2
            fillRegion2Vertices.push(...leg2B);
            sideOfFillRegion2 = -1;
          } else {
            //Fill Region 1
            fillRegion1Vertices.push(...leg3B);
            fillRegion1Vertices.push(...leg4B);
            fillRegion1Vertices.push(...leg1B);
            fillRegion1Vertices.push(...leg2B);
            startOfBoundaryVertex1 = leg2B.slice(-1)[0];
            endOfBoundaryVertex1 = leg3B[0];
            sideOfFillRegion1 = -1;

            //Fill region 2
            fillRegion2Vertices.push(...leg2F);
            sideOfFillRegion2 = 1;
          }
          boundaryVertices1 = this.boundaryCircleCoordinates(
            startOfBoundaryVertex1,
            endOfBoundaryVertex1,
            BOUNDARYCIRCLEEDGESUBDIVISIONS
          );
          fillRegion1Vertices.push(...boundaryVertices1);
          fillRegion2Vertices.push(...boundaryVertices1.reverse());
          break;
        }
      }
    } else {
      // non-convex case
      // This two dimensional array describes the outline of the 5 ways that a line can cross a convex
      // angle marker. This always starts at the vertex and then along the edge to the _startVector,
      //  then along the circular edge to the _endVector, and finally along the edge back to the _vertexVector
      //
      // In each row:
      //   Entries 0 & 1 are the front or back StraightStart (SS)
      //   Entries 2 & 3 are the front or back CirclePathStart (CPS)
      //   Entries 4 & 5 are the front or back CirclePathTail (CPT)
      //   Entries 6 & 7 are the front or back StraightEnd (ES)
      //
      // A zero means that the corresponding entry is empty
      // +1 means that the corresponding entry is on the front side of the sphere
      // -1 means that the corresponding entry is on the back side of the sphere
      //
      // See the file "Convex Angle Marker Intersection With Boundary Circle" in the Google drive folder
      edgeTracingPatterns = [
        [1, 0, 1, 0, 0, 0, 1, 0],
        [1, 0, 1, -1, 0, 0, -1, 1],
        [1, -1, -1, 1, 0, 0, 1, 0],
        [1, 0, 1, -1, 1, 0, 1, 0],
        [1, -1, -1, 1, -1, 0, -1, 1]
      ];
      // The side the vertex is on determines if we start with the front or back
      if (this._vertexVector.z < 0) {
        // the vertex is on the back of the sphere so reverse all of the edgeTracingPatterns to start on the back
        edgeTracingPatterns = edgeTracingPatterns.map(arr =>
          arr.map(num => -1 * num)
        );
      }
      // Now figure out which case we are in (i.e. how the boundary circle is crossing the angle Marker - if at all)
      intersectionCase = edgeTracingPatterns.findIndex(arr => {
        const returnBoolean = true;
        if (arr[0] * arr[1] === 0) {
          // at least one of the these two entries is zero so leg1F or/and leg1B must be an empty array depending on the non-zero value (if any)
          if (arr[0] === 0 && arr[1] === 0) {
            // both F and B leg1 must be empty
            if (leg1F.length !== 0 || leg1B.length !== 0) {
              return false; // this is not the arr you are looking for
            }
          } else {
            // arr[1] must be zero because recall that in each pair (0,1) or (2,3) or (4,5) or (6,7) of entries in an array, the first is *never* zero because you *alway* start a leg of the outline on the front or back (but you may or may not return to the other side)
            if (
              (arr[0] === 1 && leg1B.length !== 0) ||
              (arr[0] === -1 && leg1F.length !== 0)
            ) {
              return false; // this is not the arr you are looking for
            }
          }
        }
        if (arr[2] * arr[3] === 0) {
          // at least one of the these two entries is zero so leg2F or/and leg2B must be an empty array depending on the non-zero value (if any)
          if (arr[2] === 0 && arr[3] === 0) {
            // both F and B leg2 must be empty
            if (leg2F.length !== 0 || leg2B.length !== 0) {
              return false; // this is not the arr you are looking for
            }
          } else {
            // arr[3] must be zero because recall that in each pair (0,1) or (2,3) or (4,5) or (6,7) of entries in an array, the first is *never* zero because you *alway* start a leg of the outline on the front or back (but you may or may not return to the other side)
            if (
              (arr[2] === 1 && leg2B.length !== 0) ||
              (arr[2] === -1 && leg2F.length !== 0)
            ) {
              return false; // this is not the arr you are looking for
            }
          }
        }
        if (arr[4] * arr[5] === 0) {
          // at least one of the these two entries is zero so leg3F or/and leg3B must be an empty array depending on the non-zero value (if any)
          if (arr[4] === 0 && arr[5] === 0) {
            // both F and B leg3 must be empty
            if (leg3F.length !== 0 || leg3B.length !== 0) {
              return false; // this is not the arr you are looking for
            }
          } else {
            // arr[5] must be zero because recall that in each pair (0,1) or (2,3) or (4,5) or (6,7) of entries in an array, the first is *never* zero because you *alway* start a leg of the outline on the front or back (but you may or may not return to the other side)
            if (
              (arr[4] === 1 && leg3B.length !== 0) ||
              (arr[4] === -1 && leg3F.length !== 0)
            ) {
              return false; // this is not the arr you are looking for
            }
          }
        }
        if (arr[6] * arr[7] === 0) {
          // at least one of the these two entries is zero so leg4F or/and leg4B must be an empty array depending on the non-zero value (if any)
          if (arr[6] === 0 && arr[7] === 0) {
            // both F and B leg4 must be empty
            if (leg4F.length !== 0 || leg4B.length !== 0) {
              return false; // this is not the arr you are looking for
            }
          } else {
            // arr[7] must be zero because recall that in each pair (0,1) or (2,3) or (4,5) or (6,7) of entries in an array, the first is *never* zero because you *alway* start a leg of the outline on the front or back (but you may or may not return to the other side)
            if (
              (arr[6] === 1 && leg4B.length !== 0) ||
              (arr[6] === -1 && leg4F.length !== 0)
            ) {
              return false; // this is not the arr you are looking for
            }
          }
        }
        return returnBoolean;
      });
      // console.log("edge tracing pattern", intersectionCase);
      if (intersectionCase === -1) {
        console.log("Angle Marker Error - Non-Convex Pattern not found!");
      }
      // Now build the fillRegionVertices
      switch (intersectionCase) {
        case 0: {
          if (edgeTracingPatterns[intersectionCase][0] === 1) {
            fillRegion1Vertices.push(...leg1F);
            fillRegion1Vertices.push(...leg2F);
            fillRegion1Vertices.push(...leg4F);
            sideOfFillRegion1 = 1;
          } else {
            fillRegion1Vertices.push(...leg1B);
            fillRegion1Vertices.push(...leg2B);
            fillRegion1Vertices.push(...leg4B);
            sideOfFillRegion1 = -1;
          }
          break;
        }
        case 1: {
          if (edgeTracingPatterns[intersectionCase][0] === 1) {
            //Fill Region 1
            fillRegion1Vertices.push(...leg4F);
            fillRegion1Vertices.push(...leg1F);
            fillRegion1Vertices.push(...leg2F);
            startOfBoundaryVertex1 = leg2F.slice(-1)[0];
            endOfBoundaryVertex1 = leg4F[0];
            sideOfFillRegion1 = 1;

            //Fill region 2
            fillRegion2Vertices.push(...leg2B);
            fillRegion2Vertices.push(...leg4B);
            sideOfFillRegion2 = -1;
          } else {
            //Fill Region 1
            fillRegion1Vertices.push(...leg4B);
            fillRegion1Vertices.push(...leg1B);
            fillRegion1Vertices.push(...leg2B);
            startOfBoundaryVertex1 = leg2B.slice(-1)[0];
            endOfBoundaryVertex1 = leg4B[0];
            sideOfFillRegion1 = -1;

            //Fill region 2
            fillRegion2Vertices.push(...leg2F);
            fillRegion2Vertices.push(...leg4F);
            sideOfFillRegion2 = 1;
          }
          boundaryVertices1 = this.boundaryCircleCoordinates(
            startOfBoundaryVertex1,
            endOfBoundaryVertex1,
            BOUNDARYCIRCLEEDGESUBDIVISIONS
          );
          fillRegion1Vertices.push(...boundaryVertices1);
          fillRegion2Vertices.push(...boundaryVertices1.reverse());
          break;
        }
        case 2: {
          if (edgeTracingPatterns[intersectionCase][0] === 1) {
            //Fill Region 1
            fillRegion1Vertices.push(...leg2F);
            fillRegion1Vertices.push(...leg4F);
            fillRegion1Vertices.push(...leg1F);
            startOfBoundaryVertex1 = leg1F.slice(-1)[0];
            endOfBoundaryVertex1 = leg2F[0];
            sideOfFillRegion1 = 1;

            //Fill region 2
            fillRegion2Vertices.push(...leg1B);
            fillRegion2Vertices.push(...leg2B);
            sideOfFillRegion2 = -1;
          } else {
            //Fill Region 1
            fillRegion1Vertices.push(...leg2B);
            fillRegion1Vertices.push(...leg4B);
            fillRegion1Vertices.push(...leg1B);
            startOfBoundaryVertex1 = leg1B.slice(-1)[0];
            endOfBoundaryVertex1 = leg2B[0];
            sideOfFillRegion1 = -1;

            //Fill region 2
            fillRegion2Vertices.push(...leg1F);
            fillRegion2Vertices.push(...leg2F);
            sideOfFillRegion2 = 1;
          }
          boundaryVertices1 = this.boundaryCircleCoordinates(
            startOfBoundaryVertex1,
            endOfBoundaryVertex1,
            BOUNDARYCIRCLEEDGESUBDIVISIONS
          );
          fillRegion1Vertices.push(...boundaryVertices1);
          fillRegion2Vertices.push(...boundaryVertices1.reverse());
          break;
        }
        case 3: {
          if (edgeTracingPatterns[intersectionCase][0] === 1) {
            //Fill Region 1
            fillRegion1Vertices.push(...leg3F);
            fillRegion1Vertices.push(...leg4F);
            fillRegion1Vertices.push(...leg1F);
            fillRegion1Vertices.push(...leg2F);
            startOfBoundaryVertex1 = leg2F.slice(-1)[0];
            endOfBoundaryVertex1 = leg3F[0];
            sideOfFillRegion1 = 1;

            //Fill region 2
            fillRegion2Vertices.push(...leg2B);
            sideOfFillRegion2 = -1;
          } else {
            //Fill Region 1
            fillRegion1Vertices.push(...leg3B);
            fillRegion1Vertices.push(...leg4B);
            fillRegion1Vertices.push(...leg1B);
            fillRegion1Vertices.push(...leg2B);
            startOfBoundaryVertex1 = leg2B.slice(-1)[0];
            endOfBoundaryVertex1 = leg3B[0];
            sideOfFillRegion1 = -1;

            //Fill region 2
            fillRegion2Vertices.push(...leg2F);
            sideOfFillRegion2 = 1;
          }
          boundaryVertices1 = this.boundaryCircleCoordinates(
            startOfBoundaryVertex1,
            endOfBoundaryVertex1,
            BOUNDARYCIRCLEEDGESUBDIVISIONS
          );
          fillRegion1Vertices.push(...boundaryVertices1);
          fillRegion2Vertices.push(...boundaryVertices1.reverse());
          break;
        }
        case 4: {
          if (edgeTracingPatterns[intersectionCase][0] === 1) {
            //Fill Region 1
            fillRegion1Vertices.push(...leg1B);
            fillRegion1Vertices.push(...leg2B);
            startOfBoundaryVertex1 = leg2B.slice(-1)[0];
            endOfBoundaryVertex1 = leg1B[0];
            sideOfFillRegion1 = -1;

            //Fill Region 2
            fillRegion2Vertices.push(...leg3B);
            fillRegion2Vertices.push(...leg4B);
            startOfBoundaryVertex2 = leg4B.slice(-1)[0];
            endOfBoundaryVertex2 = leg3B[0];
            sideOfFillRegion2 = -1;
          } else {
            //Fill Region 1
            fillRegion1Vertices.push(...leg1F);
            fillRegion1Vertices.push(...leg2F);
            startOfBoundaryVertex1 = leg2F.slice(-1)[0];
            endOfBoundaryVertex1 = leg1F[0];
            sideOfFillRegion1 = 1;

            //Fill Region 2
            fillRegion2Vertices.push(...leg3F);
            fillRegion2Vertices.push(...leg4F);
            startOfBoundaryVertex2 = leg4F.slice(-1)[0];
            endOfBoundaryVertex2 = leg3F[0];
            sideOfFillRegion2 = 1;
          }
          boundaryVertices1 = this.boundaryCircleCoordinates(
            startOfBoundaryVertex1,
            endOfBoundaryVertex1,
            BOUNDARYCIRCLEEDGESUBDIVISIONS / 2
          );
          boundaryVertices2 = this.boundaryCircleCoordinates(
            startOfBoundaryVertex2,
            endOfBoundaryVertex2,
            BOUNDARYCIRCLEEDGESUBDIVISIONS / 2
          );
          fillRegion1Vertices.push(...boundaryVertices1);
          fillRegion2Vertices.push(...boundaryVertices2);
          if (edgeTracingPatterns[intersectionCase][0] === 1) {
            //Fill Region 3
            fillRegion3Vertices.push(...leg1F);
            fillRegion3Vertices.push(...boundaryVertices1.reverse());
            fillRegion3Vertices.push(...leg2F);
            fillRegion3Vertices.push(...boundaryVertices2.reverse());
            fillRegion3Vertices.push(...leg4F);
            sideOfFillRegion3 = 1;
          } else {
            //Fill Region 3
            fillRegion3Vertices.push(...leg1B);
            fillRegion3Vertices.push(...boundaryVertices1.reverse());
            fillRegion3Vertices.push(...leg2B);
            fillRegion3Vertices.push(...boundaryVertices2.reverse());
            fillRegion3Vertices.push(...leg4B);
            sideOfFillRegion3 = -1;
          }
          break;
        }
      }
    }
    // console.log(
    //   "leg sum",
    //   leg1F.length +
    //     leg1B.length +
    //     leg2F.length +
    //     leg2B.length +
    //     leg3F.length +
    //     leg3B.length +
    //     leg4F.length +
    //     leg4B.length,
    //   2 * CIRCLEEDGESUBDIVISIONS + 4 * STRIAGHTEDGESUBDIVISIONS
    // );
    // console.log(
    //   "sum",
    //   fillRegion1Vertices.length +
    //     fillRegion2Vertices.length +
    //     fillRegion3Vertices.length +
    //     poolFill.length
    // );
    // console.log(
    //   "alt sum",
    //   2 * CIRCLEEDGESUBDIVISIONS +
    //     4 * STRIAGHTEDGESUBDIVISIONS +
    //     2 * BOUNDARYCIRCLEEDGESUBDIVISIONS
    // );

    let anchorsAddedToRegion1 = 0;
    if (fillRegion1Vertices.length !== 0) {
      if (sideOfFillRegion1 === 1) {
        fillRegion1Vertices.forEach(pt => {
          if (anchorsAddedToRegion1 === this.frontFill1.vertices.length) {
            // transfer one cell from the common pool
            const cell = poolFill.pop();
            if (cell) this.frontFill1.vertices.push(cell);
          }
          this.frontFill1.vertices[anchorsAddedToRegion1].x = pt[0];
          this.frontFill1.vertices[anchorsAddedToRegion1].y = pt[1];
          anchorsAddedToRegion1++;
        });
      } else {
        fillRegion1Vertices.forEach(pt => {
          if (anchorsAddedToRegion1 === this.backFill1.vertices.length) {
            // transfer one cell from the common pool
            const cell = poolFill.pop();
            if (cell) this.backFill1.vertices.push(cell);
          }
          this.backFill1.vertices[anchorsAddedToRegion1].x = pt[0];
          this.backFill1.vertices[anchorsAddedToRegion1].y = pt[1];
          anchorsAddedToRegion1++;
        });
      }
    }
    let anchorsAddedToRegion2 = 0;
    if (fillRegion2Vertices.length !== 0) {
      if (sideOfFillRegion2 === 1) {
        fillRegion2Vertices.forEach(pt => {
          if (anchorsAddedToRegion2 === this.frontFill2.vertices.length) {
            // transfer one cell from the common pool
            const vPool = poolFill.pop();
            if (vPool) this.frontFill2.vertices.push(vPool);
          }
          this.frontFill2.vertices[anchorsAddedToRegion2].x = pt[0];
          this.frontFill2.vertices[anchorsAddedToRegion2].y = pt[1];
          anchorsAddedToRegion2++;
        });
      } else {
        fillRegion2Vertices.forEach(pt => {
          if (anchorsAddedToRegion2 === this.backFill2.vertices.length) {
            // transfer one cell from the common pool
            const vPool = poolFill.pop();
            if (vPool) this.backFill2.vertices.push(vPool);
          }
          this.backFill2.vertices[anchorsAddedToRegion2].x = pt[0];
          this.backFill2.vertices[anchorsAddedToRegion2].y = pt[1];
          anchorsAddedToRegion2++;
        });
      }
    }
    let anchorsAddedToRegion3 = 0;
    if (fillRegion3Vertices.length !== 0) {
      if (sideOfFillRegion3 === 1) {
        fillRegion3Vertices.forEach(pt => {
          if (anchorsAddedToRegion3 === this.frontFill2.vertices.length) {
            // transfer one cell from the common pool
            const cell = poolFill.pop();
            if (cell) this.frontFill2.vertices.push(cell);
          }
          this.frontFill2.vertices[anchorsAddedToRegion3].x = pt[0];
          this.frontFill2.vertices[anchorsAddedToRegion3].y = pt[1];
          anchorsAddedToRegion3++;
        });
      } else {
        fillRegion3Vertices.forEach(pt => {
          if (anchorsAddedToRegion3 === this.backFill2.vertices.length) {
            // transfer one cell from the common pool
            const cell = poolFill.pop();
            if (cell) this.backFill2.vertices.push(cell);
          }
          this.backFill2.vertices[anchorsAddedToRegion3].x = pt[0];
          this.backFill2.vertices[anchorsAddedToRegion3].y = pt[1];
          anchorsAddedToRegion3++;
        });
      }
    }

    // if there are leftover anchors in the poolFill store them in fillStorageAnchors
    this.fillStorageAnchors.push(...poolFill.splice(0));
  }

  /**
   * pt1 and pt2 are different points on the boundary of the display circle,
   * this method returns an ordered list of numPoints points from pt1 to pt2 along the
   * boundary circle so that that the angle subtended at the origin between
   * any two of them is equal and equal to the angle between the first returned to pt1 and
   * equal to the angle between the last returned and pt2. pt1 and pt2 are always assumed to be less than Pi angle apart
   */
  boundaryCircleCoordinates(
    pt1: number[],
    pt2: number[],
    numPoints: number
  ): number[][] {
    if (pt1 === undefined || pt2 === undefined) {
      return [];
    }
    // first figure out the angle from pt1 to pt2
    const vec1 = new Vector3(pt1[0], pt1[1], 0).normalize();
    const vec2 = new Vector3(pt2[0], pt2[1], 0).normalize();
    const angularLength = vec1.angleTo(vec2);

    // now set up a coordinate frame where the x-axis is vec1 and the y-axis is perpendicular to vec but in the same direction as vec2 (i.e. vec2.yAxis > 0)
    const yAxis = new Vector3(-vec1.y, vec1.x, 0);
    if (yAxis.dot(vec2) < 0) {
      yAxis.multiplyScalar(-1);
    }
    const returnArray = [];

    for (let i = 0; i < numPoints; i++) {
      this.tmpVector.set(0, 0, 0);
      this.tmpVector.addScaledVector(
        vec1,
        Math.cos((i + 1) * (angularLength / (numPoints + 1)))
      );
      this.tmpVector.addScaledVector(
        yAxis,
        Math.sin((i + 1) * (angularLength / (numPoints + 1)))
      );
      // now scale to the radius of the boundary circle
      this.tmpVector.normalize().multiplyScalar(SETTINGS.boundaryCircle.radius);

      returnArray.push([this.tmpVector.x, this.tmpVector.y]);
    }
    return returnArray;
  }

  /**
   * Set the vertex/start/end vectors of the angle marker plottable.
   */
  set vertexVector(newVertex: Vector3) {
    this._vertexVector.copy(newVertex);
  }
  get vertexVector(): Vector3 {
    return this._vertexVector;
  }
  set startVector(newStartVector: Vector3) {
    this._startVector.copy(newStartVector);
  }
  get startVector(): Vector3 {
    return this._startVector;
  }
  set endVector(newEndVector: Vector3) {
    this._endVector.copy(newEndVector);
  }
  get endVector(): Vector3 {
    return this._endVector;
  }
  get angleMarkerRadius(): number {
    return this._angleMarkerRadius;
  }

  /**
   * Use this method to set the display of the angle marker using three vectors. The angle from vertex to start is *not* necessary the
   * the same aa the angle form vertex to end. This method sets the _vertex, _start, _end vectors (all non-zero and unit) so that
   *  1) angle(_vertex,_start) = angle (_vertex,_end) = angleMarkerRadius
   *  2) _vertex, _start, start are all co-planar (and in this plane, when divided by the line containing _vertex, _start & start are on the same side)
   *  3) _vertex, _end, end are all co-planar (and in this plane, when divided by the line containing _vertex, _end & end are on the same side)
   * @param startVector The *direction* of the start of the angleMarker from tempVertex (assume not parallel with tempVertex)
   * @param vertexVector The vertex of the angle Marker
   * @param endVector The *direction* of the end of the angleMarker from tempVertex (assume not parallel with tempVertex)
   * @param angleMarkerRadius The radius of the angleMarker
   * @returns returns the _start,_vertex,_end vectors and sets those same vectors in AngleMarker
   */
  public setAngleMarkerFromThreeVectors(
    startVector: Vector3,
    vertexVector: Vector3,
    endVector: Vector3,
    angleMarkerRadius: number
  ): Vector3[] {
    // In this case the parents are three points and we have already checked that the (1st and 2nd) and (2nd and 3rd) are not the same or antipodal
    // The vertex of the angle marker is the second selected one
    this._vertexVector.copy(vertexVector).normalize();

    // Create a orthonormal frame using the first and second parent points to set the startVector
    this.tmpVector.crossVectors(this._vertexVector, startVector).normalize(); // tmpVector is now perpendicular to the plane containing the first and second parent vectors
    this.tmpVector.crossVectors(this.tmpVector, this._vertexVector).normalize(); // tmpVector is now perpendicular to the vertexVector and in the plane containing the first(start) and second(vertex) parent vectors

    // Now set the _startVector
    this._startVector.set(0, 0, 0);
    this._startVector.addScaledVector(
      this._vertexVector,
      Math.cos(angleMarkerRadius)
    );
    this._startVector
      .addScaledVector(this.tmpVector, Math.sin(angleMarkerRadius))
      .normalize();

    // Create a orthonormal frame using the third and second parent points to set the endVector
    this.tmpVector.crossVectors(this._vertexVector, endVector).normalize(); // tmpVector is now perpendicular to the plane containing the first and third parent vectors
    this.tmpVector.crossVectors(this.tmpVector, this._vertexVector).normalize(); // tmpVector is now perpendicular to the vertexVector and in the plane containing the first and third parent vectors

    // Now set the _endVector
    this._endVector.set(0, 0, 0);
    this._endVector.addScaledVector(
      this._vertexVector,
      Math.cos(angleMarkerRadius)
    );
    this._endVector
      .addScaledVector(this.tmpVector, Math.sin(angleMarkerRadius))
      .normalize();
    return [this._startVector, this._vertexVector, this._endVector];
  }

  frontGlowingDisplay(): void {
    this.frontCirclePathStart.visible = true;
    this.frontCirclePathTail.visible = true;
    this.frontStraightStart.visible = true;
    this.frontStraightEnd.visible = true;

    this.frontFill1.visible =
      this.frontFill1.vertices.length > 0 ? true : false;
    this.frontFill2.visible =
      this.frontFill2.vertices.length > 0 ? true : false;

    this.glowingFrontCirclePathStart.visible = true;
    this.glowingFrontCirclePathTail.visible = true;
    this.glowingFrontStraightStart.visible = true;
    this.glowingFrontStraightEnd.visible = true;
    const frontStyle = this.styleOptions.get(StyleEditPanels.Front);
    if (
      frontStyle?.angleMarkerDoubleArc &&
      frontStyle.angleMarkerDoubleArc === true
    ) {
      this.frontCirclePathDoubleArcStart.visible = true;
      this.frontCirclePathDoubleArcTail.visible = true;
      this.glowingFrontCirclePathDoubleArcStart.visible = true;
      this.glowingFrontCirclePathDoubleArcTail.visible = true;
    } else {
      this.frontCirclePathDoubleArcStart.visible = false;
      this.frontCirclePathDoubleArcTail.visible = false;
      this.glowingFrontCirclePathDoubleArcStart.visible = false;
      this.glowingFrontCirclePathDoubleArcTail.visible = false;
    }

    if (
      frontStyle?.angleMarkerArrowHeads &&
      frontStyle.angleMarkerArrowHeads === true &&
      this.angleIsBigEnoughToDrawArrowHeads === true
    ) {
      this.frontArrowHeadPath.visible = true;
      this.glowingFrontArrowHeadPath.visible = true;
    } else {
      this.frontArrowHeadPath.visible = false;
      this.glowingFrontArrowHeadPath.visible = false;
    }
  }
  backGlowingDisplay(): void {
    this.backCirclePathStart.visible = true;
    this.backCirclePathTail.visible = true;
    this.backStraightStart.visible = true;
    this.backStraightEnd.visible = true;

    this.backFill1.visible = this.backFill1.vertices.length > 0 ? true : false;
    this.backFill2.visible = this.backFill2.vertices.length > 0 ? true : false;

    this.glowingBackCirclePathStart.visible = true;
    this.glowingBackCirclePathTail.visible = true;
    this.glowingBackStraightStart.visible = true;
    this.glowingBackStraightEnd.visible = true;

    //const backStyle = this.styleOptions.get(StyleEditPanels.Back);
    // Double arc display on the back side is the same as the display on the front.
    const frontStyle = this.styleOptions.get(StyleEditPanels.Front);
    if (
      frontStyle?.angleMarkerDoubleArc &&
      frontStyle.angleMarkerDoubleArc === true
    ) {
      this.backCirclePathDoubleArcStart.visible = true;
      this.backCirclePathDoubleArcTail.visible = true;
      this.glowingBackCirclePathDoubleArcStart.visible = true;
      this.glowingBackCirclePathDoubleArcTail.visible = true;
    } else {
      this.backCirclePathDoubleArcStart.visible = false;
      this.backCirclePathDoubleArcTail.visible = false;
      this.glowingBackCirclePathDoubleArcStart.visible = false;
      this.glowingBackCirclePathDoubleArcTail.visible = false;
    }

    if (
      frontStyle?.angleMarkerArrowHeads &&
      frontStyle.angleMarkerArrowHeads === true &&
      this.angleIsBigEnoughToDrawArrowHeads === true
    ) {
      this.backArrowHeadPath.visible = true;
      this.glowingBackArrowHeadPath.visible = true;
    } else {
      this.backArrowHeadPath.visible = false;
      this.glowingBackArrowHeadPath.visible = false;
    }
  }
  glowingDisplay(): void {
    this.frontGlowingDisplay();
    this.backGlowingDisplay();
  }
  frontNormalDisplay(): void {
    this.frontCirclePathStart.visible = true;
    this.frontCirclePathTail.visible = true;
    this.frontStraightStart.visible = true;
    this.frontStraightEnd.visible = true;

    this.frontFill1.visible =
      this.frontFill1.vertices.length > 0 ? true : false;
    this.frontFill2.visible =
      this.frontFill2.vertices.length > 0 ? true : false;

    this.glowingFrontCirclePathStart.visible = false;
    this.glowingFrontCirclePathTail.visible = false;
    this.glowingFrontStraightStart.visible = false;
    this.glowingFrontStraightEnd.visible = false;
    const frontStyle = this.styleOptions.get(StyleEditPanels.Front);
    if (
      frontStyle?.angleMarkerDoubleArc &&
      frontStyle.angleMarkerDoubleArc === true
    ) {
      this.frontCirclePathDoubleArcStart.visible = true;
      this.frontCirclePathDoubleArcTail.visible = true;
      this.glowingFrontCirclePathDoubleArcStart.visible = false;
      this.glowingFrontCirclePathDoubleArcTail.visible = false;
    } else {
      this.frontCirclePathDoubleArcStart.visible = false;
      this.frontCirclePathDoubleArcTail.visible = false;
      this.glowingFrontCirclePathDoubleArcStart.visible = false;
      this.glowingFrontCirclePathDoubleArcTail.visible = false;
    }
    if (
      frontStyle?.angleMarkerArrowHeads &&
      frontStyle.angleMarkerArrowHeads === true &&
      this.angleIsBigEnoughToDrawArrowHeads
    ) {
      this.frontArrowHeadPath.visible = true;
      this.glowingFrontArrowHeadPath.visible = false;
    } else {
      this.frontArrowHeadPath.visible = false;
      this.glowingFrontArrowHeadPath.visible = false;
    }
  }
  backNormalDisplay(): void {
    this.backCirclePathStart.visible = true;
    this.backCirclePathTail.visible = true;
    this.backStraightStart.visible = true;
    this.backStraightEnd.visible = true;

    this.backFill1.visible = this.backFill1.vertices.length > 0 ? true : false;
    this.backFill2.visible = this.backFill2.vertices.length > 0 ? true : false;

    this.glowingBackCirclePathStart.visible = false;
    this.glowingBackCirclePathTail.visible = false;
    this.glowingBackStraightStart.visible = false;
    this.glowingBackStraightEnd.visible = false;

    //const backStyle = this.styleOptions.get(StyleEditPanels.Back);
    // Double arc display on the back side is the same as the display on the front.
    const frontStyle = this.styleOptions.get(StyleEditPanels.Front);

    if (
      frontStyle?.angleMarkerDoubleArc &&
      frontStyle.angleMarkerDoubleArc === true
    ) {
      this.backCirclePathDoubleArcStart.visible = true;
      this.backCirclePathDoubleArcTail.visible = true;
      this.glowingBackCirclePathDoubleArcStart.visible = false;
      this.glowingBackCirclePathDoubleArcTail.visible = false;
    } else {
      this.backCirclePathDoubleArcStart.visible = false;
      this.backCirclePathDoubleArcTail.visible = false;
      this.glowingBackCirclePathDoubleArcStart.visible = false;
      this.glowingBackCirclePathDoubleArcTail.visible = false;
    }

    if (
      frontStyle?.angleMarkerArrowHeads &&
      frontStyle.angleMarkerArrowHeads === true &&
      this.angleIsBigEnoughToDrawArrowHeads
    ) {
      this.backArrowHeadPath.visible = true;
      this.glowingBackArrowHeadPath.visible = false;
    } else {
      this.backArrowHeadPath.visible = false;
      this.glowingBackArrowHeadPath.visible = false;
    }
  }
  normalDisplay(): void {
    this.frontNormalDisplay();
    this.backNormalDisplay();
  }
  setVisible(flag: boolean): void {
    if (!flag) {
      this.frontCirclePathStart.visible = false;
      this.frontCirclePathTail.visible = false;
      this.backCirclePathStart.visible = false;
      this.backCirclePathTail.visible = false;

      this.frontStraightStart.visible = false;
      this.frontStraightEnd.visible = false;
      this.backStraightStart.visible = false;
      this.backStraightEnd.visible = false;

      this.frontFill1.visible = false;
      this.frontFill2.visible = false;
      this.backFill1.visible = false;
      this.backFill2.visible = false;

      this.frontCirclePathDoubleArcStart.visible = false;
      this.frontCirclePathDoubleArcTail.visible = false;
      this.backCirclePathDoubleArcStart.visible = false;
      this.backCirclePathDoubleArcTail.visible = false;

      this.glowingFrontCirclePathStart.visible = false;
      this.glowingFrontCirclePathTail.visible = false;
      this.glowingBackCirclePathStart.visible = false;
      this.glowingBackCirclePathTail.visible = false;

      this.glowingFrontStraightStart.visible = false;
      this.glowingFrontStraightEnd.visible = false;
      this.glowingBackStraightStart.visible = false;
      this.glowingBackStraightEnd.visible = false;

      this.glowingFrontCirclePathDoubleArcStart.visible = false;
      this.glowingFrontCirclePathDoubleArcTail.visible = false;
      this.glowingBackCirclePathDoubleArcStart.visible = false;
      this.glowingBackCirclePathDoubleArcTail.visible = false;

      this.frontArrowHeadPath.visible = false;
      this.backArrowHeadPath.visible = false;
      this.glowingFrontArrowHeadPath.visible = false;
      this.glowingBackArrowHeadPath.visible = false;
    } else {
      this.normalDisplay();
    }
  }
  setSelectedColoring(flag: boolean): void {
    //set the new colors into the variables
    if (flag) {
      this.glowingStrokeColorFront = SETTINGS.style.selectedColor.front;
      this.glowingStrokeColorBack = SETTINGS.style.selectedColor.back;
    } else {
      this.glowingStrokeColorFront =
        SETTINGS.angleMarker.glowing.strokeColor.front;
      this.glowingStrokeColorBack =
        SETTINGS.angleMarker.glowing.strokeColor.back;
    }
    // apply the new color variables to the object
    this.stylize(DisplayStyle.ApplyCurrentVariables);
  }
  /**
   * This method is used to copy the temporary angleMarker created with the Angle Tool (in the midground) into a
   * permanent one in the scene (in the the correct layer).
   */
  clone(): this {
    // Use the constructor for this class to create a template to copy over the
    // values from the current (the `this`) Angle Marker object
    const dup = new AngleMarker();
    dup._vertexVector.copy(this._vertexVector);
    dup._startVector.copy(this._startVector);
    dup._endVector.copy(this._endVector);

    // Duplicate the important non-glowing path properties
    dup.frontCirclePathStart.rotation = this.frontCirclePathStart.rotation;
    dup.frontCirclePathStart.translation.copy(
      this.frontCirclePathStart.translation
    );
    dup.backCirclePathStart.rotation = this.backCirclePathStart.rotation;
    dup.backCirclePathStart.translation.copy(
      this.backCirclePathStart.translation
    );
    dup.glowingFrontCirclePathStart.rotation =
      this.glowingFrontCirclePathStart.rotation;
    dup.glowingFrontCirclePathStart.translation.copy(
      this.glowingFrontCirclePathStart.translation
    );
    dup.glowingBackCirclePathStart.rotation =
      this.glowingBackCirclePathStart.rotation;
    dup.glowingBackCirclePathStart.translation.copy(
      this.glowingBackCirclePathStart.translation
    );

    dup.frontStraightStart.rotation = this.frontStraightStart.rotation;
    dup.frontStraightStart.translation.copy(
      this.frontStraightStart.translation
    );
    dup.backStraightStart.rotation = this.backStraightStart.rotation;
    dup.backStraightStart.translation.copy(this.backStraightStart.translation);
    dup.glowingFrontStraightStart.rotation =
      this.glowingFrontStraightStart.rotation;
    dup.glowingFrontStraightStart.translation.copy(
      this.glowingFrontStraightStart.translation
    );
    dup.glowingBackStraightStart.rotation =
      this.glowingBackStraightStart.rotation;
    dup.glowingBackStraightStart.translation.copy(
      this.glowingBackStraightStart.translation
    );

    dup.frontCirclePathDoubleArcStart.rotation =
      this.frontCirclePathDoubleArcStart.rotation;
    dup.frontCirclePathDoubleArcStart.translation.copy(
      this.frontCirclePathDoubleArcStart.translation
    );
    dup.backCirclePathDoubleArcStart.rotation =
      this.backCirclePathDoubleArcStart.rotation;
    dup.backCirclePathDoubleArcStart.translation.copy(
      this.backCirclePathDoubleArcStart.translation
    );
    dup.glowingFrontCirclePathDoubleArcStart.rotation =
      this.glowingFrontCirclePathDoubleArcStart.rotation;
    dup.glowingFrontCirclePathDoubleArcStart.translation.copy(
      this.glowingFrontCirclePathDoubleArcStart.translation
    );
    dup.glowingBackCirclePathDoubleArcStart.rotation =
      this.glowingBackCirclePathDoubleArcStart.rotation;
    dup.glowingBackCirclePathDoubleArcStart.translation.copy(
      this.glowingBackCirclePathDoubleArcStart.translation
    );

    dup.frontCirclePathTail.rotation = this.frontCirclePathTail.rotation;
    dup.frontCirclePathTail.translation.copy(
      this.frontCirclePathTail.translation
    );
    dup.backCirclePathTail.rotation = this.backCirclePathTail.rotation;
    dup.backCirclePathTail.translation.copy(
      this.backCirclePathTail.translation
    );
    dup.glowingFrontCirclePathTail.rotation =
      this.glowingFrontCirclePathTail.rotation;
    dup.glowingFrontCirclePathTail.translation.copy(
      this.glowingFrontCirclePathTail.translation
    );
    dup.glowingBackCirclePathTail.rotation =
      this.glowingBackCirclePathTail.rotation;
    dup.glowingBackCirclePathTail.translation.copy(
      this.glowingBackCirclePathTail.translation
    );

    dup.frontStraightEnd.rotation = this.frontStraightEnd.rotation;
    dup.frontStraightEnd.translation.copy(this.frontStraightEnd.translation);
    dup.backStraightEnd.rotation = this.backStraightEnd.rotation;
    dup.backStraightEnd.translation.copy(this.backStraightEnd.translation);
    dup.glowingFrontStraightEnd.rotation =
      this.glowingFrontStraightEnd.rotation;
    dup.glowingFrontStraightEnd.translation.copy(
      this.glowingFrontStraightEnd.translation
    );
    dup.glowingBackStraightEnd.rotation = this.glowingBackStraightEnd.rotation;
    dup.glowingBackStraightEnd.translation.copy(
      this.glowingBackStraightEnd.translation
    );

    dup.frontCirclePathDoubleArcTail.rotation =
      this.frontCirclePathDoubleArcTail.rotation;
    dup.frontCirclePathDoubleArcTail.translation.copy(
      this.frontCirclePathDoubleArcTail.translation
    );
    dup.backCirclePathDoubleArcTail.rotation =
      this.backCirclePathDoubleArcTail.rotation;
    dup.backCirclePathDoubleArcTail.translation.copy(
      this.backCirclePathDoubleArcTail.translation
    );
    dup.glowingFrontCirclePathDoubleArcTail.rotation =
      this.glowingFrontCirclePathDoubleArcTail.rotation;
    dup.glowingFrontCirclePathDoubleArcTail.translation.copy(
      this.glowingFrontCirclePathDoubleArcTail.translation
    );
    dup.glowingBackCirclePathDoubleArcTail.rotation =
      this.glowingBackCirclePathDoubleArcTail.rotation;
    dup.glowingBackCirclePathDoubleArcTail.translation.copy(
      this.glowingBackCirclePathDoubleArcTail.translation
    );

    dup.frontArrowHeadPath.rotation = this.frontArrowHeadPath.rotation;
    dup.frontArrowHeadPath.translation.copy(
      this.frontArrowHeadPath.translation
    );
    dup.backArrowHeadPath.rotation = this.backArrowHeadPath.rotation;
    dup.backArrowHeadPath.translation.copy(this.backArrowHeadPath.translation);
    dup.glowingFrontArrowHeadPath.rotation =
      this.glowingFrontArrowHeadPath.rotation;
    dup.glowingFrontArrowHeadPath.translation.copy(
      this.glowingFrontArrowHeadPath.translation
    );
    dup.glowingBackArrowHeadPath.rotation =
      this.glowingBackArrowHeadPath.rotation;
    dup.glowingBackArrowHeadPath.translation.copy(
      this.glowingBackArrowHeadPath.translation
    );

    // The clone (i.e. dup) initially has equal number of vertices for the front and back path
    //  so adjust to match `this`. If one of the this.front or this.back has more vertices then
    //  the corresponding dup part, then remove the excess vertices from the one with more and
    //  move them to the other.

    // First add (if necessary) vertices to the frontCirclePath from the backCirclePath
    while (
      dup.frontCirclePathStart.vertices.length >
      this.frontCirclePathStart.vertices.length
    ) {
      // Transfer from frontPath to backPath
      const vFront = dup.frontCirclePathStart.vertices.pop();
      if (vFront) dup.backCirclePathStart.vertices.push(vFront);
      const vFrontGlow = dup.glowingFrontCirclePathStart.vertices.pop();
      if (vFrontGlow) dup.glowingBackCirclePathStart.vertices.push(vFrontGlow);
    }

    while (
      dup.frontStraightStart.vertices.length >
      this.frontStraightStart.vertices.length
    ) {
      // Transfer from frontPath to backPath
      const vFront = dup.frontStraightStart.vertices.pop();
      if (vFront) dup.backStraightStart.vertices.push(vFront);
      const vFrontGlow = dup.glowingFrontStraightStart.vertices.pop();
      if (vFrontGlow) dup.glowingBackStraightStart.vertices.push(vFrontGlow);
    }

    while (
      dup.frontCirclePathDoubleArcStart.vertices.length >
      this.frontCirclePathDoubleArcStart.vertices.length
    ) {
      // Transfer from frontPath to backPath
      const vFront = dup.frontCirclePathDoubleArcStart.vertices.pop();
      if (vFront) dup.backCirclePathDoubleArcStart.vertices.push(vFront);
      const vFrontGlow =
        dup.glowingFrontCirclePathDoubleArcStart.vertices.pop();
      if (vFrontGlow)
        dup.glowingBackCirclePathDoubleArcStart.vertices.push(vFrontGlow);
    }

    while (
      dup.frontCirclePathTail.vertices.length >
      this.frontCirclePathTail.vertices.length
    ) {
      // Transfer from frontPath to backPath
      const vFront = dup.frontCirclePathTail.vertices.pop();
      if (vFront) dup.backCirclePathTail.vertices.push(vFront);
      const vFrontGlow = dup.glowingFrontCirclePathTail.vertices.pop();
      if (vFrontGlow) dup.glowingBackCirclePathTail.vertices.push(vFrontGlow);
    }

    while (
      dup.frontStraightEnd.vertices.length >
      this.frontStraightEnd.vertices.length
    ) {
      // Transfer from frontPath to backPath
      const vFront = dup.frontStraightEnd.vertices.pop();
      if (vFront) dup.backStraightEnd.vertices.push(vFront);
      const vFrontGlow = dup.glowingFrontStraightEnd.vertices.pop();
      if (vFrontGlow) dup.glowingBackStraightEnd.vertices.push(vFrontGlow);
    }

    while (
      dup.frontCirclePathDoubleArcTail.vertices.length >
      this.frontCirclePathDoubleArcTail.vertices.length
    ) {
      // Transfer from frontPath to backPath
      const vFront = dup.frontCirclePathDoubleArcTail.vertices.pop();
      if (vFront) dup.backCirclePathDoubleArcTail.vertices.push(vFront);
      const vFrontGlow = dup.glowingFrontCirclePathDoubleArcTail.vertices.pop();
      if (vFrontGlow)
        dup.glowingBackCirclePathDoubleArcTail.vertices.push(vFrontGlow);
    }

    // #frontFill1 + #frontFill2 + #backFill1 + #backFill2 + #storage = constant at all times
    const poolFill = [];
    poolFill.push(...dup.frontFill1.vertices.splice(0));
    poolFill.push(...dup.frontFill2.vertices.splice(0));
    poolFill.push(...dup.backFill1.vertices.splice(0));
    poolFill.push(...dup.backFill2.vertices.splice(0));
    poolFill.push(...dup.fillStorageAnchors.splice(0));
    while (dup.frontFill1.vertices.length < this.frontFill1.vertices.length) {
      const vPool = poolFill.pop();
      if (vPool) dup.frontFill1.vertices.push(vPool);
    }
    while (dup.frontFill2.vertices.length < this.frontFill2.vertices.length) {
      const vPool = poolFill.pop();
      if (vPool) dup.frontFill2.vertices.push(vPool);
    }
    while (dup.backFill1.vertices.length < this.backFill1.vertices.length) {
      const vPool = poolFill.pop();
      if (vPool) dup.backFill1.vertices.push(vPool);
    }
    while (dup.backFill2.vertices.length < this.backFill2.vertices.length) {
      const vPool = poolFill.pop();
      if (vPool) dup.backFill2.vertices.push(vPool);
    }
    dup.fillStorageAnchors.push(...poolFill.splice(0));

    // Second remove (if necessary) vertices from the frontCirclePath to backCirclePath
    while (
      dup.frontCirclePathStart.vertices.length <
      this.frontCirclePathStart.vertices.length
    ) {
      // Transfer from backPath to frontPath
      const vBack = dup.backCirclePathStart.vertices.pop();
      if (vBack) dup.frontCirclePathStart.vertices.push(vBack);
      const vBackGlow = dup.glowingBackCirclePathStart.vertices.pop();
      if (vBackGlow) dup.glowingFrontCirclePathStart.vertices.push(vBackGlow);
    }

    while (
      dup.frontStraightStart.vertices.length <
      this.frontStraightStart.vertices.length
    ) {
      // Transfer from backPath to frontPath
      const vBack = dup.backStraightStart.vertices.pop();
      if (vBack) dup.frontStraightStart.vertices.push(vBack);
      const vBackGlow = dup.glowingBackStraightStart.vertices.pop();
      if (vBackGlow) dup.glowingFrontStraightStart.vertices.push(vBackGlow);
    }

    while (
      dup.frontCirclePathDoubleArcStart.vertices.length <
      this.frontCirclePathDoubleArcStart.vertices.length
    ) {
      // Transfer from backPath to frontPath
      const vBack = dup.backCirclePathDoubleArcStart.vertices.pop();
      if (vBack) dup.frontCirclePathDoubleArcStart.vertices.push(vBack);
      const vBackGlow = dup.glowingBackCirclePathDoubleArcStart.vertices.pop();
      if (vBackGlow)
        dup.glowingFrontCirclePathDoubleArcStart.vertices.push(vBackGlow);
    }

    while (
      dup.frontCirclePathTail.vertices.length <
      this.frontCirclePathTail.vertices.length
    ) {
      // Transfer from backPath to frontPath
      const vBack = dup.backCirclePathTail.vertices.pop();
      if (vBack) dup.frontCirclePathTail.vertices.push(vBack);
      const vBackGlow = dup.glowingBackCirclePathTail.vertices.pop();
      if (vBackGlow) dup.glowingFrontCirclePathTail.vertices.push(vBackGlow);
    }

    while (
      dup.frontStraightEnd.vertices.length <
      this.frontStraightEnd.vertices.length
    ) {
      // Transfer from backPath to frontPath
      const vBack = dup.backStraightEnd.vertices.pop();
      if (vBack) dup.frontStraightEnd.vertices.push(vBack);
      const vBackGlow = dup.glowingBackStraightEnd.vertices.pop();
      if (vBackGlow) dup.glowingFrontStraightEnd.vertices.push(vBackGlow);
    }

    while (
      dup.frontCirclePathDoubleArcTail.vertices.length <
      this.frontCirclePathDoubleArcTail.vertices.length
    ) {
      // Transfer from backPath to frontPath
      const vBack = dup.backCirclePathDoubleArcTail.vertices.pop();
      if (vBack) dup.frontCirclePathDoubleArcTail.vertices.push(vBack);
      const vBackGlow = dup.glowingBackCirclePathDoubleArcTail.vertices.pop();
      if (vBackGlow)
        dup.glowingFrontCirclePathDoubleArcTail.vertices.push(vBackGlow);
    }

    // Now we know that the dup.bach/front CirclePath start/tail and this.back/front CirclePath start/tail have the same length

    // After the above statements execute this.front/back/start/tail and dup.front/back/start/tail are the same length

    // Now we can copy the vertices from the this.front/back start/tail to the dup.front/back start/tail
<<<<<<< HEAD
    dup.frontCirclePathStart.vertices.forEach((v: Two.Vector, pos: number) => {
      v.copy(this.frontCirclePathStart.vertices[pos]);
    });
    dup.backCirclePathStart.vertices.forEach((v: Two.Vector, pos: number) => {
      v.copy(this.backCirclePathStart.vertices[pos]);
    });
    dup.glowingFrontCirclePathStart.vertices.forEach(
      (v: Two.Vector, pos: number) => {
=======
    dup.frontCirclePathStart.vertices.forEach((v: Two.Anchor, pos: number) => {
      v.copy(this.frontCirclePathStart.vertices[pos]);
    });
    dup.backCirclePathStart.vertices.forEach((v: Two.Anchor, pos: number) => {
      v.copy(this.backCirclePathStart.vertices[pos]);
    });
    dup.glowingFrontCirclePathStart.vertices.forEach(
      (v: Two.Anchor, pos: number) => {
>>>>>>> d53a8079
        v.copy(this.glowingFrontCirclePathStart.vertices[pos]);
      }
    );
    dup.glowingBackCirclePathStart.vertices.forEach(
<<<<<<< HEAD
      (v: Two.Vector, pos: number) => {
=======
      (v: Two.Anchor, pos: number) => {
>>>>>>> d53a8079
        v.copy(this.glowingBackCirclePathStart.vertices[pos]);
      }
    );

<<<<<<< HEAD
    dup.frontStraightStart.vertices.forEach((v: Two.Vector, pos: number) => {
      v.copy(this.frontStraightStart.vertices[pos]);
    });
    dup.backStraightStart.vertices.forEach((v: Two.Vector, pos: number) => {
      v.copy(this.backCirclePathStart.vertices[pos]);
    });
    dup.glowingFrontStraightStart.vertices.forEach(
      (v: Two.Vector, pos: number) => {
=======
    dup.frontStraightStart.vertices.forEach((v: Two.Anchor, pos: number) => {
      v.copy(this.frontStraightStart.vertices[pos]);
    });
    dup.backStraightStart.vertices.forEach((v: Two.Anchor, pos: number) => {
      v.copy(this.backCirclePathStart.vertices[pos]);
    });
    dup.glowingFrontStraightStart.vertices.forEach(
      (v: Two.Anchor, pos: number) => {
>>>>>>> d53a8079
        v.copy(this.glowingFrontStraightStart.vertices[pos]);
      }
    );
    dup.glowingBackStraightStart.vertices.forEach(
<<<<<<< HEAD
      (v: Two.Vector, pos: number) => {
=======
      (v: Two.Anchor, pos: number) => {
>>>>>>> d53a8079
        v.copy(this.glowingBackStraightStart.vertices[pos]);
      }
    );

    dup.frontCirclePathDoubleArcStart.vertices.forEach(
<<<<<<< HEAD
      (v: Two.Vector, pos: number) => {
=======
      (v: Two.Anchor, pos: number) => {
>>>>>>> d53a8079
        v.copy(this.frontCirclePathDoubleArcStart.vertices[pos]);
      }
    );
    dup.backCirclePathDoubleArcStart.vertices.forEach(
<<<<<<< HEAD
      (v: Two.Vector, pos: number) => {
=======
      (v: Two.Anchor, pos: number) => {
>>>>>>> d53a8079
        v.copy(this.backCirclePathDoubleArcStart.vertices[pos]);
      }
    );
    dup.glowingFrontCirclePathDoubleArcStart.vertices.forEach(
<<<<<<< HEAD
      (v: Two.Vector, pos: number) => {
=======
      (v: Two.Anchor, pos: number) => {
>>>>>>> d53a8079
        v.copy(this.glowingFrontCirclePathDoubleArcStart.vertices[pos]);
      }
    );
    dup.glowingBackCirclePathDoubleArcStart.vertices.forEach(
<<<<<<< HEAD
      (v: Two.Vector, pos: number) => {
=======
      (v: Two.Anchor, pos: number) => {
>>>>>>> d53a8079
        v.copy(this.glowingBackCirclePathDoubleArcStart.vertices[pos]);
      }
    );

<<<<<<< HEAD
    dup.frontCirclePathTail.vertices.forEach((v: Two.Vector, pos: number) => {
      v.copy(this.frontCirclePathTail.vertices[pos]);
    });
    dup.backCirclePathTail.vertices.forEach((v: Two.Vector, pos: number) => {
      v.copy(this.backCirclePathTail.vertices[pos]);
    });
    dup.glowingFrontCirclePathTail.vertices.forEach(
      (v: Two.Vector, pos: number) => {
=======
    dup.frontCirclePathTail.vertices.forEach((v: Two.Anchor, pos: number) => {
      v.copy(this.frontCirclePathTail.vertices[pos]);
    });
    dup.backCirclePathTail.vertices.forEach((v: Two.Anchor, pos: number) => {
      v.copy(this.backCirclePathTail.vertices[pos]);
    });
    dup.glowingFrontCirclePathTail.vertices.forEach(
      (v: Two.Anchor, pos: number) => {
>>>>>>> d53a8079
        v.copy(this.glowingFrontCirclePathTail.vertices[pos]);
      }
    );
    dup.glowingBackCirclePathTail.vertices.forEach(
<<<<<<< HEAD
      (v: Two.Vector, pos: number) => {
=======
      (v: Two.Anchor, pos: number) => {
>>>>>>> d53a8079
        v.copy(this.glowingBackCirclePathTail.vertices[pos]);
      }
    );

<<<<<<< HEAD
    dup.frontStraightEnd.vertices.forEach((v: Two.Vector, pos: number) => {
      v.copy(this.frontStraightEnd.vertices[pos]);
    });
    dup.backStraightEnd.vertices.forEach((v: Two.Vector, pos: number) => {
      v.copy(this.backStraightEnd.vertices[pos]);
    });
    dup.glowingFrontStraightEnd.vertices.forEach(
      (v: Two.Vector, pos: number) => {
=======
    dup.frontStraightEnd.vertices.forEach((v: Two.Anchor, pos: number) => {
      v.copy(this.frontStraightEnd.vertices[pos]);
    });
    dup.backStraightEnd.vertices.forEach((v: Two.Anchor, pos: number) => {
      v.copy(this.backStraightEnd.vertices[pos]);
    });
    dup.glowingFrontStraightEnd.vertices.forEach(
      (v: Two.Anchor, pos: number) => {
>>>>>>> d53a8079
        v.copy(this.glowingFrontStraightEnd.vertices[pos]);
      }
    );
    dup.glowingBackStraightEnd.vertices.forEach(
<<<<<<< HEAD
      (v: Two.Vector, pos: number) => {
=======
      (v: Two.Anchor, pos: number) => {
>>>>>>> d53a8079
        v.copy(this.glowingBackStraightEnd.vertices[pos]);
      }
    );

    dup.frontCirclePathDoubleArcTail.vertices.forEach(
<<<<<<< HEAD
      (v: Two.Vector, pos: number) => {
=======
      (v: Two.Anchor, pos: number) => {
>>>>>>> d53a8079
        v.copy(this.frontCirclePathDoubleArcTail.vertices[pos]);
      }
    );
    dup.backCirclePathDoubleArcTail.vertices.forEach(
<<<<<<< HEAD
      (v: Two.Vector, pos: number) => {
=======
      (v: Two.Anchor, pos: number) => {
>>>>>>> d53a8079
        v.copy(this.backCirclePathDoubleArcTail.vertices[pos]);
      }
    );
    dup.glowingFrontCirclePathDoubleArcTail.vertices.forEach(
<<<<<<< HEAD
      (v: Two.Vector, pos: number) => {
=======
      (v: Two.Anchor, pos: number) => {
>>>>>>> d53a8079
        v.copy(this.glowingFrontCirclePathDoubleArcTail.vertices[pos]);
      }
    );
    dup.glowingBackCirclePathDoubleArcTail.vertices.forEach(
<<<<<<< HEAD
      (v: Two.Vector, pos: number) => {
=======
      (v: Two.Anchor, pos: number) => {
>>>>>>> d53a8079
        v.copy(this.glowingBackCirclePathDoubleArcTail.vertices[pos]);
      }
    );

<<<<<<< HEAD
    dup.frontFill1.vertices.forEach((v: Two.Vector, pos: number) => {
      v.copy(this.frontFill1.vertices[pos]);
    });
    dup.frontFill2.vertices.forEach((v: Two.Vector, pos: number) => {
      v.copy(this.frontFill2.vertices[pos]);
    });
    dup.backFill1.vertices.forEach((v: Two.Vector, pos: number) => {
      v.copy(this.backFill1.vertices[pos]);
    });
    dup.backFill2.vertices.forEach((v: Two.Vector, pos: number) => {
      v.copy(this.backFill2.vertices[pos]);
    });

    dup.frontArrowHeadPath.vertices.forEach((v: Two.Vector, pos: number) => {
      v.copy(this.frontArrowHeadPath.vertices[pos]);
    });
    dup.backArrowHeadPath.vertices.forEach((v: Two.Vector, pos: number) => {
      v.copy(this.backArrowHeadPath.vertices[pos]);
    });
    dup.glowingFrontArrowHeadPath.vertices.forEach(
      (v: Two.Vector, pos: number) => {
=======
    dup.frontFill1.vertices.forEach((v: Two.Anchor, pos: number) => {
      v.copy(this.frontFill1.vertices[pos]);
    });
    dup.frontFill2.vertices.forEach((v: Two.Anchor, pos: number) => {
      v.copy(this.frontFill2.vertices[pos]);
    });
    dup.backFill1.vertices.forEach((v: Two.Anchor, pos: number) => {
      v.copy(this.backFill1.vertices[pos]);
    });
    dup.backFill2.vertices.forEach((v: Two.Anchor, pos: number) => {
      v.copy(this.backFill2.vertices[pos]);
    });

    dup.frontArrowHeadPath.vertices.forEach((v: Two.Anchor, pos: number) => {
      v.copy(this.frontArrowHeadPath.vertices[pos]);
    });
    dup.backArrowHeadPath.vertices.forEach((v: Two.Anchor, pos: number) => {
      v.copy(this.backArrowHeadPath.vertices[pos]);
    });
    dup.glowingFrontArrowHeadPath.vertices.forEach(
      (v: Two.Anchor, pos: number) => {
>>>>>>> d53a8079
        v.copy(this.glowingFrontArrowHeadPath.vertices[pos]);
      }
    );
    dup.glowingBackArrowHeadPath.vertices.forEach(
<<<<<<< HEAD
      (v: Two.Vector, pos: number) => {
=======
      (v: Two.Anchor, pos: number) => {
>>>>>>> d53a8079
        v.copy(this.glowingBackArrowHeadPath.vertices[pos]);
      }
    );

    return dup as this;
  }
  /**
   * Adds the front/back/glowing/not parts to the correct layers
   * @param layers
   */
  addToLayers(layers: Two.Group[]): void {
    // These must always be executed even if the front/back part is empty
    // Otherwise when they become non-empty they are not displayed
    this.frontFill1.addTo(layers[LAYER.foregroundAngleMarkers]);
    this.frontFill2.addTo(layers[LAYER.foregroundAngleMarkers]);

    this.frontStraightStart.addTo(layers[LAYER.foregroundAngleMarkers]);
    this.glowingFrontStraightStart.addTo(
      layers[LAYER.foregroundAngleMarkersGlowing]
    );

    this.frontStraightEnd.addTo(layers[LAYER.foregroundAngleMarkers]);
    this.glowingFrontStraightEnd.addTo(
      layers[LAYER.foregroundAngleMarkersGlowing]
    );

    this.frontCirclePathTail.addTo(layers[LAYER.foregroundAngleMarkers]);
    this.glowingFrontCirclePathTail.addTo(
      layers[LAYER.foregroundAngleMarkersGlowing]
    );

    this.frontCirclePathStart.addTo(layers[LAYER.foregroundAngleMarkers]);
    this.glowingFrontCirclePathStart.addTo(
      layers[LAYER.foregroundAngleMarkersGlowing]
    );

    this.frontArrowHeadPath.addTo(layers[LAYER.foregroundAngleMarkers]);
    this.glowingFrontArrowHeadPath.addTo(
      layers[LAYER.foregroundAngleMarkersGlowing]
    );

    this.frontCirclePathDoubleArcStart.addTo(
      layers[LAYER.foregroundAngleMarkers]
    );
    this.glowingFrontCirclePathDoubleArcStart.addTo(
      layers[LAYER.foregroundAngleMarkersGlowing]
    );

    this.frontCirclePathDoubleArcTail.addTo(
      layers[LAYER.foregroundAngleMarkers]
    );
    this.glowingFrontCirclePathDoubleArcTail.addTo(
      layers[LAYER.foregroundAngleMarkersGlowing]
    );

    this.backFill1.addTo(layers[LAYER.backgroundAngleMarkers]);
    this.backFill2.addTo(layers[LAYER.backgroundAngleMarkers]);

    this.backStraightStart.addTo(layers[LAYER.backgroundAngleMarkers]);
    this.glowingBackStraightStart.addTo(
      layers[LAYER.backgroundAngleMarkersGlowing]
    );

    this.backStraightEnd.addTo(layers[LAYER.backgroundAngleMarkers]);
    this.glowingBackStraightEnd.addTo(
      layers[LAYER.backgroundAngleMarkersGlowing]
    );

    this.backCirclePathStart.addTo(layers[LAYER.backgroundAngleMarkers]);
    this.glowingBackCirclePathStart.addTo(
      layers[LAYER.backgroundAngleMarkersGlowing]
    );

    this.backCirclePathTail.addTo(layers[LAYER.backgroundAngleMarkers]);
    this.glowingBackCirclePathTail.addTo(
      layers[LAYER.backgroundAngleMarkersGlowing]
    );

    this.backArrowHeadPath.addTo(layers[LAYER.backgroundAngleMarkers]);
    this.glowingBackArrowHeadPath.addTo(
      layers[LAYER.backgroundAngleMarkersGlowing]
    );

    this.backCirclePathDoubleArcStart.addTo(
      layers[LAYER.backgroundAngleMarkers]
    );
    this.glowingBackCirclePathDoubleArcStart.addTo(
      layers[LAYER.backgroundAngleMarkersGlowing]
    );

    this.backCirclePathDoubleArcTail.addTo(
      layers[LAYER.backgroundAngleMarkers]
    );
    this.glowingBackCirclePathDoubleArcTail.addTo(
      layers[LAYER.backgroundAngleMarkersGlowing]
    );
  }
  removeFromLayers(): void {
    this.frontArrowHeadPath.remove();
    this.frontCirclePathStart.remove();
    this.frontCirclePathDoubleArcStart.remove();

    this.glowingFrontArrowHeadPath.remove();
    this.glowingFrontCirclePathStart.remove();
    this.glowingFrontCirclePathDoubleArcStart.remove();

    this.backArrowHeadPath.remove();
    this.backCirclePathStart.remove();
    this.backCirclePathDoubleArcStart.remove();

    this.glowingBackArrowHeadPath.remove();
    this.glowingBackCirclePathStart.remove();
    this.glowingBackCirclePathDoubleArcStart.remove();

    this.frontCirclePathTail.remove();
    this.frontCirclePathDoubleArcTail.remove();
    this.glowingFrontCirclePathTail.remove();
    this.glowingFrontCirclePathDoubleArcTail.remove();

    this.backCirclePathTail.remove();
    this.backCirclePathDoubleArcTail.remove();
    this.glowingBackCirclePathTail.remove();
    this.glowingBackCirclePathDoubleArcTail.remove();

    this.frontStraightStart.remove();
    this.glowingFrontStraightStart.remove();
    this.backStraightStart.remove();
    this.glowingBackStraightStart.remove();

    this.frontStraightEnd.remove();
    this.glowingFrontStraightEnd.remove();
    this.backStraightEnd.remove();
    this.glowingBackStraightEnd.remove();

    this.frontFill1.remove();
    this.frontFill2.remove();
    this.backFill1.remove();
    this.backFill2.remove();
  }
  /**
   * Copies the style options set by the Style Panel into the style variables and then updates the
   * js objects (with adjustSize and stylize(ApplyVariables))
   * @param options The style options
   */
  updateStyle(mode: StyleEditPanels, options: StyleOptions): void {
    console.debug("Update style of Angle Marker using", options);
    super.updateStyle(mode, options);
    this.setVisible(true); // applies the decoration changes (we know that the angle marker is visible because the style panel won't let you edit hidden objects)
  }
  /**
   * Return the default style state
   */
  defaultStyleState(panel: StyleEditPanels): StyleOptions {
    switch (panel) {
      case StyleEditPanels.Front:
        return DEFAULT_ANGLE_MARKER_FRONT_STYLE;
      case StyleEditPanels.Back:
        if (SETTINGS.angleMarker.dynamicBackStyle) {
          return {
            ...DEFAULT_ANGLE_MARKER_BACK_STYLE,
            strokeWidthPercent: Nodule.contrastStrokeWidthPercent(100),
            strokeColor: Nodule.contrastStrokeColor(
              SETTINGS.angleMarker.drawn.strokeColor.front
            ),
            fillColor: Nodule.contrastStrokeColor(
              SETTINGS.angleMarker.drawn.fillColor.front
            )
          };
        } else return DEFAULT_ANGLE_MARKER_BACK_STYLE;

      default:
        return {};
    }
  }
  /**
   * Sets the variables for stroke width glowing/not
   */
  adjustSize(): void {
    const frontStyle = this.styleOptions.get(StyleEditPanels.Front);
    const backStyle = this.styleOptions.get(StyleEditPanels.Back);
    const frontStrokeWidthPercent = frontStyle?.strokeWidthPercent ?? 100;
    const backStrokeWidthPercent = backStyle?.strokeWidthPercent ?? 100;
    this.frontCirclePathStart.linewidth =
      (AngleMarker.currentAngleMarkerCircularStrokeWidthFront *
        frontStrokeWidthPercent) /
      100;

    this.frontArrowHeadPath.linewidth =
      (AngleMarker.currentAngleMarkerCircularStrokeWidthFront *
        frontStrokeWidthPercent) /
      100;

    this.frontCirclePathTail.linewidth =
      (AngleMarker.currentAngleMarkerCircularStrokeWidthFront *
        frontStrokeWidthPercent) /
      100;

    this.frontCirclePathDoubleArcStart.linewidth =
      (AngleMarker.currentAngleMarkerCircularStrokeWidthFront *
        frontStrokeWidthPercent) /
      100;

    this.frontCirclePathDoubleArcTail.linewidth =
      (AngleMarker.currentAngleMarkerCircularStrokeWidthFront *
        frontStrokeWidthPercent) /
      100;

    this.backCirclePathStart.linewidth =
      (AngleMarker.currentAngleMarkerCircularStrokeWidthBack *
        (backStyle?.dynamicBackStyle
          ? Nodule.contrastStrokeWidthPercent(frontStrokeWidthPercent)
          : backStrokeWidthPercent)) /
      100;

    this.backArrowHeadPath.linewidth =
      (AngleMarker.currentAngleMarkerCircularStrokeWidthBack *
        (backStyle?.dynamicBackStyle
          ? Nodule.contrastStrokeWidthPercent(frontStrokeWidthPercent)
          : backStrokeWidthPercent)) /
      100;

    this.backCirclePathTail.linewidth =
      (AngleMarker.currentAngleMarkerCircularStrokeWidthBack *
        (backStyle?.dynamicBackStyle
          ? Nodule.contrastStrokeWidthPercent(frontStrokeWidthPercent)
          : backStrokeWidthPercent)) /
      100;

    this.backCirclePathDoubleArcStart.linewidth =
      (AngleMarker.currentAngleMarkerCircularStrokeWidthBack *
        (backStyle?.dynamicBackStyle
          ? Nodule.contrastStrokeWidthPercent(frontStrokeWidthPercent)
          : backStrokeWidthPercent)) /
      100;

    this.backCirclePathDoubleArcTail.linewidth =
      (AngleMarker.currentAngleMarkerCircularStrokeWidthBack *
        (backStyle?.dynamicBackStyle
          ? Nodule.contrastStrokeWidthPercent(frontStrokeWidthPercent)
          : backStrokeWidthPercent)) /
      100;

    this.glowingFrontCirclePathStart.linewidth =
      (AngleMarker.currentGlowingAngleMarkerCircularStrokeWidthFront *
        frontStrokeWidthPercent) /
      100;
    this.glowingFrontArrowHeadPath.linewidth =
      (AngleMarker.currentGlowingAngleMarkerCircularStrokeWidthFront *
        frontStrokeWidthPercent) /
      100;

    this.glowingFrontCirclePathTail.linewidth =
      (AngleMarker.currentGlowingAngleMarkerCircularStrokeWidthFront *
        frontStrokeWidthPercent) /
      100;

    this.glowingFrontCirclePathDoubleArcStart.linewidth =
      (AngleMarker.currentGlowingAngleMarkerCircularStrokeWidthFront *
        frontStrokeWidthPercent) /
      100;

    this.glowingFrontCirclePathDoubleArcTail.linewidth =
      (AngleMarker.currentGlowingAngleMarkerCircularStrokeWidthFront *
        frontStrokeWidthPercent) /
      100;

    this.glowingBackCirclePathStart.linewidth =
      (AngleMarker.currentGlowingAngleMarkerCircularStrokeWidthBack *
        (backStyle?.dynamicBackStyle
          ? Nodule.contrastStrokeWidthPercent(frontStrokeWidthPercent)
          : backStrokeWidthPercent)) /
      100;

    this.glowingBackArrowHeadPath.linewidth =
      (AngleMarker.currentGlowingAngleMarkerCircularStrokeWidthBack *
        (backStyle?.dynamicBackStyle
          ? Nodule.contrastStrokeWidthPercent(frontStrokeWidthPercent)
          : backStrokeWidthPercent)) /
      100;

    this.glowingBackCirclePathTail.linewidth =
      (AngleMarker.currentGlowingAngleMarkerCircularStrokeWidthBack *
        (backStyle?.dynamicBackStyle
          ? Nodule.contrastStrokeWidthPercent(frontStrokeWidthPercent)
          : backStrokeWidthPercent)) /
      100;

    this.glowingBackCirclePathDoubleArcStart.linewidth =
      (AngleMarker.currentGlowingAngleMarkerCircularStrokeWidthBack *
        (backStyle?.dynamicBackStyle
          ? Nodule.contrastStrokeWidthPercent(frontStrokeWidthPercent)
          : backStrokeWidthPercent)) /
      100;

    this.glowingBackCirclePathDoubleArcTail.linewidth =
      (AngleMarker.currentGlowingAngleMarkerCircularStrokeWidthBack *
        (backStyle?.dynamicBackStyle
          ? Nodule.contrastStrokeWidthPercent(frontStrokeWidthPercent)
          : backStrokeWidthPercent)) /
      100;

    this.frontStraightStart.linewidth =
      (AngleMarker.currentAngleMarkerStraightStrokeWidthFront *
        frontStrokeWidthPercent) /
      100;

    this.frontStraightEnd.linewidth =
      (AngleMarker.currentAngleMarkerStraightStrokeWidthFront *
        frontStrokeWidthPercent) /
      100;

    this.backStraightStart.linewidth =
      (AngleMarker.currentAngleMarkerStraightStrokeWidthBack *
        (backStyle?.dynamicBackStyle
          ? Nodule.contrastStrokeWidthPercent(frontStrokeWidthPercent)
          : backStrokeWidthPercent)) /
      100;

    this.backStraightEnd.linewidth =
      (AngleMarker.currentAngleMarkerStraightStrokeWidthBack *
        (backStyle?.dynamicBackStyle
          ? Nodule.contrastStrokeWidthPercent(frontStrokeWidthPercent)
          : backStrokeWidthPercent)) /
      100;

    this.glowingFrontStraightStart.linewidth =
      (AngleMarker.currentGlowingAngleMarkerStraightStrokeWidthFront *
        frontStrokeWidthPercent) /
      100;

    this.glowingFrontStraightEnd.linewidth =
      (AngleMarker.currentGlowingAngleMarkerStraightStrokeWidthFront *
        frontStrokeWidthPercent) /
      100;

    this.glowingBackStraightStart.linewidth =
      (AngleMarker.currentGlowingAngleMarkerStraightStrokeWidthBack *
        (backStyle?.dynamicBackStyle
          ? Nodule.contrastStrokeWidthPercent(frontStrokeWidthPercent)
          : backStrokeWidthPercent)) /
      100;

    this.glowingBackStraightEnd.linewidth =
      (AngleMarker.currentGlowingAngleMarkerStraightStrokeWidthBack *
        (backStyle?.dynamicBackStyle
          ? Nodule.contrastStrokeWidthPercent(frontStrokeWidthPercent)
          : backStrokeWidthPercent)) /
      100;

    // adjust the radius of the angle marker
    this._angleMarkerRadius =
      (AngleMarker.currentAngleMarkerRadius *
        (frontStyle?.angleMarkerRadiusPercent ?? 100)) /
      100;

    this._angleMarkerRadiusDoubleArc =
      (AngleMarker.currentAngleMarkerRadiusDoubleArc *
        (frontStyle?.angleMarkerRadiusPercent ?? 100)) /
      100;
    // console.log("AM Radius", this._angleMarkerRadius);
    // recompute the three vectors that determine the angle marker with the new angle marker radius
    this.setAngleMarkerFromThreeVectors(
      this._startVector,
      this._vertexVector,
      this._endVector,
      this._angleMarkerRadius
    );
    // finally update the display
    this.updateDisplay();
  }
  /**
   * Set the rendering style (flags: ApplyTemporaryVariables, ApplyCurrentVariables) of the angle marker
   *
   * ApplyTemporaryVariables means that
   *    1) The temporary variables from SETTINGS.point.temp are copied into the actual js objects
   *    2) The pointScaleFactor is copied from the Point.pointScaleFactor (which accounts for the Zoom magnification) into the actual js objects
   *
   * Apply CurrentVariables means that all current values of the private style variables are copied into the actual js objects
   */
  stylize(flag: DisplayStyle): void {
    switch (flag) {
      case DisplayStyle.ApplyTemporaryVariables: {
        // Use the SETTINGS temporary options to directly modify the js objects.

        //FRONT
        if (
          Nodule.hslaIsNoFillOrNoStroke(
            SETTINGS.angleMarker.temp.fillColor.front
          )
        ) {
          this.frontFill1.noFill();
          this.frontFill2.noFill();
        } else {
          // If shading is used
          // this.frontGradientColor.color =
          //   SETTINGS.angleMarker.temp.fillColor.front;
          // this.frontFill1.fill = this.frontGradient;
          // this.frontFill2.fill = this.frontGradient;

          //If shading is not used
          this.frontFill1.fill = SETTINGS.angleMarker.temp.fillColor.front;
          this.frontFill2.fill = SETTINGS.angleMarker.temp.fillColor.front;
        }
        if (
          Nodule.hslaIsNoFillOrNoStroke(
            SETTINGS.angleMarker.temp.strokeColor.front
          )
        ) {
          this.frontCirclePathStart.noStroke();
          this.frontCirclePathTail.noStroke();
          this.frontStraightStart.noStroke();
          this.frontStraightEnd.noStroke();
          this.frontArrowHeadPath.noStroke();
          this.frontArrowHeadPath.noFill(); // arrow head fill is the same as the stroke of the circle path
        } else {
          this.frontCirclePathStart.stroke =
            SETTINGS.angleMarker.temp.strokeColor.front;
          this.frontCirclePathTail.stroke =
            SETTINGS.angleMarker.temp.strokeColor.front;
          this.frontStraightStart.stroke =
            SETTINGS.angleMarker.temp.strokeColor.front;
          this.frontStraightEnd.stroke =
            SETTINGS.angleMarker.temp.strokeColor.front;
          this.frontArrowHeadPath.stroke =
            SETTINGS.angleMarker.temp.strokeColor.front;
          this.frontArrowHeadPath.fill =
            SETTINGS.angleMarker.temp.strokeColor.front; // arrow head fill is the same as the stroke of the circle path
        }
        // The circle width is set to the current circle width (which is updated for zoom magnification)
        this.frontCirclePathStart.linewidth =
          AngleMarker.currentAngleMarkerCircularStrokeWidthFront;
        this.frontCirclePathTail.linewidth =
          AngleMarker.currentAngleMarkerCircularStrokeWidthFront;
        this.frontStraightStart.linewidth =
          AngleMarker.currentAngleMarkerStraightStrokeWidthFront;
        this.frontStraightEnd.linewidth =
          AngleMarker.currentAngleMarkerStraightStrokeWidthFront;
        this.backArrowHeadPath.linewidth =
          AngleMarker.currentAngleMarkerCircularStrokeWidthFront;
        // Copy the front dash properties from the front default drawn dash properties
        if (
          SETTINGS.angleMarker.drawn.dashArray.front.length > 0 &&
          SETTINGS.angleMarker.drawn.dashArray.front[0] !== 0 &&
          SETTINGS.angleMarker.drawn.dashArray.front[1] !== 0
        ) {
          this.frontCirclePathStart.dashes.clear();
          this.frontCirclePathTail.dashes.clear();
          SETTINGS.angleMarker.drawn.dashArray.front.forEach(v => {
            this.frontCirclePathStart.dashes.push(v);
            this.frontCirclePathTail.dashes.push(v);
          });
          if (SETTINGS.angleMarker.drawn.dashArray.reverse.front) {
            this.frontCirclePathStart.dashes.reverse();
            this.frontCirclePathTail.dashes.reverse();
          }
        }
        //BACK
        if (
          Nodule.hslaIsNoFillOrNoStroke(
            SETTINGS.angleMarker.temp.fillColor.back
          )
        ) {
          this.backFill1.noFill();
          this.backFill2.noFill();
        } else {
          // If shading is used
          // this.backGradientColor.color =
          //   SETTINGS.angleMarker.temp.fillColor.back;
          // this.backFill1.fill = this.backGradient;
          // this.backFill2.fill = this.backGradient;

          //If shading is not used
          this.backFill1.fill = SETTINGS.angleMarker.temp.fillColor.back;
          this.backFill2.fill = SETTINGS.angleMarker.temp.fillColor.back;
        }
        if (
          Nodule.hslaIsNoFillOrNoStroke(
            SETTINGS.angleMarker.temp.strokeColor.back
          )
        ) {
          this.backCirclePathStart.noStroke();
          this.backCirclePathTail.noStroke();
          this.backStraightStart.noStroke();
          this.backStraightEnd.noStroke();
          this.backArrowHeadPath.noStroke();
          this.backArrowHeadPath.noFill(); // arrow head fill is the same as the stroke of the circle path
        } else {
          this.backCirclePathStart.stroke =
            SETTINGS.angleMarker.temp.strokeColor.back;
          this.backCirclePathTail.stroke =
            SETTINGS.angleMarker.temp.strokeColor.back;
          this.backStraightStart.stroke =
            SETTINGS.angleMarker.temp.strokeColor.back;
          this.backStraightEnd.stroke =
            SETTINGS.angleMarker.temp.strokeColor.back;
          this.backArrowHeadPath.stroke =
            SETTINGS.angleMarker.temp.strokeColor.back;
          this.backArrowHeadPath.fill =
            SETTINGS.angleMarker.temp.strokeColor.back; // arrow head fill is the same as the stroke of the circle path
        }
        // The circle width is set to the current circle width (which is updated for zoom magnification)
        this.backCirclePathStart.linewidth =
          AngleMarker.currentAngleMarkerCircularStrokeWidthBack;
        this.backCirclePathTail.linewidth =
          AngleMarker.currentAngleMarkerCircularStrokeWidthBack;
        this.backStraightStart.linewidth =
          AngleMarker.currentAngleMarkerStraightStrokeWidthBack;
        this.backStraightEnd.linewidth =
          AngleMarker.currentAngleMarkerStraightStrokeWidthBack;
        this.backArrowHeadPath.linewidth =
          AngleMarker.currentAngleMarkerCircularStrokeWidthBack;
        // Copy the front dash properties from the front default drawn dash properties
        if (
          SETTINGS.angleMarker.drawn.dashArray.back.length > 0 &&
          SETTINGS.angleMarker.drawn.dashArray.back[0] !== 0 &&
          SETTINGS.angleMarker.drawn.dashArray.back[1] !== 0
        ) {
          this.backCirclePathStart.dashes.clear();
          this.backCirclePathTail.dashes.clear();
          SETTINGS.angleMarker.drawn.dashArray.back.forEach(v => {
            this.backCirclePathStart.dashes.push(v);
            this.backCirclePathTail.dashes.push(v);
          });
          if (SETTINGS.angleMarker.drawn.dashArray.reverse.back) {
            this.backCirclePathStart.dashes.reverse();
            this.backCirclePathTail.dashes.reverse();
          }
        }
        // The temporary display is never highlighted
        this.glowingFrontCirclePathStart.visible = false;
        this.glowingBackCirclePathStart.visible = false;
        this.glowingFrontStraightStart.visible = false;
        this.glowingBackStraightStart.visible = false;
        this.glowingFrontCirclePathDoubleArcStart.visible = false;
        this.glowingBackCirclePathDoubleArcStart.visible = false;
        this.glowingFrontArrowHeadPath.visible = false;
        this.glowingBackArrowHeadPath.visible = false;

        this.glowingFrontCirclePathTail.visible = false;
        this.glowingBackCirclePathTail.visible = false;
        this.glowingFrontStraightEnd.visible = false;
        this.glowingBackStraightEnd.visible = false;
        this.glowingFrontCirclePathDoubleArcTail.visible = false;
        this.glowingBackCirclePathDoubleArcTail.visible = false;

        //The double arc is never shown in the temporary display
        this.backCirclePathDoubleArcStart.visible = false;
        this.frontCirclePathDoubleArcStart.visible = false;
        this.backCirclePathDoubleArcTail.visible = false;
        this.frontCirclePathDoubleArcTail.visible = false;
        break;
      }

      case DisplayStyle.ApplyCurrentVariables: {
        // Use the current variables to directly modify the js objects.

        // FRONT
        const frontStyle = this.styleOptions.get(StyleEditPanels.Front);
        if (Nodule.hslaIsNoFillOrNoStroke(frontStyle?.fillColor)) {
          this.frontFill1.noFill();
          this.frontFill2.noFill();
        } else {
          // If the angle markers are shaded like circles
          //this.frontGradientColor.color = frontStyle?.fillColor;
          // this.frontFill1.fill = this.frontGradient;
          // this.frontFill2.fill = this.frontGradient;

          // If the angle markers are not shaded
          this.frontFill1.fill =
            frontStyle?.fillColor ?? SETTINGS.angleMarker.drawn.fillColor.front;
          this.frontFill2.fill =
            frontStyle?.fillColor ?? SETTINGS.angleMarker.drawn.fillColor.front;
        }

        if (Nodule.hslaIsNoFillOrNoStroke(frontStyle?.strokeColor)) {
          this.frontCirclePathStart.noStroke();
          this.frontStraightStart.noStroke();
          this.frontCirclePathDoubleArcStart.noStroke();
          this.frontCirclePathTail.noStroke();
          this.frontStraightEnd.noStroke();
          this.frontCirclePathDoubleArcTail.noStroke();
          this.frontArrowHeadPath.noStroke();
          this.frontArrowHeadPath.noFill(); // arrow head fill is the same as the stroke of the circle path
        } else {
          this.frontCirclePathStart.stroke = frontStyle?.strokeColor ?? "black";
          this.frontStraightStart.stroke = frontStyle?.strokeColor ?? "black";
          this.frontCirclePathDoubleArcStart.stroke =
            frontStyle?.strokeColor ?? "black";
          this.frontCirclePathTail.stroke = frontStyle?.strokeColor ?? "black";
          this.frontStraightEnd.stroke = frontStyle?.strokeColor ?? "black";
          this.frontCirclePathDoubleArcTail.stroke =
            frontStyle?.strokeColor ?? "black";
          this.frontArrowHeadPath.stroke = frontStyle?.strokeColor ?? "black";
          this.frontArrowHeadPath.fill = frontStyle?.strokeColor ?? "black"; // arrow head fill is the same as the stroke of the circle path
        }
        // strokeWidthPercent is applied by adjustSize()
        if (
          frontStyle?.dashArray &&
          frontStyle?.reverseDashArray !== undefined &&
          frontStyle.dashArray.length > 0 &&
          frontStyle.dashArray[0] !== 0 &&
          frontStyle.dashArray[1] !== 0
        ) {
          this.frontCirclePathStart.dashes.clear();
          this.frontCirclePathDoubleArcStart.dashes.clear();
          this.frontCirclePathTail.dashes.clear();
          this.frontCirclePathDoubleArcTail.dashes.clear();

          this.frontCirclePathStart.dashes.push(...frontStyle.dashArray);
          this.frontCirclePathDoubleArcStart.dashes.push(
            ...frontStyle.dashArray
          );
          this.frontCirclePathTail.dashes.push(...frontStyle.dashArray);
          this.frontCirclePathDoubleArcTail.dashes.push(
            ...frontStyle.dashArray
          );
          if (frontStyle.reverseDashArray) {
            this.frontCirclePathStart.dashes.reverse();
            this.frontCirclePathDoubleArcStart.dashes.reverse();
            this.frontCirclePathTail.dashes.reverse();
            this.frontCirclePathDoubleArcTail.dashes.reverse();
          }
        } else {
          // the array length is zero and no dash array should be set
          this.frontCirclePathStart.dashes.clear();
          this.frontCirclePathStart.dashes.push(0);
          this.frontCirclePathDoubleArcStart.dashes.clear();
          this.frontCirclePathDoubleArcStart.dashes.push(0);

          this.frontCirclePathTail.dashes.clear();
          this.frontCirclePathTail.dashes.push(0);
          this.frontCirclePathDoubleArcTail.dashes.clear();
          this.frontCirclePathDoubleArcTail.dashes.push(0);
        }
        // BACK
        const backStyle = this.styleOptions.get(StyleEditPanels.Back);
        if (backStyle?.dynamicBackStyle) {
          if (
            Nodule.hslaIsNoFillOrNoStroke(
              Nodule.contrastFillColor(frontStyle?.fillColor)
            )
          ) {
            this.backFill1.noFill();
            this.backFill2.noFill();
          } else {
            // If the angle markers are shaded
            // this.backGradientColor.color = Nodule.contrastFillColor(
            //   frontStyle?.fillColor
            // );
            // this.backFill1.fill = this.backGradient;
            // this.backFill2.fill = this.backGradient;

            // If the angle markers are not shaded
            this.backFill1.fill = Nodule.contrastFillColor(
              frontStyle?.fillColor ?? "black"
            );
            this.backFill2.fill = Nodule.contrastFillColor(
              frontStyle?.fillColor ?? "black"
            );
          }
        } else {
          if (Nodule.hslaIsNoFillOrNoStroke(backStyle?.fillColor)) {
            this.backFill1.noFill();
            this.backFill2.noFill();
          } else {
            // If the angle markers are shaded
            // this.backGradientColor.color = backStyle?.fillColor;
            // this.backFill1.fill = this.backGradient;
            // this.backFill2.fill = this.backGradient;

            // If the angle markers are not shaded
            this.backFill1.fill = backStyle?.fillColor ?? "black";
            this.backFill2.fill = backStyle?.fillColor ?? "black";
          }
        }

        if (backStyle?.dynamicBackStyle) {
          if (
            Nodule.hslaIsNoFillOrNoStroke(
              Nodule.contrastStrokeColor(frontStyle?.strokeColor)
            )
          ) {
            this.backCirclePathStart.noStroke();
            this.backStraightStart.noStroke();
            this.backCirclePathDoubleArcStart.noStroke();
            this.backCirclePathTail.noStroke();
            this.backStraightEnd.noStroke();
            this.backCirclePathDoubleArcTail.noStroke();
            this.backArrowHeadPath.noStroke();
            this.backArrowHeadPath.noFill(); // arrow head fill is the same as the stroke of the circle path
          } else {
            this.backCirclePathStart.stroke = Nodule.contrastStrokeColor(
              frontStyle?.strokeColor ?? "black"
            );
            this.backStraightStart.stroke = Nodule.contrastStrokeColor(
              frontStyle?.strokeColor ?? "black"
            );
            this.backCirclePathDoubleArcStart.stroke =
              Nodule.contrastStrokeColor(frontStyle?.strokeColor ?? "black");
            this.backCirclePathTail.stroke = Nodule.contrastStrokeColor(
              frontStyle?.strokeColor ?? "black"
            );
            this.backStraightEnd.stroke = Nodule.contrastStrokeColor(
              frontStyle?.strokeColor ?? "black"
            );
            this.backCirclePathDoubleArcTail.stroke =
              Nodule.contrastStrokeColor(frontStyle?.strokeColor ?? "black");

            this.backArrowHeadPath.stroke = Nodule.contrastStrokeColor(
              frontStyle?.strokeColor ?? "black"
            );
            this.backArrowHeadPath.fill = Nodule.contrastStrokeColor(
              frontStyle?.strokeColor ?? "black" // arrow head fill is the same as the stroke of the circle path
            );
          }
        } else {
          if (Nodule.hslaIsNoFillOrNoStroke(backStyle?.strokeColor)) {
            this.backCirclePathStart.noStroke();
            this.backStraightStart.noStroke();
            this.backCirclePathDoubleArcStart.noStroke();
            this.backCirclePathTail.noStroke();
            this.backStraightEnd.noStroke();
            this.backCirclePathDoubleArcTail.noStroke();
            this.backArrowHeadPath.noStroke();
            this.backArrowHeadPath.noFill(); // arrow head fill is the same as the stroke of the circle path
          } else {
            this.backCirclePathStart.stroke = backStyle?.strokeColor ?? "black";
            this.backStraightStart.stroke = backStyle?.strokeColor ?? "black";
            this.backCirclePathDoubleArcStart.stroke =
              backStyle?.strokeColor ?? "black";
            this.backCirclePathTail.stroke = backStyle?.strokeColor ?? "black";
            this.backStraightEnd.stroke = backStyle?.strokeColor ?? "black";
            this.backCirclePathDoubleArcTail.stroke =
              backStyle?.strokeColor ?? "black";
            this.backArrowHeadPath.stroke = backStyle?.strokeColor ?? "black";
            this.backArrowHeadPath.fill = backStyle?.strokeColor ?? "black"; // arrow head fill is the same as the stroke of the circle path
          }
        }

        // strokeWidthPercent applied by adjustSizer()
        if (
          backStyle?.dashArray &&
          backStyle?.reverseDashArray !== undefined &&
          backStyle.dashArray.length > 0 &&
          backStyle.dashArray[0] !== 0 &&
          backStyle.dashArray[1] !== 0
        ) {
          this.backCirclePathStart.dashes.clear();
          this.backCirclePathDoubleArcStart.dashes.clear();
          this.backCirclePathTail.dashes.clear();
          this.backCirclePathDoubleArcTail.dashes.clear();

          this.backCirclePathStart.dashes.push(...backStyle.dashArray);
          this.backCirclePathDoubleArcStart.dashes.push(...backStyle.dashArray);
          this.backCirclePathTail.dashes.push(...backStyle.dashArray);
          this.backCirclePathDoubleArcTail.dashes.push(...backStyle.dashArray);
          if (backStyle.reverseDashArray) {
            this.backCirclePathStart.dashes.reverse();
            this.backCirclePathDoubleArcStart.dashes.reverse();
            this.backCirclePathTail.dashes.reverse();
            this.backCirclePathDoubleArcTail.dashes.reverse();
          }
        } else {
          // the array length is zero and no dash array should be set
          this.backCirclePathStart.dashes.clear();
          this.backCirclePathStart.dashes.push(0);
          this.backCirclePathDoubleArcStart.dashes.clear();
          this.backCirclePathDoubleArcStart.dashes.push(0);

          this.backCirclePathTail.dashes.clear();
          this.backCirclePathTail.dashes.push(0);
          this.backCirclePathDoubleArcTail.dashes.clear();
          this.backCirclePathDoubleArcTail.dashes.push(0);
        }

        // UPDATE the glowing object

        // Glowing Front
        // no fillColor for glowing circles
        this.glowingFrontCirclePathStart.stroke = this.glowingStrokeColorFront;
        this.glowingFrontStraightStart.stroke = this.glowingStrokeColorFront;
        this.glowingFrontCirclePathDoubleArcStart.stroke =
          this.glowingStrokeColorFront;
        this.glowingFrontCirclePathTail.stroke = this.glowingStrokeColorFront;
        this.glowingFrontStraightEnd.stroke = this.glowingStrokeColorFront;
        this.glowingFrontCirclePathDoubleArcTail.stroke =
          this.glowingStrokeColorFront;
        this.glowingFrontArrowHeadPath.stroke = this.glowingStrokeColorFront;
        // strokeWidthPercent applied by adjustSize()
        // Copy the front dash properties to the glowing object
        if (
          frontStyle?.dashArray &&
          frontStyle.dashArray.length > 0 &&
          frontStyle.dashArray[0] !== 0 &&
          frontStyle.dashArray[1] !== 0
        ) {
          this.glowingFrontCirclePathStart.dashes.clear();
          this.glowingFrontCirclePathDoubleArcStart.dashes.clear();
          this.glowingFrontCirclePathTail.dashes.clear();
          this.glowingFrontCirclePathDoubleArcTail.dashes.clear();

          this.glowingFrontCirclePathStart.dashes.push(...frontStyle.dashArray);
          this.glowingFrontCirclePathDoubleArcStart.dashes.push(
            ...frontStyle.dashArray
          );
          this.glowingFrontCirclePathTail.dashes.push(...frontStyle.dashArray);
          this.glowingFrontCirclePathDoubleArcTail.dashes.push(
            ...frontStyle.dashArray
          );
        } else {
          // the array length is zero and no dash array should be set
          this.glowingFrontCirclePathStart.dashes.clear();
          this.glowingFrontCirclePathStart.dashes.push(0);
          this.glowingFrontCirclePathDoubleArcStart.dashes.clear();
          this.glowingFrontCirclePathDoubleArcStart.dashes.push(0);

          this.glowingFrontCirclePathTail.dashes.clear();
          this.glowingFrontCirclePathTail.dashes.push(0);
          this.glowingFrontCirclePathDoubleArcTail.dashes.clear();
          this.glowingFrontCirclePathDoubleArcTail.dashes.push(0);
        }

        // Glowing Back
        // no fillColor for glowing circles
        this.glowingBackCirclePathStart.stroke = this.glowingStrokeColorBack;
        this.glowingBackStraightStart.stroke = this.glowingStrokeColorBack;
        this.glowingBackCirclePathDoubleArcStart.stroke =
          this.glowingStrokeColorBack;
        this.glowingBackCirclePathTail.stroke = this.glowingStrokeColorBack;
        this.glowingBackStraightEnd.stroke = this.glowingStrokeColorBack;
        this.glowingBackCirclePathDoubleArcTail.stroke =
          this.glowingStrokeColorBack;
        this.glowingBackArrowHeadPath.stroke = this.glowingStrokeColorBack;
        // strokeWidthPercent applied by adjustSize()
        // Copy the back dash properties to the glowing object
        if (
          backStyle?.dashArray &&
          backStyle?.reverseDashArray !== undefined &&
          backStyle.dashArray.length > 0 &&
          backStyle.dashArray[0] !== 0 &&
          backStyle.dashArray[1] !== 0
        ) {
          this.glowingBackCirclePathStart.dashes.clear();
          this.glowingBackCirclePathDoubleArcStart.dashes.clear();
          this.glowingBackCirclePathTail.dashes.clear();
          this.glowingBackCirclePathDoubleArcTail.dashes.clear();

          this.glowingBackCirclePathStart.dashes.push(...backStyle.dashArray);
          this.glowingBackCirclePathDoubleArcStart.dashes.push(
            ...backStyle.dashArray
          );
          this.glowingBackCirclePathTail.dashes.push(...backStyle.dashArray);
          this.glowingBackCirclePathDoubleArcTail.dashes.push(
            ...backStyle.dashArray
          );
          if (backStyle.reverseDashArray) {
            this.glowingBackCirclePathStart.dashes.reverse();
            this.glowingBackCirclePathDoubleArcStart.dashes.reverse();
            this.glowingBackCirclePathTail.dashes.reverse();
            this.glowingBackCirclePathDoubleArcTail.dashes.reverse();
          }
        } else {
          // the array length is zero and no dash array should be set
          this.glowingBackCirclePathStart.dashes.clear();
          this.glowingBackCirclePathStart.dashes.push(0);
          this.glowingBackCirclePathDoubleArcStart.dashes.clear();
          this.glowingBackCirclePathDoubleArcStart.dashes.push(0);
          this.glowingBackCirclePathTail.dashes.clear();
          this.glowingBackCirclePathTail.dashes.push(0);
          this.glowingBackCirclePathDoubleArcTail.dashes.clear();
          this.glowingBackCirclePathDoubleArcTail.dashes.push(0);
        }
        break;
      }
    }
  }
}<|MERGE_RESOLUTION|>--- conflicted
+++ resolved
@@ -10,12 +10,9 @@
   DEFAULT_ANGLE_MARKER_BACK_STYLE
 } from "@/types/Styles";
 import Two from "two.js";
-<<<<<<< HEAD
 // import { Two.Path } from "two.js/src/path";
 // import { Two.Vector } from "two.js/src/anchor";
 // import { Group } from "two.js/src/group";
-=======
->>>>>>> d53a8079
 
 const desiredXAxis = new Vector3();
 const desiredYAxis = new Vector3();
@@ -265,38 +262,6 @@
     );
 
     // Create the other parts cloning the front circle path start
-<<<<<<< HEAD
-    this.frontCirclePathDoubleArcStart =
-      this.frontCirclePathStart.clone() as Two.Path;
-    this.frontCirclePathTail = this.frontCirclePathStart.clone() as Two.Path;
-    this.frontCirclePathDoubleArcTail =
-      this.frontCirclePathStart.clone() as Two.Path;
-
-    this.backCirclePathStart = this.frontCirclePathStart.clone() as Two.Path;
-    this.backCirclePathDoubleArcStart =
-      this.frontCirclePathStart.clone() as Two.Path;
-    this.backCirclePathTail = this.frontCirclePathStart.clone() as Two.Path;
-    this.backCirclePathDoubleArcTail =
-      this.frontCirclePathStart.clone() as Two.Path;
-
-    this.glowingFrontCirclePathStart =
-      this.frontCirclePathStart.clone() as Two.Path;
-    this.glowingFrontCirclePathDoubleArcStart =
-      this.frontCirclePathStart.clone() as Two.Path;
-    this.glowingFrontCirclePathTail =
-      this.frontCirclePathStart.clone() as Two.Path;
-    this.glowingFrontCirclePathDoubleArcTail =
-      this.frontCirclePathStart.clone() as Two.Path;
-
-    this.glowingBackCirclePathStart =
-      this.frontCirclePathStart.clone() as Two.Path;
-    this.glowingBackCirclePathDoubleArcStart =
-      this.frontCirclePathStart.clone() as Two.Path;
-    this.glowingBackCirclePathTail =
-      this.frontCirclePathStart.clone() as Two.Path;
-    this.glowingBackCirclePathDoubleArcTail =
-      this.frontCirclePathStart.clone() as Two.Path;
-=======
     this.frontCirclePathDoubleArcStart = this.frontCirclePathStart.clone();
     this.frontCirclePathTail = this.frontCirclePathStart.clone();
     this.frontCirclePathDoubleArcTail = this.frontCirclePathStart.clone();
@@ -318,7 +283,6 @@
       this.frontCirclePathStart.clone();
     this.glowingBackCirclePathTail = this.frontCirclePathStart.clone();
     this.glowingBackCirclePathDoubleArcTail = this.frontCirclePathStart.clone();
->>>>>>> d53a8079
 
     //Record the path ids for all the TwoJS objects which are not glowing. This is for use in IconBase to create icons.
     Nodule.idPlottableDescriptionMap.set(String(this.frontCirclePathStart.id), {
@@ -472,17 +436,6 @@
     );
 
     // Create the other parts cloning the front straight path start
-<<<<<<< HEAD
-    this.backStraightStart = this.frontStraightStart.clone() as Two.Path;
-    this.frontStraightEnd = this.frontStraightStart.clone() as Two.Path;
-    this.backStraightEnd = this.frontStraightStart.clone() as Two.Path;
-
-    this.glowingFrontStraightStart =
-      this.frontStraightStart.clone() as Two.Path;
-    this.glowingBackStraightStart = this.frontStraightStart.clone() as Two.Path;
-    this.glowingFrontStraightEnd = this.frontStraightStart.clone() as Two.Path;
-    this.glowingBackStraightEnd = this.frontStraightStart.clone() as Two.Path;
-=======
     this.backStraightStart = this.frontStraightStart.clone();
     this.frontStraightEnd = this.frontStraightStart.clone();
     this.backStraightEnd = this.frontStraightStart.clone();
@@ -491,7 +444,6 @@
     this.glowingBackStraightStart = this.frontStraightStart.clone();
     this.glowingFrontStraightEnd = this.frontStraightStart.clone();
     this.glowingBackStraightEnd = this.frontStraightStart.clone();
->>>>>>> d53a8079
 
     //Record the path ids for all the TwoJS objects which are not glowing. This is for use in IconBase to create icons.
     Nodule.idPlottableDescriptionMap.set(String(this.frontStraightStart.id), {
@@ -565,16 +517,9 @@
     );
 
     // Create the other parts cloning the front arrow head path
-<<<<<<< HEAD
-    this.glowingFrontArrowHeadPath =
-      this.frontArrowHeadPath.clone() as Two.Path;
-    this.backArrowHeadPath = this.frontArrowHeadPath.clone() as Two.Path;
-    this.glowingBackArrowHeadPath = this.frontArrowHeadPath.clone() as Two.Path;
-=======
     this.glowingFrontArrowHeadPath = this.frontArrowHeadPath.clone();
     this.backArrowHeadPath = this.frontArrowHeadPath.clone();
     this.glowingBackArrowHeadPath = this.frontArrowHeadPath.clone();
->>>>>>> d53a8079
 
     //Record the path ids for all the TwoJS objects which are not glowing. This is for use in IconBase to create icons.
     Nodule.idPlottableDescriptionMap.set(String(this.frontArrowHeadPath.id), {
@@ -626,15 +571,9 @@
     );
 
     // Create the other parts cloning the front straight path start
-<<<<<<< HEAD
-    this.frontFill2 = this.frontFill1.clone() as Two.Path;
-    this.backFill1 = this.frontFill1.clone() as Two.Path;
-    this.backFill2 = this.frontFill1.clone() as Two.Path;
-=======
     this.frontFill2 = this.frontFill1.clone();
     this.backFill1 = this.frontFill1.clone();
     this.backFill2 = this.frontFill1.clone();
->>>>>>> d53a8079
 
     //Record the path ids for all the TwoJS objects which are not glowing. This is for use in IconBase to create icons.
     Nodule.idPlottableDescriptionMap.set(String(this.frontFill1.id), {
@@ -1429,74 +1368,42 @@
     // console.log("pool Fill #", poolFill.length);
     // The possible legs in an outline of an angle marker cut by the boundary circle
     const leg1F: number[][] = [];
-<<<<<<< HEAD
-    this.frontStraightStart.vertices.forEach((node: Two.Vector) =>
-=======
     this.frontStraightStart.vertices.forEach((node: Two.Anchor) =>
->>>>>>> d53a8079
       leg1F.push([node.x, node.y])
     );
 
     const leg1B: number[][] = [];
-<<<<<<< HEAD
-    this.backStraightStart.vertices.forEach((node: Two.Vector) =>
-=======
     this.backStraightStart.vertices.forEach((node: Two.Anchor) =>
->>>>>>> d53a8079
       leg1B.push([node.x, node.y])
     );
 
     const leg2F: number[][] = [];
-<<<<<<< HEAD
-    this.frontCirclePathStart.vertices.forEach((node: Two.Vector) =>
-=======
     this.frontCirclePathStart.vertices.forEach((node: Two.Anchor) =>
->>>>>>> d53a8079
       leg2F.push([node.x, node.y])
     );
 
     const leg2B: number[][] = [];
-<<<<<<< HEAD
-    this.backCirclePathStart.vertices.forEach((node: Two.Vector) =>
-=======
     this.backCirclePathStart.vertices.forEach((node: Two.Anchor) =>
->>>>>>> d53a8079
       leg2B.push([node.x, node.y])
     );
 
     const leg3F: number[][] = [];
-<<<<<<< HEAD
-    this.frontCirclePathTail.vertices.forEach((node: Two.Vector) =>
-=======
     this.frontCirclePathTail.vertices.forEach((node: Two.Anchor) =>
->>>>>>> d53a8079
       leg3F.push([node.x, node.y])
     );
 
     const leg3B: number[][] = [];
-<<<<<<< HEAD
-    this.backCirclePathTail.vertices.forEach((node: Two.Vector) =>
-=======
     this.backCirclePathTail.vertices.forEach((node: Two.Anchor) =>
->>>>>>> d53a8079
       leg3B.push([node.x, node.y])
     );
 
     const leg4F: number[][] = [];
-<<<<<<< HEAD
-    this.frontStraightEnd.vertices.forEach((node: Two.Vector) =>
-=======
     this.frontStraightEnd.vertices.forEach((node: Two.Anchor) =>
->>>>>>> d53a8079
       leg4F.push([node.x, node.y])
     );
 
     const leg4B: number[][] = [];
-<<<<<<< HEAD
-    this.backStraightEnd.vertices.forEach((node: Two.Vector) =>
-=======
     this.backStraightEnd.vertices.forEach((node: Two.Anchor) =>
->>>>>>> d53a8079
       leg4B.push([node.x, node.y])
     );
 
@@ -2886,16 +2793,6 @@
     // After the above statements execute this.front/back/start/tail and dup.front/back/start/tail are the same length
 
     // Now we can copy the vertices from the this.front/back start/tail to the dup.front/back start/tail
-<<<<<<< HEAD
-    dup.frontCirclePathStart.vertices.forEach((v: Two.Vector, pos: number) => {
-      v.copy(this.frontCirclePathStart.vertices[pos]);
-    });
-    dup.backCirclePathStart.vertices.forEach((v: Two.Vector, pos: number) => {
-      v.copy(this.backCirclePathStart.vertices[pos]);
-    });
-    dup.glowingFrontCirclePathStart.vertices.forEach(
-      (v: Two.Vector, pos: number) => {
-=======
     dup.frontCirclePathStart.vertices.forEach((v: Two.Anchor, pos: number) => {
       v.copy(this.frontCirclePathStart.vertices[pos]);
     });
@@ -2904,30 +2801,15 @@
     });
     dup.glowingFrontCirclePathStart.vertices.forEach(
       (v: Two.Anchor, pos: number) => {
->>>>>>> d53a8079
         v.copy(this.glowingFrontCirclePathStart.vertices[pos]);
       }
     );
     dup.glowingBackCirclePathStart.vertices.forEach(
-<<<<<<< HEAD
-      (v: Two.Vector, pos: number) => {
-=======
       (v: Two.Anchor, pos: number) => {
->>>>>>> d53a8079
         v.copy(this.glowingBackCirclePathStart.vertices[pos]);
       }
     );
 
-<<<<<<< HEAD
-    dup.frontStraightStart.vertices.forEach((v: Two.Vector, pos: number) => {
-      v.copy(this.frontStraightStart.vertices[pos]);
-    });
-    dup.backStraightStart.vertices.forEach((v: Two.Vector, pos: number) => {
-      v.copy(this.backCirclePathStart.vertices[pos]);
-    });
-    dup.glowingFrontStraightStart.vertices.forEach(
-      (v: Two.Vector, pos: number) => {
-=======
     dup.frontStraightStart.vertices.forEach((v: Two.Anchor, pos: number) => {
       v.copy(this.frontStraightStart.vertices[pos]);
     });
@@ -2936,67 +2818,36 @@
     });
     dup.glowingFrontStraightStart.vertices.forEach(
       (v: Two.Anchor, pos: number) => {
->>>>>>> d53a8079
         v.copy(this.glowingFrontStraightStart.vertices[pos]);
       }
     );
     dup.glowingBackStraightStart.vertices.forEach(
-<<<<<<< HEAD
-      (v: Two.Vector, pos: number) => {
-=======
       (v: Two.Anchor, pos: number) => {
->>>>>>> d53a8079
         v.copy(this.glowingBackStraightStart.vertices[pos]);
       }
     );
 
     dup.frontCirclePathDoubleArcStart.vertices.forEach(
-<<<<<<< HEAD
-      (v: Two.Vector, pos: number) => {
-=======
       (v: Two.Anchor, pos: number) => {
->>>>>>> d53a8079
         v.copy(this.frontCirclePathDoubleArcStart.vertices[pos]);
       }
     );
     dup.backCirclePathDoubleArcStart.vertices.forEach(
-<<<<<<< HEAD
-      (v: Two.Vector, pos: number) => {
-=======
       (v: Two.Anchor, pos: number) => {
->>>>>>> d53a8079
         v.copy(this.backCirclePathDoubleArcStart.vertices[pos]);
       }
     );
     dup.glowingFrontCirclePathDoubleArcStart.vertices.forEach(
-<<<<<<< HEAD
-      (v: Two.Vector, pos: number) => {
-=======
       (v: Two.Anchor, pos: number) => {
->>>>>>> d53a8079
         v.copy(this.glowingFrontCirclePathDoubleArcStart.vertices[pos]);
       }
     );
     dup.glowingBackCirclePathDoubleArcStart.vertices.forEach(
-<<<<<<< HEAD
-      (v: Two.Vector, pos: number) => {
-=======
       (v: Two.Anchor, pos: number) => {
->>>>>>> d53a8079
         v.copy(this.glowingBackCirclePathDoubleArcStart.vertices[pos]);
       }
     );
 
-<<<<<<< HEAD
-    dup.frontCirclePathTail.vertices.forEach((v: Two.Vector, pos: number) => {
-      v.copy(this.frontCirclePathTail.vertices[pos]);
-    });
-    dup.backCirclePathTail.vertices.forEach((v: Two.Vector, pos: number) => {
-      v.copy(this.backCirclePathTail.vertices[pos]);
-    });
-    dup.glowingFrontCirclePathTail.vertices.forEach(
-      (v: Two.Vector, pos: number) => {
-=======
     dup.frontCirclePathTail.vertices.forEach((v: Two.Anchor, pos: number) => {
       v.copy(this.frontCirclePathTail.vertices[pos]);
     });
@@ -3005,30 +2856,15 @@
     });
     dup.glowingFrontCirclePathTail.vertices.forEach(
       (v: Two.Anchor, pos: number) => {
->>>>>>> d53a8079
         v.copy(this.glowingFrontCirclePathTail.vertices[pos]);
       }
     );
     dup.glowingBackCirclePathTail.vertices.forEach(
-<<<<<<< HEAD
-      (v: Two.Vector, pos: number) => {
-=======
       (v: Two.Anchor, pos: number) => {
->>>>>>> d53a8079
         v.copy(this.glowingBackCirclePathTail.vertices[pos]);
       }
     );
 
-<<<<<<< HEAD
-    dup.frontStraightEnd.vertices.forEach((v: Two.Vector, pos: number) => {
-      v.copy(this.frontStraightEnd.vertices[pos]);
-    });
-    dup.backStraightEnd.vertices.forEach((v: Two.Vector, pos: number) => {
-      v.copy(this.backStraightEnd.vertices[pos]);
-    });
-    dup.glowingFrontStraightEnd.vertices.forEach(
-      (v: Two.Vector, pos: number) => {
-=======
     dup.frontStraightEnd.vertices.forEach((v: Two.Anchor, pos: number) => {
       v.copy(this.frontStraightEnd.vertices[pos]);
     });
@@ -3037,80 +2873,36 @@
     });
     dup.glowingFrontStraightEnd.vertices.forEach(
       (v: Two.Anchor, pos: number) => {
->>>>>>> d53a8079
         v.copy(this.glowingFrontStraightEnd.vertices[pos]);
       }
     );
     dup.glowingBackStraightEnd.vertices.forEach(
-<<<<<<< HEAD
-      (v: Two.Vector, pos: number) => {
-=======
       (v: Two.Anchor, pos: number) => {
->>>>>>> d53a8079
         v.copy(this.glowingBackStraightEnd.vertices[pos]);
       }
     );
 
     dup.frontCirclePathDoubleArcTail.vertices.forEach(
-<<<<<<< HEAD
-      (v: Two.Vector, pos: number) => {
-=======
       (v: Two.Anchor, pos: number) => {
->>>>>>> d53a8079
         v.copy(this.frontCirclePathDoubleArcTail.vertices[pos]);
       }
     );
     dup.backCirclePathDoubleArcTail.vertices.forEach(
-<<<<<<< HEAD
-      (v: Two.Vector, pos: number) => {
-=======
       (v: Two.Anchor, pos: number) => {
->>>>>>> d53a8079
         v.copy(this.backCirclePathDoubleArcTail.vertices[pos]);
       }
     );
     dup.glowingFrontCirclePathDoubleArcTail.vertices.forEach(
-<<<<<<< HEAD
-      (v: Two.Vector, pos: number) => {
-=======
       (v: Two.Anchor, pos: number) => {
->>>>>>> d53a8079
         v.copy(this.glowingFrontCirclePathDoubleArcTail.vertices[pos]);
       }
     );
     dup.glowingBackCirclePathDoubleArcTail.vertices.forEach(
-<<<<<<< HEAD
-      (v: Two.Vector, pos: number) => {
-=======
       (v: Two.Anchor, pos: number) => {
->>>>>>> d53a8079
         v.copy(this.glowingBackCirclePathDoubleArcTail.vertices[pos]);
       }
     );
 
-<<<<<<< HEAD
-    dup.frontFill1.vertices.forEach((v: Two.Vector, pos: number) => {
-      v.copy(this.frontFill1.vertices[pos]);
-    });
-    dup.frontFill2.vertices.forEach((v: Two.Vector, pos: number) => {
-      v.copy(this.frontFill2.vertices[pos]);
-    });
-    dup.backFill1.vertices.forEach((v: Two.Vector, pos: number) => {
-      v.copy(this.backFill1.vertices[pos]);
-    });
-    dup.backFill2.vertices.forEach((v: Two.Vector, pos: number) => {
-      v.copy(this.backFill2.vertices[pos]);
-    });
-
-    dup.frontArrowHeadPath.vertices.forEach((v: Two.Vector, pos: number) => {
-      v.copy(this.frontArrowHeadPath.vertices[pos]);
-    });
-    dup.backArrowHeadPath.vertices.forEach((v: Two.Vector, pos: number) => {
-      v.copy(this.backArrowHeadPath.vertices[pos]);
-    });
-    dup.glowingFrontArrowHeadPath.vertices.forEach(
-      (v: Two.Vector, pos: number) => {
-=======
     dup.frontFill1.vertices.forEach((v: Two.Anchor, pos: number) => {
       v.copy(this.frontFill1.vertices[pos]);
     });
@@ -3132,16 +2924,11 @@
     });
     dup.glowingFrontArrowHeadPath.vertices.forEach(
       (v: Two.Anchor, pos: number) => {
->>>>>>> d53a8079
         v.copy(this.glowingFrontArrowHeadPath.vertices[pos]);
       }
     );
     dup.glowingBackArrowHeadPath.vertices.forEach(
-<<<<<<< HEAD
-      (v: Two.Vector, pos: number) => {
-=======
       (v: Two.Anchor, pos: number) => {
->>>>>>> d53a8079
         v.copy(this.glowingBackArrowHeadPath.vertices[pos]);
       }
     );
