/** @format */

<<<<<<< HEAD
import { Vector3, Vector2, Matrix4 } from "three";
=======
import {
  Vector3,
  Vector2,
  Matrix4,
  UnsignedShort4444Type,
  ShortType
} from "three";
>>>>>>> f08819a9
import Two from "two.js";
import SETTINGS, { LAYER } from "@/global-settings";
import Nodule, { DisplayStyle } from "./Nodule";
import { StyleOptions, StyleEditPanels } from "@/types/Styles";
import AppStore from "@/store";

const desiredXAxis = new Vector3();
const desiredYAxis = new Vector3();
const desiredZAxis = new Vector3();
<<<<<<< HEAD
// const Z_AXIS = new Vector3(0, 0, 1);
const transformMatrix = new Matrix4();
const CIRCLEEDGESUBDIVISIONS = SETTINGS.angleMarker.numCirclePoints;
//const EDGESUBDIVISIONS = SETTINGS.angleMarker.numEdgePoints;
=======
const transformMatrixCircular = new Matrix4();
const transformMatrixCircularDA = new Matrix4();
const transformMatrixStraightStart = new Matrix4();
const transformMatrixStraightEnd = new Matrix4();
const CIRCLEEDGESUBDIVISIONS = SETTINGS.angleMarker.numCirclePoints;
const STRIAGHTEDGESUBDIVISIONS = SETTINGS.angleMarker.numEdgePoints;
const BOUNDARYCIRCLEEDGESUBDIVISIONS =
  SETTINGS.angleMarker.numBoundaryCirclePoints;

let ANGLEMARKER_COUNT = 0;
>>>>>>> f08819a9

/**
 * For drawing angle markers. The circular part of an angle marker consists of two paths (front and back) and a storage path
 * the total number of vertices in the front/back/storage is 2*CIRCLEEDGESUBDIVISIONS.
 * We initially assign the same number of segments/subdivisions to each front/back path and storage empty,
 * but as the angle marker is being deformed and moved the number of subdivisions on each path (front/back/storage)
 * may change: longer path will hold more subdivision points (while keeping the
 * total points 2*CIRCLEEDGESUBDIVISIONS so we don't create/remove new points)
 */
export default class AngleMarker extends Nodule {
  /**
   * The vertex vector of the angle marker in ideal unit sphere.
   */
  private _vertexVector = new Vector3();

  /**
   * The start vector of the angle marker in ideal unit sphere. The righthand rule is used to determine the
   * direction of the angle marker. Put your righthand at the _vertexVector (thumb away from center of sphere)
   *  and your fingers in the direction of _startVector. The region swept out is the angle marker.
   */
  private _startVector = new Vector3();

  /**
   * The end vector of the angle marker in ideal unit sphere.
   */
  private _endVector = new Vector3();

  /**
   *
   * NOTE: Once the above three variables are set, the updateDisplay() will correctly render the angleMarker.
   * These are the only pieces of information that are need to do the rendering. All other
   * calculations in this class are only for the purpose of rendering the segment.
   */

  /**
   * The radius of the angle marker. This get scaled by angleMarkerRadiusPercent
   */
  private _angleMarkerRadius = SETTINGS.angleMarker.defaultRadius;
  private _angleMarkerRadiusDoubleArc =
    SETTINGS.angleMarker.defaultRadius + SETTINGS.angleMarker.doubleArcGap;

  /**
   * The angleMarkerDecorations
   */
  private _angleMarkerTickMark = SETTINGS.angleMarker.defaultTickMark;
  private _angleMarkerDoubleArc = SETTINGS.angleMarker.defaultDoubleArc;
  /**
   * Vuex global state
   */
  protected store = AppStore; //

  /**
   * The TwoJS objects to display the *circular* front/back start/tail single/double parts and their glowing counterparts.
   */
  private frontCirclePathStart: Two.Path;
  private frontCirclePathTail: Two.Path;
  private backCirclePathStart: Two.Path;
  private backCirclePathTail: Two.Path;
  private frontCirclePathDoubleArcStart: Two.Path;
  private frontCirclePathDoubleArcTail: Two.Path;
  private backCirclePathDoubleArcStart: Two.Path;
  private backCirclePathDoubleArcTail: Two.Path;

  private glowingFrontCirclePathStart: Two.Path;
  private glowingFrontCirclePathTail: Two.Path;
  private glowingBackCirclePathStart: Two.Path;
  private glowingBackCirclePathTail: Two.Path;
  private glowingFrontCirclePathDoubleArcStart: Two.Path;
  private glowingFrontCirclePathDoubleArcTail: Two.Path;
  private glowingBackCirclePathDoubleArcStart: Two.Path;
  private glowingBackCirclePathDoubleArcTail: Two.Path;

  /**
   * The TwoJS objects to display the straight front/back start (from vertex to start)/end (from vertex end) parts and their glowing counterparts.
   */

  private frontStraightStart: Two.Path;
  private backStraightStart: Two.Path;
  private frontStraightEnd: Two.Path;
  private backStraightEnd: Two.Path;
  private glowingFrontStraightStart: Two.Path;
  private glowingBackStraightStart: Two.Path;
  private glowingFrontStraightEnd: Two.Path;
  private glowingBackStraightEnd: Two.Path;

  /**
   * The TwoJS objects to display the front/back fill. These are different than the front/back parts
   *  because when the angle marker is dragged between the front and back, the fill region includes some
   *  of the boundary circle and is therefore different from the front/back parts. Also there are six ways that
   *  the boundary circle can intersect an angle marker and one of the has a disconnected pair of regions on the
   *  same side of the front/back divide. This means that we need two of each front/back fill region.
   */
  private frontFill1: Two.Path;
  private backFill1: Two.Path;
  private frontFill2: Two.Path;
  private backFill2: Two.Path;

  /**Create a storage path for unused anchors in the case that the boundary circle doesn't intersect the anglemarker*/
  private fillStorageAnchors: Two.Anchor[] = [];

  /**
   * The styling variables for the drawn angle marker. The user can modify these.
   */
  // Front
  private fillColorFront = SETTINGS.angleMarker.drawn.fillColor.front;
  private strokeColorFront = SETTINGS.angleMarker.drawn.strokeColor.front;
  private glowingStrokeColorFront =
    SETTINGS.angleMarker.glowing.strokeColor.front;
  private strokeWidthPercentFront = 100;
  private dashArrayFront = [] as number[]; // Initialize in constructor
  // Back -- use the default non-dynamic back style options so that when the user disables the dynamic back style these options are displayed
  private fillColorBack = SETTINGS.angleMarker.drawn.fillColor.back;
  private strokeColorBack = SETTINGS.angleMarker.drawn.strokeColor.back;
  private glowingStrokeColorBack =
    SETTINGS.angleMarker.glowing.strokeColor.back;
  private strokeWidthPercentBack = 100;
  private dashArrayBack = [] as number[]; // Initialize in constructor
  private dynamicBackStyle = SETTINGS.angleMarker.dynamicBackStyle;

  // Applies to both sides
  private _angleMarkerRadiusPercent = 100;

  /**
   * The stops and gradient for front/back fill shading (IF USED)
   */
  // private frontGradientColorCenter = new Two.Stop(
  //   0,
  //   SETTINGS.fill.frontWhite,
  //   1
  // );
  // private frontGradientColor = new Two.Stop(
  //   2 * SETTINGS.boundaryCircle.radius,
  //   this.fillColorFront,
  //   1
  // );
  // private frontGradient = new Two.RadialGradient(
  //   SETTINGS.fill.lightSource.x,
  //   SETTINGS.fill.lightSource.y,
  //   1 * SETTINGS.boundaryCircle.radius,
  //   [this.frontGradientColorCenter, this.frontGradientColor]
  // );
  // private backGradientColorCenter = new Two.Stop(0, SETTINGS.fill.backGray, 1);
  // private backGradientColor = new Two.Stop(
  //   1 * SETTINGS.boundaryCircle.radius,
  //   this.fillColorBack,
  //   1
  // );
  // private backGradient = new Two.RadialGradient(
  //   -SETTINGS.fill.lightSource.x,
  //   -SETTINGS.fill.lightSource.y,
  //   2 * SETTINGS.boundaryCircle.radius,
  //   [this.backGradientColorCenter, this.backGradientColor]
  // );

  /** Initialize the current line width that is *NOT* user adjustable (but does scale for zoom) */
  static currentAngleMarkerStraightStrokeWidthFront =
    SETTINGS.angleMarker.drawn.strokeWidth.straight.front;
  static currentAngleMarkerStraightStrokeWidthBack =
    SETTINGS.angleMarker.drawn.strokeWidth.straight.back;
  static currentGlowingAngleMarkerStraightStrokeWidthFront =
    SETTINGS.angleMarker.drawn.strokeWidth.straight.front +
    SETTINGS.angleMarker.glowing.straight.edgeWidth;
  static currentGlowingAngleMarkerStraightStrokeWidthBack =
    SETTINGS.angleMarker.drawn.strokeWidth.straight.back +
    SETTINGS.angleMarker.glowing.straight.edgeWidth;

  /** Initialize the current line width that is adjust by the zoom level and the user widthPercent */
  static currentAngleMarkerCircularStrokeWidthFront =
    SETTINGS.angleMarker.drawn.strokeWidth.circular.front;
  static currentAngleMarkerCircularStrokeWidthBack =
    SETTINGS.angleMarker.drawn.strokeWidth.circular.back;
  static currentGlowingAngleMarkerCircularStrokeWidthFront =
    SETTINGS.angleMarker.drawn.strokeWidth.circular.front +
    SETTINGS.angleMarker.glowing.circular.edgeWidth;
  static currentGlowingAngleMarkerCircularStrokeWidthBack =
    SETTINGS.angleMarker.drawn.strokeWidth.circular.back +
    SETTINGS.angleMarker.glowing.circular.edgeWidth;

  /**
   * Initialize the current radius scale factor that is adjusted by the zoom level and the user angleMarkerRadiusPercent
   * The initial radius of the angle marker is set by the defaults in SETTINGS
   */
  static currentAngleMarkerRadius = SETTINGS.angleMarker.defaultRadius;
  static currentAngleMarkerRadiusDoubleArc =
    SETTINGS.angleMarker.defaultRadius + SETTINGS.angleMarker.doubleArcGap;

  /**
   * Update all the current stroke widths
   * @param factor The ratio of the current magnification factor over the old magnification factor
   */
  static updateCurrentStrokeWidthAndRadiusForZoom(factor: number): void {
    AngleMarker.currentAngleMarkerCircularStrokeWidthFront *= factor;
    AngleMarker.currentAngleMarkerCircularStrokeWidthBack *= factor;
    AngleMarker.currentGlowingAngleMarkerCircularStrokeWidthFront *= factor;
    AngleMarker.currentGlowingAngleMarkerCircularStrokeWidthBack *= factor;

    AngleMarker.currentAngleMarkerStraightStrokeWidthFront *= factor;
    AngleMarker.currentAngleMarkerStraightStrokeWidthBack *= factor;
    AngleMarker.currentGlowingAngleMarkerStraightStrokeWidthFront *= factor;
    AngleMarker.currentGlowingAngleMarkerStraightStrokeWidthBack *= factor;

    AngleMarker.currentAngleMarkerRadius *= factor;
    AngleMarker.currentAngleMarkerRadiusDoubleArc *= factor;
  }

  /**
   * For temporary calculation with ThreeJS objects
   */
  private tmpVector = new Vector3();
  private tmpMatrix = new Matrix4();
  private tmpVectorDA = new Vector3();
  private tmpMatrixDA = new Matrix4();
  private tmpVectorStraight = new Vector3();

  constructor() {
    super();
<<<<<<< HEAD
    this.name = "AngleMarker-" + Nodule.ANGLEMARKER_COUNT++;
    // Create the initial front and back vertices (glowing/not/fill)
    // const frontStartVertices: Two.Vector[] = [];
    // const backStartVertices: Two.Vector[] = [];
    // const frontEndVertices: Two.Vector[] = [];
    // const backEndVertices: Two.Vector[] = [];
    const frontCircleVertices: Two.Vector[] = [];
    const backCircleVertices: Two.Vector[] = [];
    const storageVertices: Two.Vector[] = [];
    // const glowingFrontStartVertices: Two.Vector[] = [];
    // const glowingBackStartVertices: Two.Vector[] = [];
    // const glowingFrontEndVertices: Two.Vector[] = [];
    // const glowingBackEndVertices: Two.Vector[] = [];
    const glowingFrontCircleVertices: Two.Vector[] = [];
    const glowingBackCircleVertices: Two.Vector[] = [];
    const glowingStorageVertices: Two.Vector[] = [];
    // const frontFill1Vertices: Two.Vector[] = [];
    // const backFill1Vertices: Two.Vector[] = [];
    // const frontFill2Vertices: Two.Vector[] = [];
    // const backFill2Vertices: Two.Vector[] = [];

    // As the angle marker is moved around the vertices on the circle edge part are passed between the front, back and storage parts, but it
    //  is always true that
    //   frontCirclePath.vertices.length + backCirclePath.vertices.length + storageCirclePath.vertices.length = 2*CIRCLEEDGESUBDIVISIONS
    //  ??As the angle marker is moved around the some of the frontVertices are the same as the ones on the
    //  ?? frontFillVertices, but it is always true that frontVertices.length + number of non-front Vertices in
    //  ?? frontFillVertices = SUBDIVISIONS
    //  ??  The non-frontVertices are ones on the boundary circle.
    //   Similar for the back vertices. Initially the length of back/front circle vertices is CIRCLEEDGESUBDIVISIONS.
    for (let k = 0; k < Math.ceil(CIRCLEEDGESUBDIVISIONS / 2); k++) {
      const angle = (k * Math.PI) / Math.ceil(CIRCLEEDGESUBDIVISIONS / 2); // [0, pi)
      const x = SETTINGS.boundaryCircle.radius * Math.cos(angle);
      const x1 = SETTINGS.boundaryCircle.radius * Math.cos(angle + Math.PI);
      const y = SETTINGS.boundaryCircle.radius * Math.sin(angle);
      const y1 = SETTINGS.boundaryCircle.radius * Math.sin(angle + Math.PI);
      frontCircleVertices.push(new Two.Vector(x, y));
      //frontFillVertices.push(new Two.Vector(x, y), new Two.Vector(x1, y1));
      backCircleVertices.push(new Two.Vector(x1, y1));
      //backFillVertices.push(new Two.Vector(x, y), new Two.Vector(x1, y1));
      glowingFrontCircleVertices.push(new Two.Vector(x, y));
      glowingBackCircleVertices.push(new Two.Vector(x1, y1));
    }
    this.frontCirclePath = new Two.Path(
      frontCircleVertices,
      /*closed*/ false,
      /*curve*/ false
    );
    this.glowingFrontCirclePath = new Two.Path(
      glowingFrontCircleVertices,
      /*closed*/ false,
      /*curve*/ false
    );
    // this.frontFill = new Two.Path(
    //   frontFillVertices,
    //   /*closed*/ true,
    //   /*curve*/ false
    // );
    this.backCirclePath = new Two.Path(
      backCircleVertices,
      /*closed*/ false,
      /*curve*/ false
    );
    this.glowingBackCirclePath = new Two.Path(
      glowingBackCircleVertices,
      /*closed*/ false,
      /*curve*/ false
    );
    // this.backFill = new Two.Path(
    //   backFillVertices,
    //   /*closed*/ true,
    //   /*curve*/ false
    // );
=======
    this.name = "AngleMarker-" + ANGLEMARKER_COUNT++;
>>>>>>> f08819a9

    // Circular Part Initialize
    // Create the initial front and back vertices (glowing/not doubleArc/not start/tail)

    const vertices: Two.Vector[] = [];
    for (let k = 0; k < CIRCLEEDGESUBDIVISIONS; k++) {
      vertices.push(new Two.Vector(0, 0));
    }
    this.frontCirclePathStart = new Two.Path(
      vertices,
      /* closed */ false,
      /* curve */ false
    );

    // Create the other parts cloning the front circle path start
    this.frontCirclePathDoubleArcStart = this.frontCirclePathStart.clone();
    this.frontCirclePathTail = this.frontCirclePathStart.clone();
    this.frontCirclePathDoubleArcTail = this.frontCirclePathStart.clone();

    this.backCirclePathStart = this.frontCirclePathStart.clone();
    this.backCirclePathDoubleArcStart = this.frontCirclePathStart.clone();
    this.backCirclePathTail = this.frontCirclePathStart.clone();
    this.backCirclePathDoubleArcTail = this.frontCirclePathStart.clone();

    this.glowingFrontCirclePathStart = this.frontCirclePathStart.clone();
    this.glowingFrontCirclePathDoubleArcStart = this.frontCirclePathStart.clone();
    this.glowingFrontCirclePathTail = this.frontCirclePathStart.clone();
    this.glowingFrontCirclePathDoubleArcTail = this.frontCirclePathStart.clone();

    this.glowingBackCirclePathStart = this.frontCirclePathStart.clone();
    this.glowingBackCirclePathDoubleArcStart = this.frontCirclePathStart.clone();
    this.glowingBackCirclePathTail = this.frontCirclePathStart.clone();
    this.glowingBackCirclePathDoubleArcTail = this.frontCirclePathStart.clone();

    // The clear() extension function works only on JS Array, but
    // not on Two.JS Collection class. Use splice() instead. Clear only tails so there are 2*circleSubdivisions in the union of front/backCirclePathStart and front/backCirclePathTail

    this.frontCirclePathTail.vertices.splice(0);
    this.frontCirclePathDoubleArcTail.vertices.splice(0);

    this.backCirclePathTail.vertices.splice(0);
    this.backCirclePathDoubleArcTail.vertices.splice(0);

    this.glowingFrontCirclePathTail.vertices.splice(0);
    this.glowingFrontCirclePathDoubleArcTail.vertices.splice(0);

    this.glowingBackCirclePathTail.vertices.splice(0);
    this.glowingBackCirclePathDoubleArcTail.vertices.splice(0);

    // Set the style that never changes -- Fill
    this.frontCirclePathStart.noFill();
    this.frontCirclePathDoubleArcStart.noFill();
    this.frontCirclePathTail.noFill();
    this.frontCirclePathDoubleArcTail.noFill();

    this.backCirclePathStart.noFill();
    this.backCirclePathDoubleArcStart.noFill();
    this.backCirclePathTail.noFill();
    this.backCirclePathDoubleArcTail.noFill();

    this.glowingFrontCirclePathStart.noFill();
    this.glowingFrontCirclePathDoubleArcStart.noFill();
    this.glowingFrontCirclePathTail.noFill();
    this.glowingFrontCirclePathDoubleArcTail.noFill();

    this.glowingBackCirclePathStart.noFill();
    this.glowingBackCirclePathDoubleArcStart.noFill();
    this.glowingBackCirclePathTail.noFill();
    this.glowingBackCirclePathDoubleArcTail.noFill();

    // The segment is not initially glowing
    this.frontCirclePathStart.visible = true;
    this.frontCirclePathDoubleArcStart.visible = true;
    this.frontCirclePathTail.visible = true;
    this.frontCirclePathDoubleArcTail.visible = true;

    this.backCirclePathStart.visible = true;
    this.backCirclePathDoubleArcStart.visible = true;
    this.backCirclePathTail.visible = true;
    this.backCirclePathDoubleArcTail.visible = true;

    this.glowingFrontCirclePathStart.visible = false;
    this.glowingFrontCirclePathDoubleArcStart.visible = false;
    this.glowingFrontCirclePathTail.visible = false;
    this.glowingFrontCirclePathDoubleArcTail.visible = false;

    this.glowingBackCirclePathStart.visible = false;
    this.glowingBackCirclePathDoubleArcStart.visible = false;
    this.glowingBackCirclePathTail.visible = false;
    this.glowingBackCirclePathDoubleArcTail.visible = false;

    if (SETTINGS.angleMarker.drawn.dashArray.front.length > 0) {
      SETTINGS.angleMarker.drawn.dashArray.front.forEach(v =>
        this.dashArrayFront.push(v)
      );
    }
    if (SETTINGS.angleMarker.drawn.dashArray.back.length > 0) {
      SETTINGS.angleMarker.drawn.dashArray.back.forEach(v =>
        this.dashArrayBack.push(v)
      );
    }

    //Straight part initialize
    const verticesStraight: Two.Vector[] = [];
    for (let k = 0; k < STRIAGHTEDGESUBDIVISIONS; k++) {
      verticesStraight.push(new Two.Vector(0, 0));
    }
    this.frontStraightStart = new Two.Path(
      verticesStraight,
      /* closed */ false,
      /* curve */ false
    );

    // Create the other parts cloning the front straight path start
    this.backStraightStart = this.frontStraightStart.clone();
    this.frontStraightEnd = this.frontStraightStart.clone();
    this.backStraightEnd = this.frontStraightStart.clone();

    this.glowingFrontStraightStart = this.frontStraightStart.clone();
    this.glowingBackStraightStart = this.frontStraightStart.clone();
    this.glowingFrontStraightEnd = this.frontStraightStart.clone();
    this.glowingBackStraightEnd = this.frontStraightStart.clone();

    // Set the style that never changes -- Fill
    this.frontStraightStart.noFill();
    this.backStraightStart.noFill();
    this.frontStraightEnd.noFill();
    this.backStraightEnd.noFill();

    this.glowingFrontStraightStart.noFill();
    this.glowingBackStraightStart.noFill();
    this.glowingFrontStraightEnd.noFill();
    this.glowingBackStraightEnd.noFill();

    // The segment is not initially glowing
    this.frontStraightStart.visible = true;
    this.backStraightStart.visible = true;
    this.frontStraightEnd.visible = true;
    this.backStraightEnd.visible = true;

    this.glowingFrontStraightStart.visible = false;
    this.glowingBackStraightStart.visible = false;
    this.glowingFrontStraightEnd.visible = false;
    this.glowingBackStraightEnd.visible = false;

    // Now organize the fills
    // In total there are 2*CIRCLEEDGESUBDIVISIONS + 4*STRIAGHTEDGESUBDIVISIONS +2*BOUNDARYCIRCLEEDGESUBDIVISIONS
    // anchors a cross all four fill regions.

    const verticesFill: Two.Vector[] = [];
    for (
      let k = 0;
      k <
      CIRCLEEDGESUBDIVISIONS +
        2 * STRIAGHTEDGESUBDIVISIONS +
        BOUNDARYCIRCLEEDGESUBDIVISIONS;
      k++
    ) {
      verticesFill.push(new Two.Vector(0, 0));
    }
    this.frontFill1 = new Two.Path(
      verticesFill,
      /* closed */ true,
      /* curve */ false
    );

    // Create the other parts cloning the front straight path start
    this.frontFill2 = this.frontFill1.clone();
    this.backFill1 = this.frontFill1.clone();
    this.backFill2 = this.frontFill1.clone();

    // Strip out some of the anchors so that
    // frontFill1.length + frontFill2.length + backFill1.length + backFill2.length =
    // 2*CIRCLEEDGESUBDIVISIONS + 4*STRIAGHTEDGESUBDIVISIONS +2*BOUNDARYCIRCLEEDGESUBDIVISIONS
    this.frontFill2.vertices.splice(0);
    this.backFill2.vertices.splice(0);

    // Set the style that never changes -- stroke
    this.frontFill1.noStroke();
    this.frontFill2.noStroke();
    this.backFill1.noStroke();
    this.backFill2.noStroke();

    // The show the fill glowing
    this.frontFill1.visible = true;
    this.frontFill2.visible = true;
    this.backFill1.visible = true;
    this.backFill2.visible = true;
  }
  /**
   * Map part of a circle in standard position to the location and orientation of the angleMarker
   * This method updates the TwoJS objects (frontCirclePath, , ...) for display
   * This is only accurate if the vertexVector, startVector, and endVector are correct so only
   * call this method once those variables are updated.
   */
  public updateDisplay(): void {
    // Create a matrix4 in the three.js package (called transformMatrix) that maps a circle in standard position (i.e. the
    //  original circle with vertices forming a circle in the plane z=0 of radius SETTINGS.boundaryCircle.radius) onto
    //  the one in the target desired (updated) position (i.e. the target circle). In the final mapping only part of the circle will be
    //  used to trace out the angle marker which is a segment of a circle.

    // First set up the coordinate system of the target circle
    // The vector to the circle center is ALSO the normal direction of the circle
    desiredZAxis.copy(this._vertexVector).normalize();
    // Any vector perpendicular the desired z axis can be the desired x axis, but we want one that points from the origin to the
    // the projection of the startVector onto the plane perpendicular to the desiredZAxis.
    this.tmpVector
      .crossVectors(this._vertexVector, this._startVector)
      .normalize();
    desiredXAxis.crossVectors(this.tmpVector, this._vertexVector).normalize();

    // Use the cross product to create the vector perpendicular to both the desired z and x axis
    desiredYAxis.crossVectors(desiredZAxis, desiredXAxis).normalize();

    // Set up the local coordinates from for the circle,
    //  transformMatrix will now map (1,0,0) to the point on the desired x axis a unit from the origin in the positive direction.
    transformMatrixCircular.makeBasis(desiredXAxis, desiredYAxis, desiredZAxis);
    transformMatrixCircularDA.makeBasis(
      desiredXAxis,
      desiredYAxis,
      desiredZAxis
    );

    //Now appropriately translate and scale the circle in standard position to the one in the desired location

    // //Compute the angular/intrinsic radius of the circle
    // const angleMarkerRadius = this._vertexVector.angleTo(this._startVector);

    // console.log("AM Radius inside update display ", angleMarkerRadius);

    // translate along the Z of the local coordinate frame
    // The standard circle plane (z=0) is below the plane of the target circle so translate the plane z=0 to the
    // the target circle plane
    const distanceFromOrigin = Math.cos(this._angleMarkerRadius);
    const distanceFromOriginDoubleArc = Math.cos(
      this._angleMarkerRadiusDoubleArc
    );
    this.tmpMatrix.makeTranslation(
      0,
      0,
      distanceFromOrigin * SETTINGS.boundaryCircle.radius
    );
    this.tmpMatrixDA.makeTranslation(
      0,
      0,
      distanceFromOriginDoubleArc * SETTINGS.boundaryCircle.radius
    );
    transformMatrixCircular.multiply(this.tmpMatrix);
    transformMatrixCircularDA.multiply(this.tmpMatrixDA);
    // The target circle is scaled version of the original circle (but now in the plane of the target circle)
    // so scale XYZ space in the XY directions by the projected radius (z direction by 1)
    // this will make the original circle (in the plane of the target circle) finally coincide with the target circle
    this.tmpMatrix.makeScale(
      Math.sin(this._angleMarkerRadius),
      Math.sin(this._angleMarkerRadius),
      1
    );
    this.tmpMatrixDA.makeScale(
      Math.sin(this._angleMarkerRadiusDoubleArc),
      Math.sin(this._angleMarkerRadiusDoubleArc),
      1
    );
    transformMatrixCircular.multiply(this.tmpMatrix); // transformMatrix now maps the original circle to the target circle
    transformMatrixCircularDA.multiply(this.tmpMatrixDA);
    // Now figure out the angular length of the angle marker using the endVector
    // First project endVector on the plane perpendicular to the vertexVector
    this.tmpVector.copy(this._endVector);
    this.tmpVector.addScaledVector(
      this._vertexVector,
      -1 * this._vertexVector.dot(this._endVector)
    );

    // Now use the atan2 function in the plane perpendicular to vertexVector where the positive x axis is the desiredXAxis
    //NOTE: the syntax for atan2 is atan2(y,x)!!!!!
    // Returns angle in the range (-pi,pi] to convert to [0,2pi) use modulus 2*Pi operator
    // Note that while in most languages, ‘%’ is a remainder operator, in some (e.g. Python, Perl) it is a
    // modulo operator. For positive values, the two are equivalent, but when the dividend and divisor are
    // of different signs, they give different results. To obtain a modulo in JavaScript,
    // in place of a % n, use ((a % n ) + n ) % n.
    // https://developer.mozilla.org/en-US/docs/Web/JavaScript/Reference/Operators/Remainder

    const angularLengthOfMarker = Math.atan2(
      desiredYAxis.dot(this.tmpVector),
      desiredXAxis.dot(this.tmpVector)
    ).modTwoPi();
<<<<<<< HEAD
    //console.log("angularLength", angularLengthOfMarker);
    // Recalculate the 2D coordinate of the TwoJS path (From the originalVertices array)
    // As we drag the mouse, the number of vertices in the front half
    // and back half are dynamically changing and to avoid
    // allocating and de-allocating arrays, we dynamically transfers
    // elements between the three (front/back/storage paths)

    let frontCircleIndex = 0; // the number added to the front path
    let backCircleIndex = 0; // the number added to the back path
    let frontCircleLen = this.frontCirclePath.vertices.length;
    let backCircleLen = this.backCirclePath.vertices.length;
    let firstFrontCircleIndexInOriginal = -1; // the index (in original vertices) of the first vertex added to the front
    let firstBackCircleIndexInOriginal = -1; // the index (in original vertices) of the first vertex added to the back

    this.originalVertices.forEach((v: Vector2, pos: number) => {
      // Only add a transformed vertex if the angle it makes with the positive x axis in the original circle
      // (the one with radius SETTINGS.boundaryCircle.radius in the plane z=0) is less than angularLengthOfMarker.
      // store the remaining vertices in the storageCirclePath
      //NOTE: the syntax for atan2 is atan2(y,x) and returns a value in (-pi,pi]!!!!!
      if (Math.atan2(v.y, v.x).modTwoPi() <= angularLengthOfMarker) {
        this.tmpVector.set(v.x, v.y, 0);
        this.tmpVector.applyMatrix4(transformMatrix);

        // When the Z-coordinate is negative, the vertex belongs the
        // the back side of the sphere
        if (this.tmpVector.z > 0) {
          if (firstFrontCircleIndexInOriginal === -1)
            firstFrontCircleIndexInOriginal = pos;
          if (frontCircleIndex >= frontCircleLen) {
            // Steal one element from the backPath or storage
            let extra;
            if (this.backCirclePath.vertices.length !== 0) {
              extra = this.backCirclePath.vertices.pop();
              if (extra) backCircleLen--;
            } else {
              extra = this.storageCirclePath.vertices.pop();
            }
            if (extra) this.frontCirclePath.vertices.push(extra);

            let glowExtra;
            if (this.glowingBackCirclePath.vertices.length !== 0) {
              glowExtra = this.glowingBackCirclePath.vertices.pop();
            } else {
              glowExtra = this.glowingStorageCirclePath.vertices.pop();
            }
            if (glowExtra) this.glowingFrontCirclePath.vertices.push(glowExtra);
            frontCircleLen++;
          }
          this.frontCirclePath.vertices[frontCircleIndex].x = this.tmpVector.x;
          this.frontCirclePath.vertices[frontCircleIndex].y = this.tmpVector.y;

          this.glowingFrontCirclePath.vertices[
            frontCircleIndex
          ].x = this.tmpVector.x;
          this.glowingFrontCirclePath.vertices[
            frontCircleIndex
          ].y = this.tmpVector.y;
          frontCircleIndex++;
        } else {
          if (firstBackCircleIndexInOriginal === -1)
            firstBackCircleIndexInOriginal = pos;
          if (backCircleIndex >= backCircleLen) {
            // Steal one element from the frontPath or storage
            let extra;
            if (this.frontCirclePath.vertices.length !== 0) {
              extra = this.frontCirclePath.vertices.pop();
              if (extra) frontCircleLen--;
            } else {
              extra = this.storageCirclePath.vertices.pop();
            }
            if (extra) this.backCirclePath.vertices.push(extra);

            let glowingExtra;
            if (this.glowingFrontCirclePath.vertices.length !== 0) {
              glowingExtra = this.glowingFrontCirclePath.vertices.pop();
            } else {
              glowingExtra = this.glowingStorageCirclePath.vertices.pop();
            }
            if (glowingExtra) {
              this.glowingBackCirclePath.vertices.push(glowingExtra);
              backCircleLen++;
            }
=======
    // console.log("angularLength", angularLengthOfMarker);

    // Bring all the anchor points to a common pool
    // Each half (and extra) path will pull anchor points from
    // this pool as needed
    const pool: Two.Anchor[] = [];
    pool.push(...this.frontCirclePathStart.vertices.splice(0));
    pool.push(...this.frontCirclePathTail.vertices.splice(0));
    pool.push(...this.backCirclePathStart.vertices.splice(0));
    pool.push(...this.backCirclePathTail.vertices.splice(0));
    const glowingPool: Two.Anchor[] = [];
    glowingPool.push(...this.glowingFrontCirclePathStart.vertices.splice(0));
    glowingPool.push(...this.glowingFrontCirclePathTail.vertices.splice(0));
    glowingPool.push(...this.glowingBackCirclePathStart.vertices.splice(0));
    glowingPool.push(...this.glowingBackCirclePathTail.vertices.splice(0));

    // Variables to keep track of when the z coordinate of the transformed vector changes sign
    const toPos = []; // Remember the indices of neg-to-pos crossing
    const toNeg = []; // Remember the indices of pos-to-neg crossing
    let posIndex = 0;
    let negIndex = 0;
    let lastSign = 0;

    // We begin with the "main" paths as the current active paths
    // As we find additional zero-crossing, we then switch to the
    // "extra" paths
    let activeFront = this.frontCirclePathStart.vertices;
    let activeBack = this.backCirclePathStart.vertices;
    let glowingActiveFront = this.glowingFrontCirclePathStart.vertices;
    let glowingActiveBack = this.glowingBackCirclePathStart.vertices;
    for (let pos = 0; pos < 2 * CIRCLEEDGESUBDIVISIONS; pos++) {
      // Generate a vector point on the equator of the Default Sphere
      const angle =
        (pos / (2 * CIRCLEEDGESUBDIVISIONS - 1)) *
        Math.abs(angularLengthOfMarker);
      this.tmpVector
        .set(Math.cos(angle), Math.sin(angle), 0)
        .multiplyScalar(SETTINGS.boundaryCircle.radius);

      // Transform that vector/point to one on the current segment
      this.tmpVector.applyMatrix4(transformMatrixCircular);
      const thisSign = Math.sign(this.tmpVector.z);

      // CHeck for zero-crossing
      if (lastSign !== thisSign) {
        // We have a zero crossing
        if (thisSign > 0) {
          // If we already had a positive crossing
          // The next chunk is a split front part
          if (toPos.length > 0) {
            activeFront = this.frontCirclePathTail.vertices;
            glowingActiveFront = this.glowingFrontCirclePathTail.vertices;
            posIndex = 0;
          }
          toPos.push(pos);
        }
        // If we already had a negative crossing
        // The next chunk is a split back part
        if (thisSign < 0) {
          if (toNeg.length > 0) {
            activeBack = this.backCirclePathTail.vertices;
            glowingActiveBack = this.glowingBackCirclePathTail.vertices;
            negIndex = 0;
          }
          toNeg.push(pos);
        }
      }
      lastSign = thisSign;
      if (this.tmpVector.z > 0) {
        if (posIndex === activeFront.length) {
          // transfer one cell from the common pool
          activeFront.push(pool.pop()!);
          glowingActiveFront.push(glowingPool.pop()!);
        }
        activeFront[posIndex].x = this.tmpVector.x;
        activeFront[posIndex].y = this.tmpVector.y;
        glowingActiveFront[posIndex].x = this.tmpVector.x;
        glowingActiveFront[posIndex].y = this.tmpVector.y;
        posIndex++;
      } else {
        if (negIndex === activeBack.length) {
          // transfer one cell from the common pool
          activeBack.push(pool.pop()!);
          glowingActiveBack.push(glowingPool.pop()!);
        }
        activeBack[negIndex].x = this.tmpVector.x;
        activeBack[negIndex].y = this.tmpVector.y;
        glowingActiveBack[negIndex].x = this.tmpVector.x;
        glowingActiveBack[negIndex].y = this.tmpVector.y;
        negIndex++;
      }
    }

    // Now do the same thing for the DoubleArc(DA) Paths

    const poolDA: Two.Anchor[] = [];
    poolDA.push(...this.frontCirclePathDoubleArcStart.vertices.splice(0));
    poolDA.push(...this.frontCirclePathDoubleArcTail.vertices.splice(0));
    poolDA.push(...this.backCirclePathDoubleArcStart.vertices.splice(0));
    poolDA.push(...this.backCirclePathDoubleArcTail.vertices.splice(0));
    const glowingPoolDA: Two.Anchor[] = [];
    glowingPoolDA.push(
      ...this.glowingFrontCirclePathDoubleArcStart.vertices.splice(0)
    );
    glowingPoolDA.push(
      ...this.glowingFrontCirclePathDoubleArcTail.vertices.splice(0)
    );
    glowingPoolDA.push(
      ...this.glowingBackCirclePathDoubleArcStart.vertices.splice(0)
    );
    glowingPoolDA.push(
      ...this.glowingBackCirclePathDoubleArcTail.vertices.splice(0)
    );

    // Variables to keep track of when the z coordinate of the transformed vector changes sign
    const toPosDA = []; // Remember the indices of neg-to-pos crossing
    const toNegDA = []; // Remember the indices of pos-to-neg crossing
    let posIndexDA = 0;
    let negIndexDA = 0;
    let lastSignDA = 0;

    // We begin with the "main" paths as the current active paths
    // As we find additional zero-crossing, we then switch to the
    // "extra" paths
    let activeFrontDA = this.frontCirclePathDoubleArcStart.vertices;
    let activeBackDA = this.backCirclePathDoubleArcStart.vertices;
    let glowingActiveFrontDA = this.glowingFrontCirclePathDoubleArcStart
      .vertices;
    let glowingActiveBackDA = this.glowingBackCirclePathDoubleArcStart.vertices;
    for (let pos = 0; pos < 2 * CIRCLEEDGESUBDIVISIONS; pos++) {
      // Generate a vector point on the equator of the Default Sphere
      const angle =
        (pos / (2 * CIRCLEEDGESUBDIVISIONS - 1)) *
        Math.abs(angularLengthOfMarker);
      this.tmpVectorDA
        .set(Math.cos(angle), Math.sin(angle), 0)
        .multiplyScalar(SETTINGS.boundaryCircle.radius);

      // Transform that vector/point to one on the current segment
      this.tmpVectorDA.applyMatrix4(transformMatrixCircularDA);
      const thisSignDA = Math.sign(this.tmpVectorDA.z);

      // CHeck for zero-crossing
      if (lastSignDA !== thisSignDA) {
        // We have a zero crossing
        if (thisSignDA > 0) {
          // If we already had a positive crossing
          // The next chunk is a split front part
          if (toPosDA.length > 0) {
            activeFrontDA = this.frontCirclePathDoubleArcTail.vertices;
            glowingActiveFrontDA = this.glowingFrontCirclePathDoubleArcTail
              .vertices;
            posIndexDA = 0;
          }
          toPosDA.push(pos);
        }
        // If we already had a negative crossing
        // The next chunk is a split back part
        if (thisSignDA < 0) {
          if (toNegDA.length > 0) {
            activeBackDA = this.backCirclePathDoubleArcTail.vertices;
            glowingActiveBackDA = this.glowingBackCirclePathDoubleArcTail
              .vertices;
            negIndexDA = 0;
>>>>>>> f08819a9
          }
          toNegDA.push(pos);
        }
      }
<<<<<<< HEAD
    });
    // Collect (into the storage pool) any vertices that are
    //  1) extra (i.e. leftover -- not overwritten -- from previous renderings of) front vertices
    //  2) extra (i.e. leftover -- not overwritten -- from previous renderings of) back vertices

    //Handle case 1
    for (let i = frontCircleIndex; i < frontCircleLen; i++) {
      const v1 = this.frontCirclePath.vertices.pop();
      if (v1) this.storageCirclePath.vertices.push(v1);

      const v2 = this.glowingFrontCirclePath.vertices.pop();
      if (v2) this.glowingStorageCirclePath.vertices.push(v2);
    }

    // Handle case 2
    for (let i = backCircleIndex; i < backCircleLen; i++) {
      const v1 = this.backCirclePath.vertices.pop();
      if (v1) this.storageCirclePath.vertices.push(v1);

      const v2 = this.glowingBackCirclePath.vertices.pop();
      if (v2) this.glowingStorageCirclePath.vertices.push(v2);
=======
      lastSignDA = thisSignDA;
      if (this.tmpVectorDA.z > 0) {
        if (posIndexDA === activeFrontDA.length) {
          // transfer one cell from the common pool
          activeFrontDA.push(poolDA.pop()!);
          glowingActiveFrontDA.push(glowingPoolDA.pop()!);
        }
        activeFrontDA[posIndexDA].x = this.tmpVectorDA.x;
        activeFrontDA[posIndexDA].y = this.tmpVectorDA.y;
        glowingActiveFrontDA[posIndexDA].x = this.tmpVectorDA.x;
        glowingActiveFrontDA[posIndexDA].y = this.tmpVectorDA.y;
        posIndexDA++;
      } else {
        if (negIndexDA === activeBackDA.length) {
          // transfer one cell from the common pool
          activeBackDA.push(poolDA.pop()!);
          glowingActiveBackDA.push(glowingPoolDA.pop()!);
        }
        activeBackDA[negIndexDA].x = this.tmpVectorDA.x;
        activeBackDA[negIndexDA].y = this.tmpVectorDA.y;
        glowingActiveBackDA[negIndexDA].x = this.tmpVectorDA.x;
        glowingActiveBackDA[negIndexDA].y = this.tmpVectorDA.y;
        negIndexDA++;
      }
    }

    //  Now build the straight edge from vertex to start

    // First set up the coordinate system of the target straight line segment
    // The cross of the vertex and start is normal to the plane of them and is the z axis
    desiredZAxis
      .crossVectors(this._vertexVector, this._startVector)
      .normalize();

    // Any vector perpendicular the desired z axis can be the desired x axis, but we want one that is the vertex vector (so we start drawing from there).
    desiredXAxis.copy(this._vertexVector);

    // Use the cross product to create the vector perpendicular to both the desired z and x axis
    desiredYAxis.crossVectors(desiredZAxis, desiredXAxis).normalize();

    // Set up the local coordinates from for the circle,
    //  transformMatrix will now map (1,0,0) to the point on the desired x axis a unit from the origin in the positive direction.
    transformMatrixStraightStart.makeBasis(
      desiredXAxis,
      desiredYAxis,
      desiredZAxis
    );

    const angularLengthOfStraight = this._vertexVector.angleTo(
      this._startVector
    );
    // console.log("angularLength", angularLengthOfMarker);

    // Bring all the anchor points to a common pool
    // Each half  path will pull anchor points from
    // this pool as needed

    const poolStart: Two.Anchor[] = [];
    poolStart.push(...this.frontStraightStart.vertices.splice(0));
    poolStart.push(...this.backStraightStart.vertices.splice(0));
    const glowingPoolStart: Two.Anchor[] = [];
    glowingPoolStart.push(...this.glowingFrontStraightStart.vertices.splice(0));
    glowingPoolStart.push(...this.glowingBackStraightStart.vertices.splice(0));

    let posIndexStraight = 0;
    let negIndexStraight = 0;

    /** This works because the length of the straight segment is *never* bigger than Pi so there is only one
     * crossing from pos to neg or vice versa
     */
    for (let pos = 0; pos < 2 * STRIAGHTEDGESUBDIVISIONS; pos++) {
      // Generate a vector point on the equator of the Default Sphere
      const angle =
        (pos / (2 * STRIAGHTEDGESUBDIVISIONS - 1)) *
        Math.abs(angularLengthOfStraight);
      this.tmpVectorStraight
        .set(Math.cos(angle), Math.sin(angle), 0)
        .multiplyScalar(SETTINGS.boundaryCircle.radius);

      // Transform that vector/point to one on the current segment
      this.tmpVectorStraight.applyMatrix4(transformMatrixStraightStart);

      if (this.tmpVectorStraight.z > 0) {
        if (posIndexStraight === this.frontStraightStart.vertices.length) {
          // transfer one cell from the common pool
          this.frontStraightStart.vertices.push(poolStart.pop()!);
          this.glowingFrontStraightStart.vertices.push(glowingPoolStart.pop()!);
        }
        this.frontStraightStart.vertices[
          posIndexStraight
        ].x = this.tmpVectorStraight.x;
        this.frontStraightStart.vertices[
          posIndexStraight
        ].y = this.tmpVectorStraight.y;
        this.glowingFrontStraightStart.vertices[
          posIndexStraight
        ].x = this.tmpVectorStraight.x;
        this.glowingFrontStraightStart.vertices[
          posIndexStraight
        ].y = this.tmpVectorStraight.y;
        posIndexStraight++;
      } else {
        if (negIndexStraight === this.backStraightStart.vertices.length) {
          // transfer one cell from the common pool
          this.backStraightStart.vertices.push(poolStart.pop()!);
          this.glowingBackStraightStart.vertices.push(glowingPoolStart.pop()!);
        }
        this.backStraightStart.vertices[
          negIndexStraight
        ].x = this.tmpVectorStraight.x;
        this.backStraightStart.vertices[
          negIndexStraight
        ].y = this.tmpVectorStraight.y;
        this.glowingBackStraightStart.vertices[
          negIndexStraight
        ].x = this.tmpVectorStraight.x;
        this.glowingBackStraightStart.vertices[
          negIndexStraight
        ].y = this.tmpVectorStraight.y;
        negIndexStraight++;
      }
    }

    //  Now build the straight edge from end to vertex (so that the angle marker is traces vertex -> start -> end -> vertex in order)
    // First set up the coordinate system of the target straight line segment
    // The cross of the vertex and start is normal to the plane of them and is the z axis
    desiredZAxis.crossVectors(this._endVector, this._vertexVector).normalize();

    // Any vector perpendicular the desired z axis can be the desired x axis, but we want one that is the end vector (so we start drawing from there).
    desiredXAxis.copy(this._endVector);

    // Use the cross product to create the vector perpendicular to both the desired z and x axis
    desiredYAxis.crossVectors(desiredZAxis, desiredXAxis).normalize();

    // Set up the local coordinates from for the circle,
    //  transformMatrix will now map (1,0,0) to the point on the desired x axis a unit from the origin in the positive direction.
    transformMatrixStraightEnd.makeBasis(
      desiredXAxis,
      desiredYAxis,
      desiredZAxis
    );

    // Bring all the anchor points to a common pool
    // Each half  path will pull anchor points from
    // this pool as needed
    const poolEnd: Two.Anchor[] = [];
    poolEnd.push(...this.frontStraightEnd.vertices.splice(0));
    poolEnd.push(...this.backStraightEnd.vertices.splice(0));
    const glowingPoolEnd: Two.Anchor[] = [];
    glowingPoolEnd.push(...this.glowingFrontStraightEnd.vertices.splice(0));
    glowingPoolEnd.push(...this.glowingBackStraightEnd.vertices.splice(0));

    // reset the indices
    posIndexStraight = 0;
    negIndexStraight = 0;

    /** This works because the length of the straight segment is *never* bigger than Pi so there is only one
     * crossing from pos to neg or vice versa
     */
    for (let pos = 0; pos < 2 * STRIAGHTEDGESUBDIVISIONS; pos++) {
      // Generate a vector point on the equator of the Default Sphere
      const angle =
        (pos / (2 * STRIAGHTEDGESUBDIVISIONS - 1)) *
        Math.abs(angularLengthOfStraight);
      this.tmpVectorStraight
        .set(Math.cos(angle), Math.sin(angle), 0)
        .multiplyScalar(SETTINGS.boundaryCircle.radius);

      // Transform that vector/point to one on the current segment
      this.tmpVectorStraight.applyMatrix4(transformMatrixStraightEnd);

      if (this.tmpVectorStraight.z > 0) {
        if (posIndexStraight === this.frontStraightEnd.vertices.length) {
          // transfer one cell from the common pool
          this.frontStraightEnd.vertices.push(poolEnd.pop()!);
          this.glowingFrontStraightEnd.vertices.push(glowingPoolEnd.pop()!);
        }
        this.frontStraightEnd.vertices[
          posIndexStraight
        ].x = this.tmpVectorStraight.x;
        this.frontStraightEnd.vertices[
          posIndexStraight
        ].y = this.tmpVectorStraight.y;
        this.glowingFrontStraightEnd.vertices[
          posIndexStraight
        ].x = this.tmpVectorStraight.x;
        this.glowingFrontStraightEnd.vertices[
          posIndexStraight
        ].y = this.tmpVectorStraight.y;
        posIndexStraight++;
      } else {
        if (negIndexStraight === this.backStraightEnd.vertices.length) {
          // transfer one cell from the common pool
          this.backStraightEnd.vertices.push(poolEnd.pop()!);
          this.glowingBackStraightEnd.vertices.push(glowingPoolEnd.pop()!);
        }
        this.backStraightEnd.vertices[
          negIndexStraight
        ].x = this.tmpVectorStraight.x;
        this.backStraightEnd.vertices[
          negIndexStraight
        ].y = this.tmpVectorStraight.y;
        this.glowingBackStraightEnd.vertices[
          negIndexStraight
        ].x = this.tmpVectorStraight.x;
        this.glowingBackStraightEnd.vertices[
          negIndexStraight
        ].y = this.tmpVectorStraight.y;
        negIndexStraight++;
      }
>>>>>>> f08819a9
    }
    //Now build the front/back fill objects based on the front/back straight and circular parts

    // console.log("FF1", this.frontFill1.vertices.length);
    // console.log("FF1", this.frontFill2.vertices.length);
    // console.log("BF1", this.backFill1.vertices.length);
    // console.log("BF1", this.backFill2.vertices.length);

    // Bring all the anchor points to a common pool
    // Each half  path will pull anchor points from
    // this pool as needed
    const poolFill: Two.Anchor[] = [];
    poolFill.push(...this.fillStorageAnchors.splice(0));
    poolFill.push(...this.frontFill1.vertices.splice(0));
    poolFill.push(...this.frontFill2.vertices.splice(0));
    poolFill.push(...this.backFill1.vertices.splice(0));
    poolFill.push(...this.backFill2.vertices.splice(0));
    // there should be 2*CIRCLEEDGESUBDIVISIONS + 4*STRIAGHTEDGESUBDIVISIONS
    //                                    + 2*BOUNDARYCIRCLEEDGESUBDIVISIONS
    // anchors in poolFill
    // console.log("pool Fill #", poolFill.length);
    // The possible legs in an outline of an angle marker cut by the boundary circle
    const leg1F: number[][] = [];
    this.frontStraightStart.vertices.forEach(node =>
      leg1F.push([node.x, node.y])
    );

    const leg1B: number[][] = [];
    this.backStraightStart.vertices.forEach(node =>
      leg1B.push([node.x, node.y])
    );

    const leg2F: number[][] = [];
    this.frontCirclePathStart.vertices.forEach(node =>
      leg2F.push([node.x, node.y])
    );

    const leg2B: number[][] = [];
    this.backCirclePathStart.vertices.forEach(node =>
      leg2B.push([node.x, node.y])
    );

    const leg3F: number[][] = [];
    this.frontCirclePathTail.vertices.forEach(node =>
      leg3F.push([node.x, node.y])
    );

    const leg3B: number[][] = [];
    this.backCirclePathTail.vertices.forEach(node =>
      leg3B.push([node.x, node.y])
    );

    const leg4F: number[][] = [];
    this.frontStraightEnd.vertices.forEach(node =>
      leg4F.push([node.x, node.y])
    );

    const leg4B: number[][] = [];
    this.backStraightEnd.vertices.forEach(node => leg4B.push([node.x, node.y]));

    let boundaryVertices1: number[][] = []; // The new vertices on the boundary of the circle
    let boundaryVertices2: number[][] = []; // The new vertices on the boundary of the circle

    // Variables to keep track of the vertices in each region, will be used to set the anchors in poolFill
    const fillRegion1Vertices = [];
    const fillRegion2Vertices = [];
    const fillRegion3Vertices = [];

    // Helpful variable for creating the front/back fill region 1/2
    let startOfBoundaryVertex1: number[] = [];
    let endOfBoundaryVertex1: number[] = [];
    let startOfBoundaryVertex2: number[] = [];
    let endOfBoundaryVertex2: number[] = [];
    let sideOfFillRegion1 = 0;
    let sideOfFillRegion2 = 0;
    let sideOfFillRegion3 = 0;
    let edgeTracingPatterns: number[][] = [];
    let intersectionCase = -1;

    //Check the convexity of the angle Marker
    if (angularLengthOfMarker <= Math.PI) {
      // This two dimensional array describes the outline of the 5 ways that a line can cross a convex
      // angle marker. This always starts at the vertex and then along the edge to the _startVector,
      //  then along the circular edge to the _endVector, and finally along the edge back to the _vertexVector
      //
      // In each row:
      //   Entries 0 & 1 are the front or back StraightStart (SS)
      //   Entries 2 & 3 are the front or back CirclePathStart (CPS)
      //   Entries 4 & 5 are the front or back CirclePathTail (CPT)
      //   Entries 6 & 7 are the front or back StraightEnd (ES)
      //
      // A zero means that the corresponding entry is empty
      // +1 means that the corresponding entry is on the front side of the sphere
      // -1 means that the corresponding entry is on the back side of the sphere
      //
      // See the file "Convex Angle Marker Intersection With Boundary Circle" in the Google drive folder
      edgeTracingPatterns = [
        [1, 0, 1, 0, 0, 0, 1, 0],
        [1, -1, -1, 0, 0, 0, -1, 1],
        [1, -1, -1, 1, 0, 0, 1, 0],
        [1, 0, 1, -1, 0, 0, -1, 1],
        [1, 0, 1, -1, 1, 0, 1, 0]
      ];
      // The side the vertex is on determines if we start with the front or back
      if (this._vertexVector.z < 0) {
        // the vertex is on the back of the sphere so reverse all of the edgeTracingPatterns to start on the back
        edgeTracingPatterns = edgeTracingPatterns.map(arr =>
          arr.map(num => -1 * num)
        );
      }
      // Now figure out which case we are in (i.e. how the boundary circle is crossing the angle Marker - if at all)
      intersectionCase = edgeTracingPatterns.findIndex(arr => {
        const returnBoolean = true;
        if (arr[0] * arr[1] === 0) {
          // at least one of the these two entries is zero so leg1F or/and leg1B must be an empty array depending on the non-zero value (if any)
          if (arr[0] === 0 && arr[1] === 0) {
            // both F and B leg1 must be empty
            if (leg1F.length !== 0 || leg1B.length !== 0) {
              return false; // this is not the arr you are looking for
            }
          } else {
            // arr[1] must be zero because recall that in each pair (0,1) or (2,3) or (4,5) or (6,7) of entries in an array, the first is *never* zero because you *alway* start a leg of the outline on the front or back (but you may or may not return to the other side)
            if (
              (arr[0] === 1 && leg1B.length !== 0) ||
              (arr[0] === -1 && leg1F.length !== 0)
            ) {
              return false; // this is not the arr you are looking for
            }
          }
        }
        if (arr[2] * arr[3] === 0) {
          // at least one of the these two entries is zero so leg2F or/and leg2B must be an empty array depending on the non-zero value (if any)
          if (arr[2] === 0 && arr[3] === 0) {
            // both F and B leg2 must be empty
            if (leg2F.length !== 0 || leg2B.length !== 0) {
              return false; // this is not the arr you are looking for
            }
          } else {
            // arr[3] must be zero because recall that in each pair (0,1) or (2,3) or (4,5) or (6,7) of entries in an array, the first is *never* zero because you *alway* start a leg of the outline on the front or back (but you may or may not return to the other side)
            if (
              (arr[2] === 1 && leg2B.length !== 0) ||
              (arr[2] === -1 && leg2F.length !== 0)
            ) {
              return false; // this is not the arr you are looking for
            }
          }
        }
        if (arr[4] * arr[5] === 0) {
          // at least one of the these two entries is zero so leg3F or/and leg3B must be an empty array depending on the non-zero value (if any)
          if (arr[4] === 0 && arr[5] === 0) {
            // both F and B leg3 must be empty
            if (leg3F.length !== 0 || leg3B.length !== 0) {
              return false; // this is not the arr you are looking for
            }
          } else {
            // arr[5] must be zero because recall that in each pair (0,1) or (2,3) or (4,5) or (6,7) of entries in an array, the first is *never* zero because you *alway* start a leg of the outline on the front or back (but you may or may not return to the other side)
            if (
              (arr[4] === 1 && leg3B.length !== 0) ||
              (arr[4] === -1 && leg3F.length !== 0)
            ) {
              return false; // this is not the arr you are looking for
            }
          }
        }
        if (arr[6] * arr[7] === 0) {
          // at least one of the these two entries is zero so leg4F or/and leg4B must be an empty array depending on the non-zero value (if any)
          if (arr[6] === 0 && arr[7] === 0) {
            // both F and B leg4 must be empty
            if (leg4F.length !== 0 || leg4B.length !== 0) {
              return false; // this is not the arr you are looking for
            }
          } else {
            // arr[7] must be zero because recall that in each pair (0,1) or (2,3) or (4,5) or (6,7) of entries in an array, the first is *never* zero because you *alway* start a leg of the outline on the front or back (but you may or may not return to the other side)
            if (
              (arr[6] === 1 && leg4B.length !== 0) ||
              (arr[6] === -1 && leg4F.length !== 0)
            ) {
              return false; // this is not the arr you are looking for
            }
          }
        }
        return returnBoolean;
      });
      if (intersectionCase === -1) {
        console.log("Angle Marker Error - Convex Pattern not found!");
      }
      // console.log(intersectionCase);
      // Now build the fillRegionVertices
      switch (intersectionCase) {
        case 0: {
          if (edgeTracingPatterns[intersectionCase][0] === 1) {
            fillRegion1Vertices.push(...leg1F);
            fillRegion1Vertices.push(...leg2F);
            fillRegion1Vertices.push(...leg4F);
            sideOfFillRegion1 = 1;
          } else {
            fillRegion1Vertices.push(...leg1B);
            fillRegion1Vertices.push(...leg2B);
            fillRegion1Vertices.push(...leg4B);
            sideOfFillRegion1 = -1;
          }
          break;
        }
        case 1: {
          // console.log(intersectionCase, edgeTracingPatterns[intersectionCase][0]);
          if (edgeTracingPatterns[intersectionCase][0] === 1) {
            //Fill Region 1
            fillRegion1Vertices.push(...leg4F);
            fillRegion1Vertices.push(...leg1F);
            // console.log(
            //   "before",
            //   startOfBoundaryVertex1,
            //   leg1F,
            //   leg1F.slice(-1)[0]
            // );
            startOfBoundaryVertex1 = leg1F.slice(-1)[0];
            // console.log("after", startOfBoundaryVertex1);
            endOfBoundaryVertex1 = leg4F.slice(0, 1)[0];
            sideOfFillRegion1 = 1;

            //Fill region 2
            fillRegion2Vertices.push(...leg1B);
            fillRegion2Vertices.push(...leg2B);
            fillRegion2Vertices.push(...leg4B);
            sideOfFillRegion2 = -1;
          } else {
            //Fill Region 1
            fillRegion1Vertices.push(...leg4B);
            fillRegion1Vertices.push(...leg1B);
            startOfBoundaryVertex1 = leg1B.slice(-1)[0];
            endOfBoundaryVertex1 = leg4B.slice(0, 1)[0];
            sideOfFillRegion1 = -1;

            //Fill region 2
            fillRegion2Vertices.push(...leg1F);
            fillRegion2Vertices.push(...leg2F);
            fillRegion2Vertices.push(...leg4F);
            sideOfFillRegion2 = 1;
          }
          // console.log(startOfBoundaryVertex1);
          boundaryVertices1 = Nodule.boundaryCircleCoordinates(
            startOfBoundaryVertex1,
            endOfBoundaryVertex1,
            BOUNDARYCIRCLEEDGESUBDIVISIONS
          );
          fillRegion1Vertices.push(...boundaryVertices1);
          fillRegion2Vertices.push(...boundaryVertices1.reverse());
          break;
        }
        case 2: {
          if (edgeTracingPatterns[intersectionCase][0] === 1) {
            //Fill Region 1
            fillRegion1Vertices.push(...leg2F);
            fillRegion1Vertices.push(...leg4F);
            fillRegion1Vertices.push(...leg1F);
            startOfBoundaryVertex1 = leg1F.slice(-1)[0];
            endOfBoundaryVertex1 = leg2F.slice(0, 1)[0];
            sideOfFillRegion1 = 1;

            //Fill region 2
            fillRegion2Vertices.push(...leg1B);
            fillRegion2Vertices.push(...leg2B);
            sideOfFillRegion2 = -1;
          } else {
            //Fill Region 1
            fillRegion1Vertices.push(...leg2B);
            fillRegion1Vertices.push(...leg4B);
            fillRegion1Vertices.push(...leg1B);
            startOfBoundaryVertex1 = leg1B.slice(-1)[0];
            endOfBoundaryVertex1 = leg2B.slice(0, 1)[0];
            sideOfFillRegion1 = -1;

            //Fill region 2
            fillRegion2Vertices.push(...leg1F);
            fillRegion2Vertices.push(...leg2F);
            sideOfFillRegion2 = 1;
          }
          boundaryVertices1 = Nodule.boundaryCircleCoordinates(
            startOfBoundaryVertex1,
            endOfBoundaryVertex1,
            BOUNDARYCIRCLEEDGESUBDIVISIONS
          );
          fillRegion1Vertices.push(...boundaryVertices1);
          fillRegion2Vertices.push(...boundaryVertices1.reverse());
          break;
        }
        case 3: {
          if (edgeTracingPatterns[intersectionCase][0] === 1) {
            //Fill Region 1
            fillRegion1Vertices.push(...leg4F);
            fillRegion1Vertices.push(...leg1F);
            fillRegion1Vertices.push(...leg2F);
            startOfBoundaryVertex1 = leg2F.slice(-1)[0];
            endOfBoundaryVertex1 = leg4F.slice(0, 1)[0];
            sideOfFillRegion1 = 1;

            //Fill region 2
            fillRegion2Vertices.push(...leg2B);
            fillRegion2Vertices.push(...leg4B);
            sideOfFillRegion2 = -1;
          } else {
            //Fill Region 1
            fillRegion1Vertices.push(...leg4B);
            fillRegion1Vertices.push(...leg1B);
            fillRegion1Vertices.push(...leg2B);
            startOfBoundaryVertex1 = leg2B.slice(-1)[0];
            endOfBoundaryVertex1 = leg4B.slice(0, 1)[0];
            sideOfFillRegion1 = -1;

            //Fill region 2
            fillRegion2Vertices.push(...leg2F);
            fillRegion2Vertices.push(...leg4F);
            sideOfFillRegion2 = 1;
          }
          boundaryVertices1 = Nodule.boundaryCircleCoordinates(
            startOfBoundaryVertex1,
            endOfBoundaryVertex1,
            BOUNDARYCIRCLEEDGESUBDIVISIONS
          );
          fillRegion1Vertices.push(...boundaryVertices1);
          fillRegion2Vertices.push(...boundaryVertices1.reverse());
          break;
        }
        case 4: {
          if (edgeTracingPatterns[intersectionCase][0] === 1) {
            //Fill Region 1
            fillRegion1Vertices.push(...leg3F);
            fillRegion1Vertices.push(...leg4F);
            fillRegion1Vertices.push(...leg1F);
            fillRegion1Vertices.push(...leg2F);
            startOfBoundaryVertex1 = leg2F.slice(-1)[0];
            endOfBoundaryVertex1 = leg3F.slice(0, 1)[0];
            sideOfFillRegion1 = 1;

            //Fill region 2
            fillRegion2Vertices.push(...leg2B);
            sideOfFillRegion2 = -1;
          } else {
            //Fill Region 1
            fillRegion1Vertices.push(...leg3B);
            fillRegion1Vertices.push(...leg4B);
            fillRegion1Vertices.push(...leg1B);
            fillRegion1Vertices.push(...leg2B);
            startOfBoundaryVertex1 = leg2B.slice(-1)[0];
            endOfBoundaryVertex1 = leg3B.slice(0, 1)[0];
            sideOfFillRegion1 = -1;

            //Fill region 2
            fillRegion2Vertices.push(...leg2F);
            sideOfFillRegion2 = 1;
          }
          boundaryVertices1 = Nodule.boundaryCircleCoordinates(
            startOfBoundaryVertex1,
            endOfBoundaryVertex1,
            BOUNDARYCIRCLEEDGESUBDIVISIONS
          );
          fillRegion1Vertices.push(...boundaryVertices1);
          fillRegion2Vertices.push(...boundaryVertices1.reverse());
          break;
        }
      }
    } else {
      // non-convex case
      // This two dimensional array describes the outline of the 5 ways that a line can cross a convex
      // angle marker. This always starts at the vertex and then along the edge to the _startVector,
      //  then along the circular edge to the _endVector, and finally along the edge back to the _vertexVector
      //
      // In each row:
      //   Entries 0 & 1 are the front or back StraightStart (SS)
      //   Entries 2 & 3 are the front or back CirclePathStart (CPS)
      //   Entries 4 & 5 are the front or back CirclePathTail (CPT)
      //   Entries 6 & 7 are the front or back StraightEnd (ES)
      //
      // A zero means that the corresponding entry is empty
      // +1 means that the corresponding entry is on the front side of the sphere
      // -1 means that the corresponding entry is on the back side of the sphere
      //
      // See the file "Convex Angle Marker Intersection With Boundary Circle" in the Google drive folder
      edgeTracingPatterns = [
        [1, 0, 1, 0, 0, 0, 1, 0],
        [1, 0, 1, -1, 0, 0, -1, 1],
        [1, -1, -1, 1, 0, 0, 1, 0],
        [1, 0, 1, -1, 1, 0, 1, 0],
        [1, -1, -1, 1, -1, 0, -1, 1]
      ];
      // The side the vertex is on determines if we start with the front or back
      if (this._vertexVector.z < 0) {
        // the vertex is on the back of the sphere so reverse all of the edgeTracingPatterns to start on the back
        edgeTracingPatterns = edgeTracingPatterns.map(arr =>
          arr.map(num => -1 * num)
        );
      }
      // Now figure out which case we are in (i.e. how the boundary circle is crossing the angle Marker - if at all)
      intersectionCase = edgeTracingPatterns.findIndex(arr => {
        const returnBoolean = true;
        if (arr[0] * arr[1] === 0) {
          // at least one of the these two entries is zero so leg1F or/and leg1B must be an empty array depending on the non-zero value (if any)
          if (arr[0] === 0 && arr[1] === 0) {
            // both F and B leg1 must be empty
            if (leg1F.length !== 0 || leg1B.length !== 0) {
              return false; // this is not the arr you are looking for
            }
          } else {
            // arr[1] must be zero because recall that in each pair (0,1) or (2,3) or (4,5) or (6,7) of entries in an array, the first is *never* zero because you *alway* start a leg of the outline on the front or back (but you may or may not return to the other side)
            if (
              (arr[0] === 1 && leg1B.length !== 0) ||
              (arr[0] === -1 && leg1F.length !== 0)
            ) {
              return false; // this is not the arr you are looking for
            }
          }
        }
        if (arr[2] * arr[3] === 0) {
          // at least one of the these two entries is zero so leg2F or/and leg2B must be an empty array depending on the non-zero value (if any)
          if (arr[2] === 0 && arr[3] === 0) {
            // both F and B leg2 must be empty
            if (leg2F.length !== 0 || leg2B.length !== 0) {
              return false; // this is not the arr you are looking for
            }
          } else {
            // arr[3] must be zero because recall that in each pair (0,1) or (2,3) or (4,5) or (6,7) of entries in an array, the first is *never* zero because you *alway* start a leg of the outline on the front or back (but you may or may not return to the other side)
            if (
              (arr[2] === 1 && leg2B.length !== 0) ||
              (arr[2] === -1 && leg2F.length !== 0)
            ) {
              return false; // this is not the arr you are looking for
            }
          }
        }
        if (arr[4] * arr[5] === 0) {
          // at least one of the these two entries is zero so leg3F or/and leg3B must be an empty array depending on the non-zero value (if any)
          if (arr[4] === 0 && arr[5] === 0) {
            // both F and B leg3 must be empty
            if (leg3F.length !== 0 || leg3B.length !== 0) {
              return false; // this is not the arr you are looking for
            }
          } else {
            // arr[5] must be zero because recall that in each pair (0,1) or (2,3) or (4,5) or (6,7) of entries in an array, the first is *never* zero because you *alway* start a leg of the outline on the front or back (but you may or may not return to the other side)
            if (
              (arr[4] === 1 && leg3B.length !== 0) ||
              (arr[4] === -1 && leg3F.length !== 0)
            ) {
              return false; // this is not the arr you are looking for
            }
          }
        }
        if (arr[6] * arr[7] === 0) {
          // at least one of the these two entries is zero so leg4F or/and leg4B must be an empty array depending on the non-zero value (if any)
          if (arr[6] === 0 && arr[7] === 0) {
            // both F and B leg4 must be empty
            if (leg4F.length !== 0 || leg4B.length !== 0) {
              return false; // this is not the arr you are looking for
            }
          } else {
            // arr[7] must be zero because recall that in each pair (0,1) or (2,3) or (4,5) or (6,7) of entries in an array, the first is *never* zero because you *alway* start a leg of the outline on the front or back (but you may or may not return to the other side)
            if (
              (arr[6] === 1 && leg4B.length !== 0) ||
              (arr[6] === -1 && leg4F.length !== 0)
            ) {
              return false; // this is not the arr you are looking for
            }
          }
        }
        return returnBoolean;
      });
      console.log("edge tracing pattern", intersectionCase);
      if (intersectionCase === -1) {
        console.log("Angle Marker Error - Non-Convex Pattern not found!");
      }
      // Now build the fillRegionVertices
      switch (intersectionCase) {
        case 0: {
          if (edgeTracingPatterns[intersectionCase][0] === 1) {
            fillRegion1Vertices.push(...leg1F);
            fillRegion1Vertices.push(...leg2F);
            fillRegion1Vertices.push(...leg4F);
            sideOfFillRegion1 = 1;
          } else {
            fillRegion1Vertices.push(...leg1B);
            fillRegion1Vertices.push(...leg2B);
            fillRegion1Vertices.push(...leg4B);
            sideOfFillRegion1 = -1;
          }
          break;
        }
        case 1: {
          if (edgeTracingPatterns[intersectionCase][0] === 1) {
            //Fill Region 1
            fillRegion1Vertices.push(...leg4F);
            fillRegion1Vertices.push(...leg1F);
            fillRegion1Vertices.push(...leg2F);
            startOfBoundaryVertex1 = leg2F.slice(-1)[0];
            endOfBoundaryVertex1 = leg4F.slice(0, 1)[0];
            sideOfFillRegion1 = 1;

            //Fill region 2
            fillRegion2Vertices.push(...leg2B);
            fillRegion2Vertices.push(...leg4B);
            sideOfFillRegion2 = -1;
          } else {
            //Fill Region 1
            fillRegion1Vertices.push(...leg4B);
            fillRegion1Vertices.push(...leg1B);
            fillRegion1Vertices.push(...leg2B);
            startOfBoundaryVertex1 = leg2B.slice(-1)[0];
            endOfBoundaryVertex1 = leg4B.slice(0, 1)[0];
            sideOfFillRegion1 = -1;

            //Fill region 2
            fillRegion2Vertices.push(...leg2F);
            fillRegion2Vertices.push(...leg4F);
            sideOfFillRegion2 = 1;
          }
          boundaryVertices1 = Nodule.boundaryCircleCoordinates(
            startOfBoundaryVertex1,
            endOfBoundaryVertex1,
            BOUNDARYCIRCLEEDGESUBDIVISIONS
          );
          fillRegion1Vertices.push(...boundaryVertices1);
          fillRegion2Vertices.push(...boundaryVertices1.reverse());
          break;
        }
        case 2: {
          if (edgeTracingPatterns[intersectionCase][0] === 1) {
            //Fill Region 1
            fillRegion1Vertices.push(...leg2F);
            fillRegion1Vertices.push(...leg4F);
            fillRegion1Vertices.push(...leg1F);
            startOfBoundaryVertex1 = leg1F.slice(-1)[0];
            endOfBoundaryVertex1 = leg2F.slice(0, 1)[0];
            sideOfFillRegion1 = 1;

            //Fill region 2
            fillRegion2Vertices.push(...leg1B);
            fillRegion2Vertices.push(...leg2B);
            sideOfFillRegion2 = -1;
          } else {
            //Fill Region 1
            fillRegion1Vertices.push(...leg2B);
            fillRegion1Vertices.push(...leg4B);
            fillRegion1Vertices.push(...leg1B);
            startOfBoundaryVertex1 = leg1B.slice(-1)[0];
            endOfBoundaryVertex1 = leg2B.slice(0, 1)[0];
            sideOfFillRegion1 = -1;

            //Fill region 2
            fillRegion2Vertices.push(...leg1F);
            fillRegion2Vertices.push(...leg2F);
            sideOfFillRegion2 = 1;
          }
          boundaryVertices1 = Nodule.boundaryCircleCoordinates(
            startOfBoundaryVertex1,
            endOfBoundaryVertex1,
            BOUNDARYCIRCLEEDGESUBDIVISIONS
          );
          fillRegion1Vertices.push(...boundaryVertices1);
          fillRegion2Vertices.push(...boundaryVertices1.reverse());
          break;
        }
        case 3: {
          if (edgeTracingPatterns[intersectionCase][0] === 1) {
            //Fill Region 1
            fillRegion1Vertices.push(...leg3F);
            fillRegion1Vertices.push(...leg4F);
            fillRegion1Vertices.push(...leg1F);
            fillRegion1Vertices.push(...leg2F);
            startOfBoundaryVertex1 = leg2F.slice(-1)[0];
            endOfBoundaryVertex1 = leg3F.slice(0, 1)[0];
            sideOfFillRegion1 = 1;

            //Fill region 2
            fillRegion2Vertices.push(...leg2B);
            sideOfFillRegion2 = -1;
          } else {
            //Fill Region 1
            fillRegion1Vertices.push(...leg3B);
            fillRegion1Vertices.push(...leg4B);
            fillRegion1Vertices.push(...leg1B);
            fillRegion1Vertices.push(...leg2B);
            startOfBoundaryVertex1 = leg2B.slice(-1)[0];
            endOfBoundaryVertex1 = leg3B.slice(0, 1)[0];
            sideOfFillRegion1 = -1;

            //Fill region 2
            fillRegion2Vertices.push(...leg2F);
            sideOfFillRegion2 = 1;
          }
          boundaryVertices1 = Nodule.boundaryCircleCoordinates(
            startOfBoundaryVertex1,
            endOfBoundaryVertex1,
            BOUNDARYCIRCLEEDGESUBDIVISIONS
          );
          fillRegion1Vertices.push(...boundaryVertices1);
          fillRegion2Vertices.push(...boundaryVertices1.reverse());
          break;
        }
        case 4: {
          if (edgeTracingPatterns[intersectionCase][0] === 1) {
            //Fill Region 1
            fillRegion1Vertices.push(...leg1B);
            fillRegion1Vertices.push(...leg2B);
            startOfBoundaryVertex1 = leg2B.slice(-1)[0];
            endOfBoundaryVertex1 = leg1B.slice(0, 1)[0];
            sideOfFillRegion1 = -1;

            //Fill Region 2
            fillRegion2Vertices.push(...leg3B);
            fillRegion2Vertices.push(...leg4B);
            startOfBoundaryVertex2 = leg4B.slice(-1)[0];
            endOfBoundaryVertex2 = leg3B.slice(0, 1)[0];
            sideOfFillRegion2 = -1;
          } else {
            //Fill Region 1
            fillRegion1Vertices.push(...leg1F);
            fillRegion1Vertices.push(...leg2F);
            startOfBoundaryVertex1 = leg2F.slice(-1)[0];
            endOfBoundaryVertex1 = leg1F.slice(0, 1)[0];
            sideOfFillRegion1 = 1;

            //Fill Region 2
            fillRegion2Vertices.push(...leg3F);
            fillRegion2Vertices.push(...leg4F);
            startOfBoundaryVertex2 = leg4F.slice(-1)[0];
            endOfBoundaryVertex2 = leg3F.slice(0, 1)[0];
            sideOfFillRegion2 = 1;
          }
          boundaryVertices1 = Nodule.boundaryCircleCoordinates(
            startOfBoundaryVertex1,
            endOfBoundaryVertex1,
            BOUNDARYCIRCLEEDGESUBDIVISIONS / 2
          );
          boundaryVertices2 = Nodule.boundaryCircleCoordinates(
            startOfBoundaryVertex2,
            endOfBoundaryVertex2,
            BOUNDARYCIRCLEEDGESUBDIVISIONS / 2
          );
          fillRegion1Vertices.push(...boundaryVertices1);
          fillRegion2Vertices.push(...boundaryVertices2);
          if (edgeTracingPatterns[intersectionCase][0] === 1) {
            //Fill Region 3
            fillRegion3Vertices.push(...leg1F);
            fillRegion3Vertices.push(...boundaryVertices1.reverse());
            fillRegion3Vertices.push(...leg2F);
            fillRegion3Vertices.push(...boundaryVertices2.reverse());
            fillRegion3Vertices.push(...leg4F);
            sideOfFillRegion3 = 1;
          } else {
            //Fill Region 3
            fillRegion3Vertices.push(...leg1B);
            fillRegion3Vertices.push(...boundaryVertices1.reverse());
            fillRegion3Vertices.push(...leg2B);
            fillRegion3Vertices.push(...boundaryVertices2.reverse());
            fillRegion3Vertices.push(...leg4B);
            sideOfFillRegion3 = -1;
          }
          break;
        }
      }
    }
    // console.log(
    //   "leg sum",
    //   leg1F.length +
    //     leg1B.length +
    //     leg2F.length +
    //     leg2B.length +
    //     leg3F.length +
    //     leg3B.length +
    //     leg4F.length +
    //     leg4B.length,
    //   2 * CIRCLEEDGESUBDIVISIONS + 4 * STRIAGHTEDGESUBDIVISIONS
    // );
    // console.log(
    //   "sum",
    //   fillRegion1Vertices.length +
    //     fillRegion2Vertices.length +
    //     fillRegion3Vertices.length +
    //     poolFill.length
    // );
    // console.log(
    //   "alt sum",
    //   2 * CIRCLEEDGESUBDIVISIONS +
    //     4 * STRIAGHTEDGESUBDIVISIONS +
    //     2 * BOUNDARYCIRCLEEDGESUBDIVISIONS
    // );

    let anchorsAddedToRegion1 = 0;
    if (fillRegion1Vertices.length !== 0) {
      if (sideOfFillRegion1 === 1) {
        fillRegion1Vertices.forEach(pt => {
          if (anchorsAddedToRegion1 === this.frontFill1.vertices.length) {
            // transfer one cell from the common pool
            this.frontFill1.vertices.push(poolFill.pop()!);
          }
          this.frontFill1.vertices[anchorsAddedToRegion1].x = pt[0];
          this.frontFill1.vertices[anchorsAddedToRegion1].y = pt[1];
          anchorsAddedToRegion1++;
        });
      } else {
        fillRegion1Vertices.forEach(pt => {
          if (anchorsAddedToRegion1 === this.backFill1.vertices.length) {
            // transfer one cell from the common pool
            this.backFill1.vertices.push(poolFill.pop()!);
          }
          this.backFill1.vertices[anchorsAddedToRegion1].x = pt[0];
          this.backFill1.vertices[anchorsAddedToRegion1].y = pt[1];
          anchorsAddedToRegion1++;
        });
      }
    }
    let anchorsAddedToRegion2 = 0;
    if (fillRegion2Vertices.length !== 0) {
      if (sideOfFillRegion2 === 1) {
        fillRegion2Vertices.forEach(pt => {
          if (anchorsAddedToRegion2 === this.frontFill2.vertices.length) {
            // transfer one cell from the common pool
            this.frontFill2.vertices.push(poolFill.pop()!);
          }
          this.frontFill2.vertices[anchorsAddedToRegion2].x = pt[0];
          this.frontFill2.vertices[anchorsAddedToRegion2].y = pt[1];
          anchorsAddedToRegion2++;
        });
      } else {
        fillRegion2Vertices.forEach(pt => {
          if (anchorsAddedToRegion2 === this.backFill2.vertices.length) {
            // transfer one cell from the common pool
            this.backFill2.vertices.push(poolFill.pop()!);
          }
          this.backFill2.vertices[anchorsAddedToRegion2].x = pt[0];
          this.backFill2.vertices[anchorsAddedToRegion2].y = pt[1];
          anchorsAddedToRegion2++;
        });
      }
    }
    let anchorsAddedToRegion3 = 0;
    if (fillRegion3Vertices.length !== 0) {
      if (sideOfFillRegion3 === 1) {
        fillRegion3Vertices.forEach(pt => {
          if (anchorsAddedToRegion3 === this.frontFill2.vertices.length) {
            // transfer one cell from the common pool
            this.frontFill2.vertices.push(poolFill.pop()!);
          }
          this.frontFill2.vertices[anchorsAddedToRegion3].x = pt[0];
          this.frontFill2.vertices[anchorsAddedToRegion3].y = pt[1];
          anchorsAddedToRegion3++;
        });
      } else {
        fillRegion3Vertices.forEach(pt => {
          if (anchorsAddedToRegion3 === this.backFill2.vertices.length) {
            // transfer one cell from the common pool
            this.backFill2.vertices.push(poolFill.pop()!);
          }
          this.backFill2.vertices[anchorsAddedToRegion3].x = pt[0];
          this.backFill2.vertices[anchorsAddedToRegion3].y = pt[1];
          anchorsAddedToRegion3++;
        });
      }
    }

    // if there are leftover anchors in the poolFill store them in fillStorageAnchors
    this.fillStorageAnchors.push(...poolFill.splice(0));
  }

  /**
   * Set the vertex/start/end vectors of the angle marker plottable.
   */
  set vertexVector(newVertex: Vector3) {
    this._vertexVector.copy(newVertex);
  }
  get vertexVector(): Vector3 {
    return this._vertexVector;
  }
  set startVector(newStartVector: Vector3) {
    this._startVector.copy(newStartVector);
  }
  get startVector(): Vector3 {
    return this._startVector;
  }
  set endVector(newEndVector: Vector3) {
    this._endVector.copy(newEndVector);
  }
  get endVector(): Vector3 {
    return this._endVector;
  }
  get angleMarkerRadius(): number {
    return this._angleMarkerRadius;
  }

  /**
   * Use this method to set the display of the angle marker using three vectors. The angle from vertex to start is *not* necessary the
   * the same aa the angle form vertex to end. This method sets the _vertex, _start, _end vectors (all non-zero and unit) so that
   *  1) angle(_vertex,_start) = angle (_vertex,_end) = angleMarkerRadius
   *  2) _vertex, _start, start are all co-planar (and in this plane, when divided by the line containing _vertex, _start & start are on the same side)
   *  3) _vertex, _end, end are all co-planar (and in this plane, when divided by the line containing _vertex, _end & end are on the same side)
   * @param startVector The *direction* of the start of the angleMarker from tempVertex (assume not parallel with tempVertex)
   * @param vertexVector The vertex of the angle Marker
   * @param endVector The *direction* of the end of the angleMarker from tempVertex (assume not parallel with tempVertex)
   * @param angleMarkerRadius The radius of the angleMarker
   * @returns returns the _start,_vertex,_end vectors and sets those same vectors in AngleMarker
   */
  public setAngleMarkerFromThreeVectors(
    startVector: Vector3,
    vertexVector: Vector3,
    endVector: Vector3,
    angleMarkerRadius: number
  ): Vector3[] {
    // In this case the parents are three points and we have already checked that the (1st and 2nd) and (2nd and 3rd) are not the same or antipodal
    // The vertex of the angle marker is the second selected one
    this._vertexVector.copy(vertexVector).normalize();

    // Create a orthonormal frame using the first and second parent points to set the startVector
    this.tmpVector.crossVectors(this._vertexVector, startVector).normalize(); // tmpVector is now perpendicular to the plane containing the first and second parent vectors
    this.tmpVector.crossVectors(this.tmpVector, this._vertexVector).normalize(); // tmpVector is now perpendicular to the vertexVector and in the plane containing the first(start) and second(vertex) parent vectors

    // Now set the _startVector
    this._startVector.set(0, 0, 0);
    this._startVector.addScaledVector(
      this._vertexVector,
      Math.cos(angleMarkerRadius)
    );
    this._startVector
      .addScaledVector(this.tmpVector, Math.sin(angleMarkerRadius))
      .normalize();

    // Create a orthonormal frame using the third and second parent points to set the endVector
    this.tmpVector.crossVectors(this._vertexVector, endVector).normalize(); // tmpVector is now perpendicular to the plane containing the first and third parent vectors
    this.tmpVector.crossVectors(this.tmpVector, this._vertexVector).normalize(); // tmpVector is now perpendicular to the vertexVector and in the plane containing the first and third parent vectors

    // Now set the _endVector
    this._endVector.set(0, 0, 0);
    this._endVector.addScaledVector(
      this._vertexVector,
      Math.cos(angleMarkerRadius)
    );
    this._endVector
      .addScaledVector(this.tmpVector, Math.sin(angleMarkerRadius))
      .normalize();
    return [this._startVector, this._vertexVector, this._endVector];
  }

  frontGlowingDisplay(): void {
    this.frontCirclePathStart.visible = true;
    this.frontCirclePathTail.visible = true;
    this.frontStraightStart.visible = true;
    this.frontStraightEnd.visible = true;

    this.frontFill1.visible =
      this.frontFill1.vertices.length > 0 ? true : false;
    this.frontFill2.visible =
      this.frontFill2.vertices.length > 0 ? true : false;

    this.glowingFrontCirclePathStart.visible = true;
    this.glowingFrontCirclePathTail.visible = true;
    this.glowingFrontStraightStart.visible = true;
    this.glowingFrontStraightEnd.visible = true;

    if (this._angleMarkerDoubleArc) {
      this.frontCirclePathDoubleArcStart.visible = true;
      this.frontCirclePathDoubleArcTail.visible = true;
      this.glowingFrontCirclePathDoubleArcStart.visible = true;
      this.glowingFrontCirclePathDoubleArcTail.visible = true;
    } else {
      this.frontCirclePathDoubleArcStart.visible = false;
      this.frontCirclePathDoubleArcTail.visible = false;
      this.glowingFrontCirclePathDoubleArcStart.visible = false;
      this.glowingFrontCirclePathDoubleArcTail.visible = false;
    }
  }
  backGlowingDisplay(): void {
    this.backCirclePathStart.visible = true;
    this.backCirclePathTail.visible = true;
    this.backStraightStart.visible = true;
    this.backStraightEnd.visible = true;

    this.backFill1.visible = this.backFill1.vertices.length > 0 ? true : false;
    this.backFill2.visible = this.backFill2.vertices.length > 0 ? true : false;

    this.glowingBackCirclePathStart.visible = true;
    this.glowingBackCirclePathTail.visible = true;
    this.glowingBackStraightStart.visible = true;
    this.glowingBackStraightEnd.visible = true;

    if (this._angleMarkerDoubleArc) {
      this.backCirclePathDoubleArcStart.visible = true;
      this.backCirclePathDoubleArcTail.visible = true;
      this.glowingBackCirclePathDoubleArcStart.visible = true;
      this.glowingBackCirclePathDoubleArcTail.visible = true;
    } else {
      this.backCirclePathDoubleArcStart.visible = false;
      this.backCirclePathDoubleArcTail.visible = false;
      this.glowingBackCirclePathDoubleArcStart.visible = false;
      this.glowingBackCirclePathDoubleArcTail.visible = false;
    }
  }
  glowingDisplay(): void {
    this.frontGlowingDisplay();
    this.backGlowingDisplay();
  }
  frontNormalDisplay(): void {
    this.frontCirclePathStart.visible = true;
    this.frontCirclePathTail.visible = true;
    this.frontStraightStart.visible = true;
    this.frontStraightEnd.visible = true;

    this.frontFill1.visible =
      this.frontFill1.vertices.length > 0 ? true : false;
    this.frontFill2.visible =
      this.frontFill2.vertices.length > 0 ? true : false;

    this.glowingFrontCirclePathStart.visible = false;
    this.glowingFrontCirclePathTail.visible = false;
    this.glowingFrontStraightStart.visible = false;
    this.glowingFrontStraightEnd.visible = false;
    if (this._angleMarkerDoubleArc) {
      this.frontCirclePathDoubleArcStart.visible = true;
      this.frontCirclePathDoubleArcTail.visible = true;
      this.glowingFrontCirclePathDoubleArcStart.visible = false;
      this.glowingFrontCirclePathDoubleArcTail.visible = false;
    } else {
      this.frontCirclePathDoubleArcStart.visible = false;
      this.frontCirclePathDoubleArcTail.visible = false;
      this.glowingFrontCirclePathDoubleArcStart.visible = false;
      this.glowingFrontCirclePathDoubleArcTail.visible = false;
    }
  }
  backNormalDisplay(): void {
    this.backCirclePathStart.visible = true;
    this.backCirclePathTail.visible = true;
    this.backStraightStart.visible = true;
    this.backStraightEnd.visible = true;

    this.backFill1.visible = this.backFill1.vertices.length > 0 ? true : false;
    this.backFill2.visible = this.backFill2.vertices.length > 0 ? true : false;

    this.glowingBackCirclePathStart.visible = false;
    this.glowingBackCirclePathTail.visible = false;
    this.glowingBackStraightStart.visible = false;
    this.glowingBackStraightEnd.visible = false;

    if (this._angleMarkerDoubleArc) {
      this.backCirclePathDoubleArcStart.visible = true;
      this.backCirclePathDoubleArcTail.visible = true;
      this.glowingBackCirclePathDoubleArcStart.visible = false;
      this.glowingBackCirclePathDoubleArcTail.visible = false;
    } else {
      this.backCirclePathDoubleArcStart.visible = false;
      this.backCirclePathDoubleArcTail.visible = false;
      this.glowingBackCirclePathDoubleArcStart.visible = false;
      this.glowingBackCirclePathDoubleArcTail.visible = false;
    }
  }
  normalDisplay(): void {
    this.frontNormalDisplay();
    this.backNormalDisplay();
  }
  setVisible(flag: boolean): void {
    if (!flag) {
      this.frontCirclePathStart.visible = false;
      this.frontCirclePathTail.visible = false;
      this.backCirclePathStart.visible = false;
      this.backCirclePathTail.visible = false;

      this.frontStraightStart.visible = false;
      this.frontStraightEnd.visible = false;
      this.backStraightStart.visible = false;
      this.backStraightEnd.visible = false;

      this.frontFill1.visible = false;
      this.frontFill2.visible = false;
      this.backFill1.visible = false;
      this.backFill2.visible = false;

      this.frontCirclePathDoubleArcStart.visible = false;
      this.frontCirclePathDoubleArcTail.visible = false;
      this.backCirclePathDoubleArcStart.visible = false;
      this.backCirclePathDoubleArcTail.visible = false;

      this.glowingFrontCirclePathStart.visible = false;
      this.glowingFrontCirclePathTail.visible = false;
      this.glowingBackCirclePathStart.visible = false;
      this.glowingBackCirclePathTail.visible = false;

      this.glowingFrontStraightStart.visible = false;
      this.glowingFrontStraightEnd.visible = false;
      this.glowingBackStraightStart.visible = false;
      this.glowingBackStraightEnd.visible = false;

      this.glowingFrontCirclePathDoubleArcStart.visible = false;
      this.glowingFrontCirclePathDoubleArcTail.visible = false;
      this.glowingBackCirclePathDoubleArcStart.visible = false;
      this.glowingBackCirclePathDoubleArcTail.visible = false;
    } else {
      this.normalDisplay();
    }
  }
  setSelectedColoring(flag: boolean): void {
    //set the new colors into the variables
    if (flag) {
      this.glowingStrokeColorFront = SETTINGS.style.selectedColor.front;
      this.glowingStrokeColorBack = SETTINGS.style.selectedColor.back;
    } else {
      this.glowingStrokeColorFront =
        SETTINGS.angleMarker.glowing.strokeColor.front;
      this.glowingStrokeColorBack =
        SETTINGS.angleMarker.glowing.strokeColor.back;
    }
    // apply the new color variables to the object
    this.stylize(DisplayStyle.ApplyCurrentVariables);
  }
  /**
   * This method is used to copy the temporary angleMarker created with the Angle Tool (in the midground) into a
   * permanent one in the scene (in the the correct layer).
   */
  clone(): this {
    // Use the constructor for this class to create a template to copy over the
    // values from the current (the `this`) Angle Marker object
    const dup = new AngleMarker();
    dup._vertexVector.copy(this._vertexVector);
    dup._startVector.copy(this._startVector);
    dup._endVector.copy(this._endVector);

    // Duplicate the important non-glowing path properties
    dup.frontCirclePathStart.rotation = this.frontCirclePathStart.rotation;
    dup.frontCirclePathStart.translation.copy(
      this.frontCirclePathStart.translation
    );
    dup.backCirclePathStart.rotation = this.backCirclePathStart.rotation;
    dup.backCirclePathStart.translation.copy(
      this.backCirclePathStart.translation
    );
    dup.glowingFrontCirclePathStart.rotation = this.glowingFrontCirclePathStart.rotation;
    dup.glowingFrontCirclePathStart.translation.copy(
      this.glowingFrontCirclePathStart.translation
    );
    dup.glowingBackCirclePathStart.rotation = this.glowingBackCirclePathStart.rotation;
    dup.glowingBackCirclePathStart.translation.copy(
      this.glowingBackCirclePathStart.translation
    );

    dup.frontStraightStart.rotation = this.frontStraightStart.rotation;
    dup.frontStraightStart.translation.copy(
      this.frontStraightStart.translation
    );
    dup.backStraightStart.rotation = this.backStraightStart.rotation;
    dup.backStraightStart.translation.copy(this.backStraightStart.translation);
    dup.glowingFrontStraightStart.rotation = this.glowingFrontStraightStart.rotation;
    dup.glowingFrontStraightStart.translation.copy(
      this.glowingFrontStraightStart.translation
    );
    dup.glowingBackStraightStart.rotation = this.glowingBackStraightStart.rotation;
    dup.glowingBackStraightStart.translation.copy(
      this.glowingBackStraightStart.translation
    );

    dup.frontCirclePathDoubleArcStart.rotation = this.frontCirclePathDoubleArcStart.rotation;
    dup.frontCirclePathDoubleArcStart.translation.copy(
      this.frontCirclePathDoubleArcStart.translation
    );
    dup.backCirclePathDoubleArcStart.rotation = this.backCirclePathDoubleArcStart.rotation;
    dup.backCirclePathDoubleArcStart.translation.copy(
      this.backCirclePathDoubleArcStart.translation
    );
    dup.glowingFrontCirclePathDoubleArcStart.rotation = this.glowingFrontCirclePathDoubleArcStart.rotation;
    dup.glowingFrontCirclePathDoubleArcStart.translation.copy(
      this.glowingFrontCirclePathDoubleArcStart.translation
    );
    dup.glowingBackCirclePathDoubleArcStart.rotation = this.glowingBackCirclePathDoubleArcStart.rotation;
    dup.glowingBackCirclePathDoubleArcStart.translation.copy(
      this.glowingBackCirclePathDoubleArcStart.translation
    );

    dup.frontCirclePathTail.rotation = this.frontCirclePathTail.rotation;
    dup.frontCirclePathTail.translation.copy(
      this.frontCirclePathTail.translation
    );
    dup.backCirclePathTail.rotation = this.backCirclePathTail.rotation;
    dup.backCirclePathTail.translation.copy(
      this.backCirclePathTail.translation
    );
    dup.glowingFrontCirclePathTail.rotation = this.glowingFrontCirclePathTail.rotation;
    dup.glowingFrontCirclePathTail.translation.copy(
      this.glowingFrontCirclePathTail.translation
    );
    dup.glowingBackCirclePathTail.rotation = this.glowingBackCirclePathTail.rotation;
    dup.glowingBackCirclePathTail.translation.copy(
      this.glowingBackCirclePathTail.translation
    );

    dup.frontStraightEnd.rotation = this.frontStraightEnd.rotation;
    dup.frontStraightEnd.translation.copy(this.frontStraightEnd.translation);
    dup.backStraightEnd.rotation = this.backStraightEnd.rotation;
    dup.backStraightEnd.translation.copy(this.backStraightEnd.translation);
    dup.glowingFrontStraightEnd.rotation = this.glowingFrontStraightEnd.rotation;
    dup.glowingFrontStraightEnd.translation.copy(
      this.glowingFrontStraightEnd.translation
    );
    dup.glowingBackStraightEnd.rotation = this.glowingBackStraightEnd.rotation;
    dup.glowingBackStraightEnd.translation.copy(
      this.glowingBackStraightEnd.translation
    );

    dup.frontCirclePathDoubleArcTail.rotation = this.frontCirclePathDoubleArcTail.rotation;
    dup.frontCirclePathDoubleArcTail.translation.copy(
      this.frontCirclePathDoubleArcTail.translation
    );
    dup.backCirclePathDoubleArcTail.rotation = this.backCirclePathDoubleArcTail.rotation;
    dup.backCirclePathDoubleArcTail.translation.copy(
      this.backCirclePathDoubleArcTail.translation
    );
    dup.glowingFrontCirclePathDoubleArcTail.rotation = this.glowingFrontCirclePathDoubleArcTail.rotation;
    dup.glowingFrontCirclePathDoubleArcTail.translation.copy(
      this.glowingFrontCirclePathDoubleArcTail.translation
    );
    dup.glowingBackCirclePathDoubleArcTail.rotation = this.glowingBackCirclePathDoubleArcTail.rotation;
    dup.glowingBackCirclePathDoubleArcTail.translation.copy(
      this.glowingBackCirclePathDoubleArcTail.translation
    );

    // The clone (i.e. dup) initially has equal number of vertices for the front and back path
    //  so adjust to match `this`. If one of the this.front or this.back has more vertices then
    //  the corresponding dup part, then remove the excess vertices from the one with more and
    //  move them to the other.

    // First add (if necessary) vertices to the frontCirclePath from the backCirclePath
    while (
      dup.frontCirclePathStart.vertices.length >
      this.frontCirclePathStart.vertices.length
    ) {
      // Transfer from frontPath to backPath
      dup.backCirclePathStart.vertices.push(
        dup.frontCirclePathStart.vertices.pop()!
      );
      dup.glowingBackCirclePathStart.vertices.push(
        dup.glowingFrontCirclePathStart.vertices.pop()!
      );
    }

    while (
      dup.frontStraightStart.vertices.length >
      this.frontStraightStart.vertices.length
    ) {
      // Transfer from frontPath to backPath
      dup.backStraightStart.vertices.push(
        dup.frontStraightStart.vertices.pop()!
      );
      dup.glowingBackStraightStart.vertices.push(
        dup.glowingFrontStraightStart.vertices.pop()!
      );
    }

    while (
      dup.frontCirclePathDoubleArcStart.vertices.length >
      this.frontCirclePathDoubleArcStart.vertices.length
    ) {
      // Transfer from frontPath to backPath
      dup.backCirclePathDoubleArcStart.vertices.push(
        dup.frontCirclePathDoubleArcStart.vertices.pop()!
      );
      dup.glowingBackCirclePathDoubleArcStart.vertices.push(
        dup.glowingFrontCirclePathDoubleArcStart.vertices.pop()!
      );
    }

    while (
      dup.frontCirclePathTail.vertices.length >
      this.frontCirclePathTail.vertices.length
    ) {
      // Transfer from frontPath to backPath
      dup.backCirclePathTail.vertices.push(
        dup.frontCirclePathTail.vertices.pop()!
      );
      dup.glowingBackCirclePathTail.vertices.push(
        dup.glowingFrontCirclePathTail.vertices.pop()!
      );
    }

    while (
      dup.frontStraightEnd.vertices.length >
      this.frontStraightEnd.vertices.length
    ) {
      // Transfer from frontPath to backPath
      dup.backStraightEnd.vertices.push(dup.frontStraightEnd.vertices.pop()!);
      dup.glowingBackStraightEnd.vertices.push(
        dup.glowingFrontStraightEnd.vertices.pop()!
      );
    }

    while (
      dup.frontCirclePathDoubleArcTail.vertices.length >
      this.frontCirclePathDoubleArcTail.vertices.length
    ) {
      // Transfer from frontPath to backPath
<<<<<<< HEAD
      const v1 = dup.frontCirclePath.vertices.pop();
      if (v1) dup.backCirclePath.vertices.push(v1);
      const v2 = dup.glowingFrontCirclePath.vertices.pop();
      if (v2) dup.glowingBackCirclePath.vertices.push(v2);
=======
      dup.backCirclePathDoubleArcTail.vertices.push(
        dup.frontCirclePathDoubleArcTail.vertices.pop()!
      );
      dup.glowingBackCirclePathDoubleArcTail.vertices.push(
        dup.glowingFrontCirclePathDoubleArcTail.vertices.pop()!
      );
    }

    // #frontFill1 + #frontFill2 + #backFill1 + #backFill2 + #storage = constant at all times
    const poolFill = [];
    poolFill.push(...dup.frontFill1.vertices.splice(0));
    poolFill.push(...dup.frontFill2.vertices.splice(0));
    poolFill.push(...dup.backFill1.vertices.splice(0));
    poolFill.push(...dup.backFill2.vertices.splice(0));
    poolFill.push(...dup.fillStorageAnchors.splice(0));
    while (dup.frontFill1.vertices.length < this.frontFill1.vertices.length) {
      dup.frontFill1.vertices.push(poolFill.pop()!);
    }
    while (dup.frontFill2.vertices.length < this.frontFill2.vertices.length) {
      dup.frontFill2.vertices.push(poolFill.pop()!);
>>>>>>> f08819a9
    }
    while (dup.backFill1.vertices.length < this.backFill1.vertices.length) {
      dup.backFill1.vertices.push(poolFill.pop()!);
    }
    while (dup.backFill2.vertices.length < this.backFill2.vertices.length) {
      dup.backFill2.vertices.push(poolFill.pop()!);
    }
    dup.fillStorageAnchors.push(...poolFill.splice(0));

    // Second remove (if necessary) vertices from the frontCirclePath to backCirclePath
    while (
      dup.frontCirclePathStart.vertices.length <
      this.frontCirclePathStart.vertices.length
    ) {
      // Transfer from backPath to frontPath
      dup.frontCirclePathStart.vertices.push(
        dup.backCirclePathStart.vertices.pop()!
      );
      dup.glowingFrontCirclePathStart.vertices.push(
        dup.glowingBackCirclePathStart.vertices.pop()!
      );
    }

    while (
      dup.frontStraightStart.vertices.length <
      this.frontStraightStart.vertices.length
    ) {
      // Transfer from backPath to frontPath
      dup.frontStraightStart.vertices.push(
        dup.backStraightStart.vertices.pop()!
      );
      dup.glowingFrontStraightStart.vertices.push(
        dup.glowingBackStraightStart.vertices.pop()!
      );
    }

    while (
      dup.frontCirclePathDoubleArcStart.vertices.length <
      this.frontCirclePathDoubleArcStart.vertices.length
    ) {
      // Transfer from backPath to frontPath
<<<<<<< HEAD
      const v1 = dup.backCirclePath.vertices.pop();
      if (v1) dup.frontCirclePath.vertices.push(v1);
      const v2 = dup.glowingBackCirclePath.vertices.pop();
      if (v2) dup.glowingFrontCirclePath.vertices.push(v2);
=======
      dup.frontCirclePathDoubleArcStart.vertices.push(
        dup.backCirclePathDoubleArcStart.vertices.pop()!
      );
      dup.glowingFrontCirclePathDoubleArcStart.vertices.push(
        dup.glowingBackCirclePathDoubleArcStart.vertices.pop()!
      );
>>>>>>> f08819a9
    }

    while (
      dup.frontCirclePathTail.vertices.length <
      this.frontCirclePathTail.vertices.length
    ) {
<<<<<<< HEAD
      // Transfer from backPath to storagePath
      const v1 = dup.backCirclePath.vertices.pop();
      if (v1) dup.storageCirclePath.vertices.push(v1);
      const v2 = dup.glowingBackCirclePath.vertices.pop();
      if (v2) dup.glowingStorageCirclePath.vertices.push(v2);
=======
      // Transfer from backPath to frontPath
      dup.frontCirclePathTail.vertices.push(
        dup.backCirclePathTail.vertices.pop()!
      );
      dup.glowingFrontCirclePathTail.vertices.push(
        dup.glowingBackCirclePathTail.vertices.pop()!
      );
>>>>>>> f08819a9
    }

    while (
      dup.frontStraightEnd.vertices.length <
      this.frontStraightEnd.vertices.length
    ) {
      // Transfer from backPath to frontPath
      dup.frontStraightEnd.vertices.push(dup.backStraightEnd.vertices.pop()!);
      dup.glowingFrontStraightEnd.vertices.push(
        dup.glowingBackStraightEnd.vertices.pop()!
      );
    }

    while (
      dup.frontCirclePathDoubleArcTail.vertices.length <
      this.frontCirclePathDoubleArcTail.vertices.length
    ) {
      // Transfer from backPath to frontPath
      dup.frontCirclePathDoubleArcTail.vertices.push(
        dup.backCirclePathDoubleArcTail.vertices.pop()!
      );
      dup.glowingFrontCirclePathDoubleArcTail.vertices.push(
        dup.glowingBackCirclePathDoubleArcTail.vertices.pop()!
      );
    }

    // Now we know that the dup.bach/front CirclePath start/tail and this.back/front CirclePath start/tail have the same length

    // After the above statements execute this.front/back/start/tail and dup.front/back/start/tail are the same length

    // Now we can copy the vertices from the this.front/back start/tail to the dup.front/back start/tail
    dup.frontCirclePathStart.vertices.forEach((v: Two.Anchor, pos: number) => {
      v.copy(this.frontCirclePathStart.vertices[pos]);
    });
    dup.backCirclePathStart.vertices.forEach((v: Two.Anchor, pos: number) => {
      v.copy(this.backCirclePathStart.vertices[pos]);
    });
    dup.glowingFrontCirclePathStart.vertices.forEach(
      (v: Two.Anchor, pos: number) => {
        v.copy(this.glowingFrontCirclePathStart.vertices[pos]);
      }
    );
    dup.glowingBackCirclePathStart.vertices.forEach(
      (v: Two.Anchor, pos: number) => {
        v.copy(this.glowingBackCirclePathStart.vertices[pos]);
      }
    );

    dup.frontStraightStart.vertices.forEach((v: Two.Anchor, pos: number) => {
      v.copy(this.frontStraightStart.vertices[pos]);
    });
    dup.backStraightStart.vertices.forEach((v: Two.Anchor, pos: number) => {
      v.copy(this.backCirclePathStart.vertices[pos]);
    });
    dup.glowingFrontStraightStart.vertices.forEach(
      (v: Two.Anchor, pos: number) => {
        v.copy(this.glowingFrontStraightStart.vertices[pos]);
      }
    );
    dup.glowingBackStraightStart.vertices.forEach(
      (v: Two.Anchor, pos: number) => {
        v.copy(this.glowingBackStraightStart.vertices[pos]);
      }
    );

    dup.frontCirclePathDoubleArcStart.vertices.forEach(
      (v: Two.Anchor, pos: number) => {
        v.copy(this.frontCirclePathDoubleArcStart.vertices[pos]);
      }
    );
    dup.backCirclePathDoubleArcStart.vertices.forEach(
      (v: Two.Anchor, pos: number) => {
        v.copy(this.backCirclePathDoubleArcStart.vertices[pos]);
      }
    );
    dup.glowingFrontCirclePathDoubleArcStart.vertices.forEach(
      (v: Two.Anchor, pos: number) => {
        v.copy(this.glowingFrontCirclePathDoubleArcStart.vertices[pos]);
      }
    );
    dup.glowingBackCirclePathDoubleArcStart.vertices.forEach(
      (v: Two.Anchor, pos: number) => {
        v.copy(this.glowingBackCirclePathDoubleArcStart.vertices[pos]);
      }
    );

    dup.frontCirclePathTail.vertices.forEach((v: Two.Anchor, pos: number) => {
      v.copy(this.frontCirclePathTail.vertices[pos]);
    });
    dup.backCirclePathTail.vertices.forEach((v: Two.Anchor, pos: number) => {
      v.copy(this.backCirclePathTail.vertices[pos]);
    });
    dup.glowingFrontCirclePathTail.vertices.forEach(
      (v: Two.Anchor, pos: number) => {
        v.copy(this.glowingFrontCirclePathTail.vertices[pos]);
      }
    );
    dup.glowingBackCirclePathTail.vertices.forEach(
      (v: Two.Anchor, pos: number) => {
        v.copy(this.glowingBackCirclePathTail.vertices[pos]);
      }
    );

    dup.frontStraightEnd.vertices.forEach((v: Two.Anchor, pos: number) => {
      v.copy(this.frontStraightEnd.vertices[pos]);
    });
    dup.backStraightEnd.vertices.forEach((v: Two.Anchor, pos: number) => {
      v.copy(this.backStraightEnd.vertices[pos]);
    });
    dup.glowingFrontStraightEnd.vertices.forEach(
      (v: Two.Anchor, pos: number) => {
        v.copy(this.glowingFrontStraightEnd.vertices[pos]);
      }
    );
    dup.glowingBackStraightEnd.vertices.forEach(
      (v: Two.Anchor, pos: number) => {
        v.copy(this.glowingBackStraightEnd.vertices[pos]);
      }
    );

    dup.frontCirclePathDoubleArcTail.vertices.forEach(
      (v: Two.Anchor, pos: number) => {
        v.copy(this.frontCirclePathDoubleArcTail.vertices[pos]);
      }
    );
    dup.backCirclePathDoubleArcTail.vertices.forEach(
      (v: Two.Anchor, pos: number) => {
        v.copy(this.backCirclePathDoubleArcTail.vertices[pos]);
      }
    );
    dup.glowingFrontCirclePathDoubleArcTail.vertices.forEach(
      (v: Two.Anchor, pos: number) => {
        v.copy(this.glowingFrontCirclePathDoubleArcTail.vertices[pos]);
      }
    );
    dup.glowingBackCirclePathDoubleArcTail.vertices.forEach(
      (v: Two.Anchor, pos: number) => {
        v.copy(this.glowingBackCirclePathDoubleArcTail.vertices[pos]);
      }
    );

    dup.frontFill1.vertices.forEach((v: Two.Anchor, pos: number) => {
      v.copy(this.frontFill1.vertices[pos]);
    });
    dup.frontFill2.vertices.forEach((v: Two.Anchor, pos: number) => {
      v.copy(this.frontFill2.vertices[pos]);
    });
    dup.backFill1.vertices.forEach((v: Two.Anchor, pos: number) => {
      v.copy(this.backFill1.vertices[pos]);
    });
    dup.backFill2.vertices.forEach((v: Two.Anchor, pos: number) => {
      v.copy(this.backFill2.vertices[pos]);
    });

    return dup as this;
  }
  /**
   * Adds the front/back/glowing/not parts to the correct layers
   * @param layers
   */
  addToLayers(layers: Two.Group[]): void {
    // These must always be executed even if the front/back part is empty
    // Otherwise when they become non-empty they are not displayed
    // this.frontFill.addTo(layers[LAYER.foreground]);
    this.frontCirclePathStart.addTo(layers[LAYER.foregroundAngleMarkers]);
    this.glowingFrontCirclePathStart.addTo(
      layers[LAYER.foregroundAngleMarkersGlowing]
    );
    this.frontStraightStart.addTo(layers[LAYER.foregroundAngleMarkers]);
    this.glowingFrontStraightStart.addTo(
      layers[LAYER.foregroundAngleMarkersGlowing]
    );
    this.frontCirclePathDoubleArcStart.addTo(
      layers[LAYER.foregroundAngleMarkers]
    );
    this.glowingFrontCirclePathDoubleArcStart.addTo(
      layers[LAYER.foregroundAngleMarkersGlowing]
    );
    this.frontFill1.addTo(layers[LAYER.foregroundAngleMarkers]);
    this.frontFill2.addTo(layers[LAYER.foregroundAngleMarkers]);

    // this.backFill.addTo(layers[LAYER.background]);
    this.backCirclePathStart.addTo(layers[LAYER.backgroundAngleMarkers]);
    this.glowingBackCirclePathStart.addTo(
      layers[LAYER.backgroundAngleMarkersGlowing]
    );
    this.backStraightStart.addTo(layers[LAYER.backgroundAngleMarkers]);
    this.glowingBackStraightStart.addTo(
      layers[LAYER.backgroundAngleMarkersGlowing]
    );
    this.backCirclePathDoubleArcStart.addTo(
      layers[LAYER.backgroundAngleMarkers]
    );
    this.glowingBackCirclePathDoubleArcStart.addTo(
      layers[LAYER.backgroundAngleMarkersGlowing]
    );

    this.frontCirclePathTail.addTo(layers[LAYER.foregroundAngleMarkers]);
    this.glowingFrontCirclePathTail.addTo(
      layers[LAYER.foregroundAngleMarkersGlowing]
    );
    this.frontStraightEnd.addTo(layers[LAYER.foregroundAngleMarkers]);
    this.glowingFrontStraightEnd.addTo(
      layers[LAYER.foregroundAngleMarkersGlowing]
    );
    this.frontCirclePathDoubleArcTail.addTo(
      layers[LAYER.foregroundAngleMarkers]
    );
    this.glowingFrontCirclePathDoubleArcTail.addTo(
      layers[LAYER.foregroundAngleMarkersGlowing]
    );
    // this.backFill.addTo(layers[LAYER.background]);
    this.backCirclePathTail.addTo(layers[LAYER.backgroundAngleMarkers]);
    this.glowingBackCirclePathTail.addTo(
      layers[LAYER.backgroundAngleMarkersGlowing]
    );
    this.backStraightEnd.addTo(layers[LAYER.backgroundAngleMarkers]);
    this.glowingBackStraightEnd.addTo(
      layers[LAYER.backgroundAngleMarkersGlowing]
    );
    this.backCirclePathDoubleArcTail.addTo(
      layers[LAYER.backgroundAngleMarkers]
    );
    this.glowingBackCirclePathDoubleArcTail.addTo(
      layers[LAYER.backgroundAngleMarkersGlowing]
    );
    this.backFill1.addTo(layers[LAYER.backgroundAngleMarkers]);
    this.backFill2.addTo(layers[LAYER.backgroundAngleMarkers]);
  }
  removeFromLayers(): void {
    this.frontCirclePathStart.remove();
    this.frontCirclePathDoubleArcStart.remove();
    // this.frontFill.remove();
    this.glowingFrontCirclePathStart.remove();
    this.glowingFrontCirclePathDoubleArcStart.remove();
    this.backCirclePathStart.remove();
    this.backCirclePathDoubleArcStart.remove();
    // this.backFill.remove();
    this.glowingBackCirclePathStart.remove();
    this.glowingBackCirclePathDoubleArcStart.remove();

    this.frontCirclePathTail.remove();
    this.frontCirclePathDoubleArcTail.remove();
    this.glowingFrontCirclePathTail.remove();
    this.glowingFrontCirclePathDoubleArcTail.remove();
    this.backCirclePathTail.remove();
    this.backCirclePathDoubleArcTail.remove();
    this.glowingBackCirclePathTail.remove();
    this.glowingBackCirclePathDoubleArcTail.remove();

    this.frontStraightStart.remove();
    this.glowingFrontStraightStart.remove();
    this.backStraightStart.remove();
    this.glowingBackStraightStart.remove();

    this.frontStraightEnd.remove();
    this.glowingFrontStraightEnd.remove();
    this.backStraightEnd.remove();
    this.glowingBackStraightEnd.remove();

    this.frontFill1.remove();
    this.frontFill2.remove();
    this.backFill1.remove();
    this.backFill2.remove();
  }
  /**
   * Copies the style options set by the Style Panel into the style variables and then updates the
   * Two.js objects (with adjustSize and stylize(ApplyVariables))
   * @param options The style options
   */
  updateStyle(options: StyleOptions): void {
    console.debug("Angle Marker Update style of", this.name, "using", options);
    if (options.angleMarkerRadiusPercent !== undefined) {
      this._angleMarkerRadiusPercent = options.angleMarkerRadiusPercent;
    }

    if (options.angleMarkerTickMark !== undefined) {
      this._angleMarkerTickMark = options.angleMarkerTickMark;
      console.log("Angle Marker Tick Marks Not Implemented Yet!");
    }

    if (options.angleMarkerDoubleArc !== undefined) {
      this._angleMarkerDoubleArc = options.angleMarkerDoubleArc;
    }

    if (options.panel === StyleEditPanels.Front) {
      // Set the front options
      if (options.strokeWidthPercent !== undefined) {
        this.strokeWidthPercentFront = options.strokeWidthPercent;
      }
      if (options.fillColor !== undefined) {
        this.fillColorFront = options.fillColor;
      }
      if (options.strokeColor !== undefined) {
        this.strokeColorFront = options.strokeColor;
      }
      if (options.dashArray !== undefined) {
        this.dashArrayFront.clear();
        for (let i = 0; i < options.dashArray.length; i++) {
          this.dashArrayFront.push(options.dashArray[i]);
        }
      }
    } else if (options.panel == StyleEditPanels.Back) {
      // Set the back options
      // options.dynamicBackStyle is boolean, so we need to explicitly check for undefined otherwise
      // when it is false, this doesn't execute and this.dynamicBackStyle is not set
      if (options.dynamicBackStyle !== undefined) {
        this.dynamicBackStyle = options.dynamicBackStyle;
      }
      // overwrite the back options only in the case the dynamic style is not enabled
      if (!this.dynamicBackStyle) {
        if (options.strokeWidthPercent !== undefined) {
          this.strokeWidthPercentBack = options.strokeWidthPercent;
        }
        if (options.fillColor !== undefined) {
          this.fillColorBack = options.fillColor;
        }
        if (options.strokeColor !== undefined) {
          this.strokeColorBack = options.strokeColor;
        }
        if (options.dashArray !== undefined) {
          // clear the dashArray
          this.dashArrayBack.clear();
          for (let i = 0; i < options.dashArray.length; i++) {
            this.dashArrayBack.push(options.dashArray[i]);
          }
        }
      }
    }
    // Now apply the style and size and decoration display
    this.stylize(DisplayStyle.ApplyCurrentVariables); // applies the colors and stroke size changes
    this.adjustSize(); // applies the radius changes
    this.setVisible(true); // applies the decoration changes (we know that the angle marker is visible because the style panel won't let you edit hidden objects)
  }
  /**
   * Return the current style state
   */
  currentStyleState(panel: StyleEditPanels): StyleOptions {
    switch (panel) {
      case StyleEditPanels.Front: {
        const dashArrayFront = [] as number[];
        if (this.dashArrayFront.length > 0) {
          this.dashArrayFront.forEach(v => dashArrayFront.push(v));
        }
        return {
          panel: panel,
          strokeWidthPercent: this.strokeWidthPercentFront,
          strokeColor: this.strokeColorFront,
          fillColor: this.fillColorFront,
          dashArray: dashArrayFront,
          angleMarkerRadiusPercent: this._angleMarkerRadiusPercent,
          angleMarkerTickMark: this._angleMarkerTickMark,
          angleMarkerDoubleArc: this._angleMarkerDoubleArc
        };
        break;
      }
      case StyleEditPanels.Back: {
        const dashArrayBack = [] as number[];
        if (this.dashArrayBack.length > 0) {
          this.dashArrayBack.forEach(v => dashArrayBack.push(v));
        }
        return {
          panel: panel,
          strokeWidthPercent: this.strokeWidthPercentBack,
          strokeColor: this.strokeColorBack,
          fillColor: this.fillColorBack,
          dashArray: dashArrayBack,
          dynamicBackStyle: this.dynamicBackStyle
          // angleMarkerRadiusPercent: this._angleMarkerRadiusPercent,
          // angleMarkerTickMark: this._angleMarkerTickMark,
          // angleMarkerDoubleArc: this._angleMarkerDoubleArc
        };
      }
      default:
      case StyleEditPanels.Label: {
        return {
          panel: panel
        };
      }
    }
  }
  /**
   * Return the default style state
   */
  defaultStyleState(panel: StyleEditPanels): StyleOptions {
    switch (panel) {
      case StyleEditPanels.Front: {
        const dashArrayFront = [] as number[];
        if (SETTINGS.angleMarker.drawn.dashArray.front.length > 0) {
          SETTINGS.angleMarker.drawn.dashArray.front.forEach(v =>
            dashArrayFront.push(v)
          );
        }
        return {
          panel: panel,
          strokeWidthPercent: 100,
          fillColor: SETTINGS.angleMarker.drawn.fillColor.front,
          strokeColor: SETTINGS.angleMarker.drawn.strokeColor.front,
          dashArray: dashArrayFront,
          angleMarkerRadiusPercent: 100,
          angleMarkerTickMark: SETTINGS.angleMarker.defaultTickMark,
          angleMarkerDoubleArc: SETTINGS.angleMarker.defaultDoubleArc
        };
      }
      case StyleEditPanels.Back: {
        const dashArrayBack = [] as number[];

        if (SETTINGS.angleMarker.drawn.dashArray.back.length > 0) {
          SETTINGS.angleMarker.drawn.dashArray.back.forEach(v =>
            dashArrayBack.push(v)
          );
        }
        return {
          panel: panel,

          strokeWidthPercent: SETTINGS.angleMarker.dynamicBackStyle
            ? Nodule.contrastStrokeWidthPercent(100)
            : 100,

          strokeColor: SETTINGS.angleMarker.dynamicBackStyle
            ? Nodule.contrastStrokeColor(
                SETTINGS.angleMarker.drawn.strokeColor.front
              )
            : SETTINGS.angleMarker.drawn.strokeColor.back,

          fillColor: SETTINGS.angleMarker.dynamicBackStyle
            ? Nodule.contrastFillColor(
                SETTINGS.angleMarker.drawn.fillColor.front
              )
            : SETTINGS.angleMarker.drawn.fillColor.back,

          dashArray: dashArrayBack,

          dynamicBackStyle: SETTINGS.angleMarker.dynamicBackStyle
        };
      }
      default:
      case StyleEditPanels.Label: {
        return {
          panel: panel
        };
      }
    }
  }
  /**
   * Sets the variables for stroke width glowing/not
   */
  adjustSize(): void {
    this.frontCirclePathStart.linewidth =
      (AngleMarker.currentAngleMarkerCircularStrokeWidthFront *
        this.strokeWidthPercentFront) /
      100;

    this.frontCirclePathTail.linewidth =
      (AngleMarker.currentAngleMarkerCircularStrokeWidthFront *
        this.strokeWidthPercentFront) /
      100;

    this.frontCirclePathDoubleArcStart.linewidth =
      (AngleMarker.currentAngleMarkerCircularStrokeWidthFront *
        this.strokeWidthPercentFront) /
      100;

    this.frontCirclePathDoubleArcTail.linewidth =
      (AngleMarker.currentAngleMarkerCircularStrokeWidthFront *
        this.strokeWidthPercentFront) /
      100;

    this.backCirclePathStart.linewidth =
      (AngleMarker.currentAngleMarkerCircularStrokeWidthBack *
        (this.dynamicBackStyle
          ? Nodule.contrastStrokeWidthPercent(this.strokeWidthPercentFront)
          : this.strokeWidthPercentBack)) /
      100;

    this.backCirclePathTail.linewidth =
      (AngleMarker.currentAngleMarkerCircularStrokeWidthBack *
        (this.dynamicBackStyle
          ? Nodule.contrastStrokeWidthPercent(this.strokeWidthPercentFront)
          : this.strokeWidthPercentBack)) /
      100;

    this.backCirclePathDoubleArcStart.linewidth =
      (AngleMarker.currentAngleMarkerCircularStrokeWidthBack *
        (this.dynamicBackStyle
          ? Nodule.contrastStrokeWidthPercent(this.strokeWidthPercentFront)
          : this.strokeWidthPercentBack)) /
      100;

    this.backCirclePathDoubleArcTail.linewidth =
      (AngleMarker.currentAngleMarkerCircularStrokeWidthBack *
        (this.dynamicBackStyle
          ? Nodule.contrastStrokeWidthPercent(this.strokeWidthPercentFront)
          : this.strokeWidthPercentBack)) /
      100;

    this.glowingFrontCirclePathStart.linewidth =
      (AngleMarker.currentGlowingAngleMarkerCircularStrokeWidthFront *
        this.strokeWidthPercentFront) /
      100;

    this.glowingFrontCirclePathTail.linewidth =
      (AngleMarker.currentGlowingAngleMarkerCircularStrokeWidthFront *
        this.strokeWidthPercentFront) /
      100;

    this.glowingFrontCirclePathDoubleArcStart.linewidth =
      (AngleMarker.currentGlowingAngleMarkerCircularStrokeWidthFront *
        this.strokeWidthPercentFront) /
      100;

    this.glowingFrontCirclePathDoubleArcTail.linewidth =
      (AngleMarker.currentGlowingAngleMarkerCircularStrokeWidthFront *
        this.strokeWidthPercentFront) /
      100;

    this.glowingBackCirclePathStart.linewidth =
      (AngleMarker.currentGlowingAngleMarkerCircularStrokeWidthBack *
        (this.dynamicBackStyle
          ? Nodule.contrastStrokeWidthPercent(this.strokeWidthPercentFront)
          : this.strokeWidthPercentBack)) /
      100;

    this.glowingBackCirclePathTail.linewidth =
      (AngleMarker.currentGlowingAngleMarkerCircularStrokeWidthBack *
        (this.dynamicBackStyle
          ? Nodule.contrastStrokeWidthPercent(this.strokeWidthPercentFront)
          : this.strokeWidthPercentBack)) /
      100;

    this.glowingBackCirclePathDoubleArcStart.linewidth =
      (AngleMarker.currentGlowingAngleMarkerCircularStrokeWidthBack *
        (this.dynamicBackStyle
          ? Nodule.contrastStrokeWidthPercent(this.strokeWidthPercentFront)
          : this.strokeWidthPercentBack)) /
      100;

    this.glowingBackCirclePathDoubleArcTail.linewidth =
      (AngleMarker.currentGlowingAngleMarkerCircularStrokeWidthBack *
        (this.dynamicBackStyle
          ? Nodule.contrastStrokeWidthPercent(this.strokeWidthPercentFront)
          : this.strokeWidthPercentBack)) /
      100;

    // adjust the radius of the angle marker
    this._angleMarkerRadius =
      (AngleMarker.currentAngleMarkerRadius * this._angleMarkerRadiusPercent) /
      100;

    this._angleMarkerRadiusDoubleArc =
      (AngleMarker.currentAngleMarkerRadiusDoubleArc *
        this._angleMarkerRadiusPercent) /
      100;
    // console.log("AM Radius", this._angleMarkerRadius);
    // recompute the three vectors that determine the angle marker with the new angle marker radius
    this.setAngleMarkerFromThreeVectors(
      this._startVector,
      this._vertexVector,
      this._endVector,
      this._angleMarkerRadius
    );
    // finally update the display
    this.updateDisplay();
  }

  /**
   * Set the rendering style (flags: ApplyTemporaryVariables, ApplyCurrentVariables) of the angle marker
   *
   * ApplyTemporaryVariables means that
   *    1) The temporary variables from SETTINGS.point.temp are copied into the actual Two.js objects
   *    2) The pointScaleFactor is copied from the Point.pointScaleFactor (which accounts for the Zoom magnification) into the actual Two.js objects
   *
   * Apply CurrentVariables means that all current values of the private style variables are copied into the actual Two.js objects
   */
  stylize(flag: DisplayStyle): void {
    switch (flag) {
      case DisplayStyle.ApplyTemporaryVariables: {
        // Use the SETTINGS temporary options to directly modify the Two.js objects.

        //FRONT
        if (SETTINGS.angleMarker.temp.fillColor.front === "noFill") {
          this.frontFill1.noFill();
          this.frontFill2.noFill();
        } else {
          // If shading is used
          // this.frontGradientColor.color =
          //   SETTINGS.angleMarker.temp.fillColor.front;
          // this.frontFill1.fill = this.frontGradient;
          // this.frontFill2.fill = this.frontGradient;

          //If shading is not used
          this.frontFill1.fill = SETTINGS.angleMarker.temp.fillColor.front;
          this.frontFill2.fill = SETTINGS.angleMarker.temp.fillColor.front;
        }
        if (SETTINGS.angleMarker.temp.strokeColor.front === "noStroke") {
          this.frontCirclePathStart.noStroke();
          this.frontCirclePathTail.noStroke();
          this.frontStraightStart.noStroke();
          this.frontStraightEnd.noStroke();
        } else {
          this.frontCirclePathStart.stroke =
            SETTINGS.angleMarker.temp.strokeColor.front;
          this.frontCirclePathTail.stroke =
            SETTINGS.angleMarker.temp.strokeColor.front;
          this.frontStraightStart.stroke =
            SETTINGS.angleMarker.temp.strokeColor.front;
          this.frontStraightEnd.stroke =
            SETTINGS.angleMarker.temp.strokeColor.front;
        }
        // The circle width is set to the current circle width (which is updated for zoom magnification)
        this.frontCirclePathStart.linewidth =
          AngleMarker.currentAngleMarkerCircularStrokeWidthFront;
        this.frontCirclePathTail.linewidth =
          AngleMarker.currentAngleMarkerCircularStrokeWidthFront;
        this.frontStraightStart.linewidth =
          AngleMarker.currentAngleMarkerStraightStrokeWidthFront;
        this.frontStraightEnd.linewidth =
          AngleMarker.currentAngleMarkerStraightStrokeWidthFront;
        // Copy the front dash properties from the front default drawn dash properties
        if (SETTINGS.angleMarker.drawn.dashArray.front.length > 0) {
          this.frontCirclePathStart.dashes.clear();
          this.frontCirclePathTail.dashes.clear();
          SETTINGS.angleMarker.drawn.dashArray.front.forEach(v => {
            this.frontCirclePathStart.dashes.push(v);
            this.frontCirclePathTail.dashes.push(v);
          });
        }
        //BACK
        if (SETTINGS.angleMarker.temp.fillColor.back === "noFill") {
          this.backFill1.noFill();
          this.backFill2.noFill();
        } else {
          // If shading is used
          // this.backGradientColor.color =
          //   SETTINGS.angleMarker.temp.fillColor.back;
          // this.backFill1.fill = this.backGradient;
          // this.backFill2.fill = this.backGradient;

          //If shading is not used
          this.backFill1.fill = SETTINGS.angleMarker.temp.fillColor.back;
          this.backFill2.fill = SETTINGS.angleMarker.temp.fillColor.back;
        }
        if (SETTINGS.angleMarker.temp.strokeColor.back === "noStroke") {
          this.backCirclePathStart.noStroke();
          this.backCirclePathTail.noStroke();
          this.backStraightStart.noStroke();
          this.backStraightEnd.noStroke();
        } else {
          this.backCirclePathStart.stroke =
            SETTINGS.angleMarker.temp.strokeColor.back;
          this.backCirclePathTail.stroke =
            SETTINGS.angleMarker.temp.strokeColor.back;
          this.backStraightStart.stroke =
            SETTINGS.angleMarker.temp.strokeColor.back;
          this.backStraightEnd.stroke =
            SETTINGS.angleMarker.temp.strokeColor.back;
        }
        // The circle width is set to the current circle width (which is updated for zoom magnification)
        this.backCirclePathStart.linewidth =
          AngleMarker.currentAngleMarkerCircularStrokeWidthBack;
        this.backCirclePathTail.linewidth =
          AngleMarker.currentAngleMarkerCircularStrokeWidthBack;
        this.backStraightStart.linewidth =
          AngleMarker.currentAngleMarkerStraightStrokeWidthBack;
        this.backStraightEnd.linewidth =
          AngleMarker.currentAngleMarkerStraightStrokeWidthBack;
        // Copy the front dash properties from the front default drawn dash properties
        if (SETTINGS.angleMarker.drawn.dashArray.back.length > 0) {
          this.backCirclePathStart.dashes.clear();
          this.backCirclePathTail.dashes.clear();
          SETTINGS.angleMarker.drawn.dashArray.back.forEach(v => {
            this.backCirclePathStart.dashes.push(v);
            this.backCirclePathTail.dashes.push(v);
          });
        }
        // The temporary display is never highlighted
        this.glowingFrontCirclePathStart.visible = false;
        this.glowingBackCirclePathStart.visible = false;
        this.glowingFrontStraightStart.visible = false;
        this.glowingBackStraightStart.visible = false;
        this.glowingFrontCirclePathDoubleArcStart.visible = false;
        this.glowingBackCirclePathDoubleArcStart.visible = false;

        this.glowingFrontCirclePathTail.visible = false;
        this.glowingBackCirclePathTail.visible = false;
        this.glowingFrontStraightEnd.visible = false;
        this.glowingBackStraightEnd.visible = false;
        this.glowingFrontCirclePathDoubleArcTail.visible = false;
        this.glowingBackCirclePathDoubleArcTail.visible = false;

        //The double arc is never shown in the temporary display
        this.backCirclePathDoubleArcStart.visible = false;
        this.frontCirclePathDoubleArcStart.visible = false;
        this.backCirclePathDoubleArcTail.visible = false;
        this.frontCirclePathDoubleArcTail.visible = false;
        break;
      }

      case DisplayStyle.ApplyCurrentVariables: {
        // Use the current variables to directly modify the Two.js objects.

        // FRONT
        if (this.fillColorFront === "noFill") {
          this.frontFill1.noFill();
          this.frontFill2.noFill();
        } else {
          // If the angle markers are shaded like circles
          //this.frontGradientColor.color = this.fillColorFront;
          // this.frontFill1.fill = this.frontGradient;
          // this.frontFill2.fill = this.frontGradient;

          // If the angle markers are not shaded
          this.frontFill1.fill = this.fillColorFront;
          this.frontFill2.fill = this.fillColorFront;
        }

        if (this.strokeColorFront === "noStroke") {
          this.frontCirclePathStart.noStroke();
          this.frontStraightStart.noStroke();
          this.frontCirclePathDoubleArcStart.noStroke();
          this.frontCirclePathTail.noStroke();
          this.frontStraightEnd.noStroke();
          this.frontCirclePathDoubleArcTail.noStroke();
        } else {
          this.frontCirclePathStart.stroke = this.strokeColorFront;
          this.frontStraightStart.stroke = this.strokeColorFront;
          this.frontCirclePathDoubleArcStart.stroke = this.strokeColorFront;
          this.frontCirclePathTail.stroke = this.strokeColorFront;
          this.frontStraightEnd.stroke = this.strokeColorFront;
          this.frontCirclePathDoubleArcTail.stroke = this.strokeColorFront;
        }
        // strokeWidthPercent is applied by adjustSize()
        if (this.dashArrayFront.length > 0) {
          this.frontCirclePathStart.dashes.clear();
          this.frontCirclePathDoubleArcStart.dashes.clear();
          this.frontCirclePathTail.dashes.clear();
          this.frontCirclePathDoubleArcTail.dashes.clear();
          this.dashArrayFront.forEach(v => {
            this.frontCirclePathStart.dashes.push(v);
            this.frontCirclePathDoubleArcStart.dashes.push(v);
            this.frontCirclePathTail.dashes.push(v);
            this.frontCirclePathDoubleArcTail.dashes.push(v);
          });
        } else {
          // the array length is zero and no dash array should be set
          this.frontCirclePathStart.dashes.clear();
          this.frontCirclePathStart.dashes.push(0);
          this.frontCirclePathDoubleArcStart.dashes.clear();
          this.frontCirclePathDoubleArcStart.dashes.push(0);

          this.frontCirclePathTail.dashes.clear();
          this.frontCirclePathTail.dashes.push(0);
          this.frontCirclePathDoubleArcTail.dashes.clear();
          this.frontCirclePathDoubleArcTail.dashes.push(0);
        }
        // BACK
        if (this.dynamicBackStyle) {
          if (Nodule.contrastFillColor(this.fillColorFront) === "noFill") {
            this.backFill1.noFill();
            this.backFill2.noFill();
          } else {
            // If the anglemarkers are shaded
            // this.backGradientColor.color = Nodule.contrastFillColor(
            //   this.fillColorFront
            // );
            // this.backFill1.fill = this.backGradient;
            // this.backFill2.fill = this.backGradient;

            // If the angle markers are not shaded
            this.backFill1.fill = Nodule.contrastFillColor(this.fillColorFront);
            this.backFill2.fill = Nodule.contrastFillColor(this.fillColorFront);
          }
        } else {
          if (this.fillColorBack === "noFill") {
            this.backFill1.noFill();
            this.backFill2.noFill();
          } else {
            // If the angle markers are shaded
            // this.backGradientColor.color = this.fillColorBack;
            // this.backFill1.fill = this.backGradient;
            // this.backFill2.fill = this.backGradient;

            // If the angle markers are not shaded
            this.backFill1.fill = this.fillColorBack;
            this.backFill2.fill = this.fillColorBack;
          }
        }

        if (this.dynamicBackStyle) {
          if (
            Nodule.contrastStrokeColor(this.strokeColorFront) === "noStroke"
          ) {
            this.backCirclePathStart.noStroke();
            this.backStraightStart.noStroke();
            this.backCirclePathDoubleArcStart.noStroke();
            this.backCirclePathTail.noStroke();
            this.backStraightEnd.noStroke();
            this.backCirclePathDoubleArcTail.noStroke();
          } else {
            this.backCirclePathStart.stroke = Nodule.contrastStrokeColor(
              this.strokeColorFront
            );
            this.backStraightStart.stroke = Nodule.contrastStrokeColor(
              this.strokeColorFront
            );
            this.backCirclePathDoubleArcStart.stroke = Nodule.contrastStrokeColor(
              this.strokeColorFront
            );
            this.backCirclePathTail.stroke = Nodule.contrastStrokeColor(
              this.strokeColorFront
            );
            this.backStraightEnd.stroke = Nodule.contrastStrokeColor(
              this.strokeColorFront
            );
            this.backCirclePathDoubleArcTail.stroke = Nodule.contrastStrokeColor(
              this.strokeColorFront
            );
          }
        } else {
          if (this.strokeColorBack === "noStroke") {
            this.backCirclePathStart.noStroke();
            this.backStraightStart.noStroke();
            this.backCirclePathDoubleArcStart.noStroke();
            this.backCirclePathTail.noStroke();
            this.backStraightEnd.noStroke();
            this.backCirclePathDoubleArcTail.noStroke();
          } else {
            this.backCirclePathStart.stroke = this.strokeColorBack;
            this.backStraightStart.stroke = this.strokeColorBack;
            this.backCirclePathDoubleArcStart.stroke = this.strokeColorBack;
            this.backCirclePathTail.stroke = this.strokeColorBack;
            this.backStraightEnd.stroke = this.strokeColorBack;
            this.backCirclePathDoubleArcTail.stroke = this.strokeColorBack;
          }
        }

        // strokeWidthPercent applied by adjustSizer()
        if (this.dashArrayBack.length > 0) {
          this.backCirclePathStart.dashes.clear();
          this.backCirclePathDoubleArcStart.dashes.clear();
          this.backCirclePathTail.dashes.clear();
          this.backCirclePathDoubleArcTail.dashes.clear();
          this.dashArrayBack.forEach(v => {
            this.backCirclePathStart.dashes.push(v);
            this.backCirclePathDoubleArcStart.dashes.push(v);
            this.backCirclePathTail.dashes.push(v);
            this.backCirclePathDoubleArcTail.dashes.push(v);
          });
        } else {
          // the array length is zero and no dash array should be set
          this.backCirclePathStart.dashes.clear();
          this.backCirclePathStart.dashes.push(0);
          this.backCirclePathDoubleArcStart.dashes.clear();
          this.backCirclePathDoubleArcStart.dashes.push(0);

          this.backCirclePathTail.dashes.clear();
          this.backCirclePathTail.dashes.push(0);
          this.backCirclePathDoubleArcTail.dashes.clear();
          this.backCirclePathDoubleArcTail.dashes.push(0);
        }

        // UPDATE the glowing object

        // Glowing Front
        // no fillColor for glowing circles
        this.glowingFrontCirclePathStart.stroke = this.glowingStrokeColorFront;
        this.glowingFrontStraightStart.stroke = this.glowingStrokeColorFront;
        this.glowingFrontCirclePathDoubleArcStart.stroke = this.glowingStrokeColorFront;
        this.glowingFrontCirclePathTail.stroke = this.glowingStrokeColorFront;
        this.glowingFrontStraightEnd.stroke = this.glowingStrokeColorFront;
        this.glowingFrontCirclePathDoubleArcTail.stroke = this.glowingStrokeColorFront;
        // strokeWidthPercent applied by adjustSize()
        // Copy the front dash properties to the glowing object
        if (this.dashArrayFront.length > 0) {
          this.glowingFrontCirclePathStart.dashes.clear();
          this.glowingFrontCirclePathDoubleArcStart.dashes.clear();
          this.glowingFrontCirclePathTail.dashes.clear();
          this.glowingFrontCirclePathDoubleArcTail.dashes.clear();
          this.dashArrayFront.forEach(v => {
            this.glowingFrontCirclePathStart.dashes.push(v);
            this.glowingFrontCirclePathDoubleArcStart.dashes.push(v);
            this.glowingFrontCirclePathTail.dashes.push(v);
            this.glowingFrontCirclePathDoubleArcTail.dashes.push(v);
          });
        } else {
          // the array length is zero and no dash array should be set
          this.glowingFrontCirclePathStart.dashes.clear();
          this.glowingFrontCirclePathStart.dashes.push(0);
          this.glowingFrontCirclePathDoubleArcStart.dashes.clear();
          this.glowingFrontCirclePathDoubleArcStart.dashes.push(0);

          this.glowingFrontCirclePathTail.dashes.clear();
          this.glowingFrontCirclePathTail.dashes.push(0);
          this.glowingFrontCirclePathDoubleArcTail.dashes.clear();
          this.glowingFrontCirclePathDoubleArcTail.dashes.push(0);
        }

        // Glowing Back
        // no fillColor for glowing circles
        this.glowingBackCirclePathStart.stroke = this.glowingStrokeColorBack;
        this.glowingBackStraightStart.stroke = this.glowingStrokeColorBack;
        this.glowingBackCirclePathDoubleArcStart.stroke = this.glowingStrokeColorBack;
        this.glowingBackCirclePathTail.stroke = this.glowingStrokeColorBack;
        this.glowingBackStraightEnd.stroke = this.glowingStrokeColorBack;
        this.glowingBackCirclePathDoubleArcTail.stroke = this.glowingStrokeColorBack;
        // strokeWidthPercent applied by adjustSize()
        // Copy the back dash properties to the glowing object
        if (this.dashArrayBack.length > 0) {
          this.glowingBackCirclePathStart.dashes.clear();
          this.glowingBackCirclePathDoubleArcStart.dashes.clear();
          this.glowingBackCirclePathTail.dashes.clear();
          this.glowingBackCirclePathDoubleArcTail.dashes.clear();
          this.dashArrayBack.forEach(v => {
            this.glowingBackCirclePathStart.dashes.push(v);
            this.glowingBackCirclePathDoubleArcStart.dashes.push(v);
            this.glowingBackCirclePathTail.dashes.push(v);
            this.glowingBackCirclePathDoubleArcTail.dashes.push(v);
          });
        } else {
          // the array length is zero and no dash array should be set
          this.glowingBackCirclePathStart.dashes.clear();
          this.glowingBackCirclePathStart.dashes.push(0);
          this.glowingBackCirclePathDoubleArcStart.dashes.clear();
          this.glowingBackCirclePathDoubleArcStart.dashes.push(0);
          this.glowingBackCirclePathTail.dashes.clear();
          this.glowingBackCirclePathTail.dashes.push(0);
          this.glowingBackCirclePathDoubleArcTail.dashes.clear();
          this.glowingBackCirclePathDoubleArcTail.dashes.push(0);
        }
        break;
      }
    }
  }
}<|MERGE_RESOLUTION|>--- conflicted
+++ resolved
@@ -1,8 +1,5 @@
 /** @format */
 
-<<<<<<< HEAD
-import { Vector3, Vector2, Matrix4 } from "three";
-=======
 import {
   Vector3,
   Vector2,
@@ -10,7 +7,6 @@
   UnsignedShort4444Type,
   ShortType
 } from "three";
->>>>>>> f08819a9
 import Two from "two.js";
 import SETTINGS, { LAYER } from "@/global-settings";
 import Nodule, { DisplayStyle } from "./Nodule";
@@ -20,12 +16,6 @@
 const desiredXAxis = new Vector3();
 const desiredYAxis = new Vector3();
 const desiredZAxis = new Vector3();
-<<<<<<< HEAD
-// const Z_AXIS = new Vector3(0, 0, 1);
-const transformMatrix = new Matrix4();
-const CIRCLEEDGESUBDIVISIONS = SETTINGS.angleMarker.numCirclePoints;
-//const EDGESUBDIVISIONS = SETTINGS.angleMarker.numEdgePoints;
-=======
 const transformMatrixCircular = new Matrix4();
 const transformMatrixCircularDA = new Matrix4();
 const transformMatrixStraightStart = new Matrix4();
@@ -36,7 +26,6 @@
   SETTINGS.angleMarker.numBoundaryCirclePoints;
 
 let ANGLEMARKER_COUNT = 0;
->>>>>>> f08819a9
 
 /**
  * For drawing angle markers. The circular part of an angle marker consists of two paths (front and back) and a storage path
@@ -253,82 +242,7 @@
 
   constructor() {
     super();
-<<<<<<< HEAD
-    this.name = "AngleMarker-" + Nodule.ANGLEMARKER_COUNT++;
-    // Create the initial front and back vertices (glowing/not/fill)
-    // const frontStartVertices: Two.Vector[] = [];
-    // const backStartVertices: Two.Vector[] = [];
-    // const frontEndVertices: Two.Vector[] = [];
-    // const backEndVertices: Two.Vector[] = [];
-    const frontCircleVertices: Two.Vector[] = [];
-    const backCircleVertices: Two.Vector[] = [];
-    const storageVertices: Two.Vector[] = [];
-    // const glowingFrontStartVertices: Two.Vector[] = [];
-    // const glowingBackStartVertices: Two.Vector[] = [];
-    // const glowingFrontEndVertices: Two.Vector[] = [];
-    // const glowingBackEndVertices: Two.Vector[] = [];
-    const glowingFrontCircleVertices: Two.Vector[] = [];
-    const glowingBackCircleVertices: Two.Vector[] = [];
-    const glowingStorageVertices: Two.Vector[] = [];
-    // const frontFill1Vertices: Two.Vector[] = [];
-    // const backFill1Vertices: Two.Vector[] = [];
-    // const frontFill2Vertices: Two.Vector[] = [];
-    // const backFill2Vertices: Two.Vector[] = [];
-
-    // As the angle marker is moved around the vertices on the circle edge part are passed between the front, back and storage parts, but it
-    //  is always true that
-    //   frontCirclePath.vertices.length + backCirclePath.vertices.length + storageCirclePath.vertices.length = 2*CIRCLEEDGESUBDIVISIONS
-    //  ??As the angle marker is moved around the some of the frontVertices are the same as the ones on the
-    //  ?? frontFillVertices, but it is always true that frontVertices.length + number of non-front Vertices in
-    //  ?? frontFillVertices = SUBDIVISIONS
-    //  ??  The non-frontVertices are ones on the boundary circle.
-    //   Similar for the back vertices. Initially the length of back/front circle vertices is CIRCLEEDGESUBDIVISIONS.
-    for (let k = 0; k < Math.ceil(CIRCLEEDGESUBDIVISIONS / 2); k++) {
-      const angle = (k * Math.PI) / Math.ceil(CIRCLEEDGESUBDIVISIONS / 2); // [0, pi)
-      const x = SETTINGS.boundaryCircle.radius * Math.cos(angle);
-      const x1 = SETTINGS.boundaryCircle.radius * Math.cos(angle + Math.PI);
-      const y = SETTINGS.boundaryCircle.radius * Math.sin(angle);
-      const y1 = SETTINGS.boundaryCircle.radius * Math.sin(angle + Math.PI);
-      frontCircleVertices.push(new Two.Vector(x, y));
-      //frontFillVertices.push(new Two.Vector(x, y), new Two.Vector(x1, y1));
-      backCircleVertices.push(new Two.Vector(x1, y1));
-      //backFillVertices.push(new Two.Vector(x, y), new Two.Vector(x1, y1));
-      glowingFrontCircleVertices.push(new Two.Vector(x, y));
-      glowingBackCircleVertices.push(new Two.Vector(x1, y1));
-    }
-    this.frontCirclePath = new Two.Path(
-      frontCircleVertices,
-      /*closed*/ false,
-      /*curve*/ false
-    );
-    this.glowingFrontCirclePath = new Two.Path(
-      glowingFrontCircleVertices,
-      /*closed*/ false,
-      /*curve*/ false
-    );
-    // this.frontFill = new Two.Path(
-    //   frontFillVertices,
-    //   /*closed*/ true,
-    //   /*curve*/ false
-    // );
-    this.backCirclePath = new Two.Path(
-      backCircleVertices,
-      /*closed*/ false,
-      /*curve*/ false
-    );
-    this.glowingBackCirclePath = new Two.Path(
-      glowingBackCircleVertices,
-      /*closed*/ false,
-      /*curve*/ false
-    );
-    // this.backFill = new Two.Path(
-    //   backFillVertices,
-    //   /*closed*/ true,
-    //   /*curve*/ false
-    // );
-=======
     this.name = "AngleMarker-" + ANGLEMARKER_COUNT++;
->>>>>>> f08819a9
 
     // Circular Part Initialize
     // Create the initial front and back vertices (glowing/not doubleArc/not start/tail)
@@ -614,90 +528,6 @@
       desiredYAxis.dot(this.tmpVector),
       desiredXAxis.dot(this.tmpVector)
     ).modTwoPi();
-<<<<<<< HEAD
-    //console.log("angularLength", angularLengthOfMarker);
-    // Recalculate the 2D coordinate of the TwoJS path (From the originalVertices array)
-    // As we drag the mouse, the number of vertices in the front half
-    // and back half are dynamically changing and to avoid
-    // allocating and de-allocating arrays, we dynamically transfers
-    // elements between the three (front/back/storage paths)
-
-    let frontCircleIndex = 0; // the number added to the front path
-    let backCircleIndex = 0; // the number added to the back path
-    let frontCircleLen = this.frontCirclePath.vertices.length;
-    let backCircleLen = this.backCirclePath.vertices.length;
-    let firstFrontCircleIndexInOriginal = -1; // the index (in original vertices) of the first vertex added to the front
-    let firstBackCircleIndexInOriginal = -1; // the index (in original vertices) of the first vertex added to the back
-
-    this.originalVertices.forEach((v: Vector2, pos: number) => {
-      // Only add a transformed vertex if the angle it makes with the positive x axis in the original circle
-      // (the one with radius SETTINGS.boundaryCircle.radius in the plane z=0) is less than angularLengthOfMarker.
-      // store the remaining vertices in the storageCirclePath
-      //NOTE: the syntax for atan2 is atan2(y,x) and returns a value in (-pi,pi]!!!!!
-      if (Math.atan2(v.y, v.x).modTwoPi() <= angularLengthOfMarker) {
-        this.tmpVector.set(v.x, v.y, 0);
-        this.tmpVector.applyMatrix4(transformMatrix);
-
-        // When the Z-coordinate is negative, the vertex belongs the
-        // the back side of the sphere
-        if (this.tmpVector.z > 0) {
-          if (firstFrontCircleIndexInOriginal === -1)
-            firstFrontCircleIndexInOriginal = pos;
-          if (frontCircleIndex >= frontCircleLen) {
-            // Steal one element from the backPath or storage
-            let extra;
-            if (this.backCirclePath.vertices.length !== 0) {
-              extra = this.backCirclePath.vertices.pop();
-              if (extra) backCircleLen--;
-            } else {
-              extra = this.storageCirclePath.vertices.pop();
-            }
-            if (extra) this.frontCirclePath.vertices.push(extra);
-
-            let glowExtra;
-            if (this.glowingBackCirclePath.vertices.length !== 0) {
-              glowExtra = this.glowingBackCirclePath.vertices.pop();
-            } else {
-              glowExtra = this.glowingStorageCirclePath.vertices.pop();
-            }
-            if (glowExtra) this.glowingFrontCirclePath.vertices.push(glowExtra);
-            frontCircleLen++;
-          }
-          this.frontCirclePath.vertices[frontCircleIndex].x = this.tmpVector.x;
-          this.frontCirclePath.vertices[frontCircleIndex].y = this.tmpVector.y;
-
-          this.glowingFrontCirclePath.vertices[
-            frontCircleIndex
-          ].x = this.tmpVector.x;
-          this.glowingFrontCirclePath.vertices[
-            frontCircleIndex
-          ].y = this.tmpVector.y;
-          frontCircleIndex++;
-        } else {
-          if (firstBackCircleIndexInOriginal === -1)
-            firstBackCircleIndexInOriginal = pos;
-          if (backCircleIndex >= backCircleLen) {
-            // Steal one element from the frontPath or storage
-            let extra;
-            if (this.frontCirclePath.vertices.length !== 0) {
-              extra = this.frontCirclePath.vertices.pop();
-              if (extra) frontCircleLen--;
-            } else {
-              extra = this.storageCirclePath.vertices.pop();
-            }
-            if (extra) this.backCirclePath.vertices.push(extra);
-
-            let glowingExtra;
-            if (this.glowingFrontCirclePath.vertices.length !== 0) {
-              glowingExtra = this.glowingFrontCirclePath.vertices.pop();
-            } else {
-              glowingExtra = this.glowingStorageCirclePath.vertices.pop();
-            }
-            if (glowingExtra) {
-              this.glowingBackCirclePath.vertices.push(glowingExtra);
-              backCircleLen++;
-            }
-=======
     // console.log("angularLength", angularLengthOfMarker);
 
     // Bring all the anchor points to a common pool
@@ -862,34 +692,10 @@
             glowingActiveBackDA = this.glowingBackCirclePathDoubleArcTail
               .vertices;
             negIndexDA = 0;
->>>>>>> f08819a9
           }
           toNegDA.push(pos);
         }
       }
-<<<<<<< HEAD
-    });
-    // Collect (into the storage pool) any vertices that are
-    //  1) extra (i.e. leftover -- not overwritten -- from previous renderings of) front vertices
-    //  2) extra (i.e. leftover -- not overwritten -- from previous renderings of) back vertices
-
-    //Handle case 1
-    for (let i = frontCircleIndex; i < frontCircleLen; i++) {
-      const v1 = this.frontCirclePath.vertices.pop();
-      if (v1) this.storageCirclePath.vertices.push(v1);
-
-      const v2 = this.glowingFrontCirclePath.vertices.pop();
-      if (v2) this.glowingStorageCirclePath.vertices.push(v2);
-    }
-
-    // Handle case 2
-    for (let i = backCircleIndex; i < backCircleLen; i++) {
-      const v1 = this.backCirclePath.vertices.pop();
-      if (v1) this.storageCirclePath.vertices.push(v1);
-
-      const v2 = this.glowingBackCirclePath.vertices.pop();
-      if (v2) this.glowingStorageCirclePath.vertices.push(v2);
-=======
       lastSignDA = thisSignDA;
       if (this.tmpVectorDA.z > 0) {
         if (posIndexDA === activeFrontDA.length) {
@@ -1100,7 +906,6 @@
         ].y = this.tmpVectorStraight.y;
         negIndexStraight++;
       }
->>>>>>> f08819a9
     }
     //Now build the front/back fill objects based on the front/back straight and circular parts
 
@@ -2292,12 +2097,6 @@
       this.frontCirclePathDoubleArcTail.vertices.length
     ) {
       // Transfer from frontPath to backPath
-<<<<<<< HEAD
-      const v1 = dup.frontCirclePath.vertices.pop();
-      if (v1) dup.backCirclePath.vertices.push(v1);
-      const v2 = dup.glowingFrontCirclePath.vertices.pop();
-      if (v2) dup.glowingBackCirclePath.vertices.push(v2);
-=======
       dup.backCirclePathDoubleArcTail.vertices.push(
         dup.frontCirclePathDoubleArcTail.vertices.pop()!
       );
@@ -2318,7 +2117,6 @@
     }
     while (dup.frontFill2.vertices.length < this.frontFill2.vertices.length) {
       dup.frontFill2.vertices.push(poolFill.pop()!);
->>>>>>> f08819a9
     }
     while (dup.backFill1.vertices.length < this.backFill1.vertices.length) {
       dup.backFill1.vertices.push(poolFill.pop()!);
@@ -2360,32 +2158,18 @@
       this.frontCirclePathDoubleArcStart.vertices.length
     ) {
       // Transfer from backPath to frontPath
-<<<<<<< HEAD
-      const v1 = dup.backCirclePath.vertices.pop();
-      if (v1) dup.frontCirclePath.vertices.push(v1);
-      const v2 = dup.glowingBackCirclePath.vertices.pop();
-      if (v2) dup.glowingFrontCirclePath.vertices.push(v2);
-=======
       dup.frontCirclePathDoubleArcStart.vertices.push(
         dup.backCirclePathDoubleArcStart.vertices.pop()!
       );
       dup.glowingFrontCirclePathDoubleArcStart.vertices.push(
         dup.glowingBackCirclePathDoubleArcStart.vertices.pop()!
       );
->>>>>>> f08819a9
     }
 
     while (
       dup.frontCirclePathTail.vertices.length <
       this.frontCirclePathTail.vertices.length
     ) {
-<<<<<<< HEAD
-      // Transfer from backPath to storagePath
-      const v1 = dup.backCirclePath.vertices.pop();
-      if (v1) dup.storageCirclePath.vertices.push(v1);
-      const v2 = dup.glowingBackCirclePath.vertices.pop();
-      if (v2) dup.glowingStorageCirclePath.vertices.push(v2);
-=======
       // Transfer from backPath to frontPath
       dup.frontCirclePathTail.vertices.push(
         dup.backCirclePathTail.vertices.pop()!
@@ -2393,7 +2177,6 @@
       dup.glowingFrontCirclePathTail.vertices.push(
         dup.glowingBackCirclePathTail.vertices.pop()!
       );
->>>>>>> f08819a9
     }
 
     while (
