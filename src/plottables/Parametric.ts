--- conflicted
+++ resolved
@@ -11,13 +11,8 @@
 } from "@/types/Styles";
 import { useSEStore } from "@/stores/se";
 import Two from "two.js";
-<<<<<<< HEAD
-// import { Two.Path } from "two.js/src/path";
-// import { Two.Anchor } from "two.js/src/anchor";
-=======
 // import { Path } from "two.js/src/path";
 // import { Anchor } from "two.js/src/anchor";
->>>>>>> d53a8079
 // import { Group } from "two.js/src/group";
 
 // const desiredXAxis = new Vector3();
@@ -169,29 +164,17 @@
       // );
       // This is a new build
       const frontVertices: Two.Vector[] = [];
-<<<<<<< HEAD
-      for (let k = 0; k < this.numAnchors; k++) {
-=======
       for (let k = 0; k < numAnchors; k++) {
->>>>>>> d53a8079
         // Create Vectors for the paths that will be cloned later
         frontVertices.push(new Two.Vector(0, 0));
       }
       this.frontParts.push(
         new Two.Path(frontVertices, /*closed*/ false, /*curve*/ false)
       );
-<<<<<<< HEAD
-      this.glowingFrontParts.push(this.frontParts[0].clone() as Two.Path);
-      // Don't use .clone() for back parts we intentionally want to keep them empty
-      this.backParts.push(new Two.Path([], false, false));
-      this.glowingBackParts.push(new Two.Path([], false, false));
-
-=======
       this.glowingFrontParts.push(this.frontParts[0].clone());
       // Don't use .clone() for back parts we intentionally want to keep them empty
       this.backParts.push(new Two.Path([], false, false));
       this.glowingBackParts.push(new Two.Path([], false, false));
->>>>>>> d53a8079
       // #region updatePlottableMap
       Nodule.idPlottableDescriptionMap.set(String(this.frontParts[0].id), {
         type: "parametric",
@@ -235,11 +218,7 @@
         console.debug("*** Adding", delta, "more anchor points!!!");
         // We have to add more anchor points
         let anchor: Two.Anchor;
-<<<<<<< HEAD
-        // Clone from an existing Two.Anchor (either from frontPart or backPart)
-=======
         // Clone from an existing Anchor (either from frontPart or backPart)
->>>>>>> d53a8079
         if (this.frontParts[0].vertices.length > 0)
           anchor = this.frontParts[0].vertices[0].clone();
         else anchor = this.backParts[0].vertices[0].clone();
@@ -485,37 +464,6 @@
     );
   }
 
-<<<<<<< HEAD
-  public endPointVector(minMax: boolean): Vector3 | undefined {
-    transformMatrix.copy(this.inverseTotalRotationMatrix).invert();
-    this.tmpMatrix.makeScale(
-      SETTINGS.boundaryCircle.radius,
-      SETTINGS.boundaryCircle.radius,
-      SETTINGS.boundaryCircle.radius
-    );
-    transformMatrix.multiply(this.tmpMatrix);
-
-    // find the tracing tMin and tMax
-    // const [tMin, tMax] = this.tMinMaxExpressionValues() ?? [
-    //   this._tNumbers.min,
-    //   this._tNumbers.max
-    // ];
-
-    // if the tMin/tMax values are out of order plot nothing (the object doesn't exist)
-    if (this.tGlobalMax <= this.tGlobalMin) return undefined;
-
-    let tVal: number;
-    if (minMax) {
-      tVal = this.tGlobalMin;
-    } else {
-      tVal = this.tGlobalMax;
-    }
-    // P(tval) is the location on the unit sphere of the Parametric in un-rotated position
-    this.tmpVector.copy(this.P(tVal));
-    // Set tmpVector equal to location on the target Parametric in rotated position
-    return this.tmpVector.applyMatrix4(transformMatrix);
-  }
-=======
   // public endPointVector(minMax: boolean): Vector3 | undefined {
   //   transformMatrix.copy(this.inverseTotalRotationMatrix).invert();
   //   this.tmpMatrix.makeScale(
@@ -543,7 +491,6 @@
   //   // Set tmpVector equal to location on the target Parametric in rotated position
   //   return this.tmpVector.applyMatrix4(transformMatrix);
   // }
->>>>>>> d53a8079
 
   frontGlowingDisplay(): void {
     this.frontParts.forEach(part => (part.visible = true));
