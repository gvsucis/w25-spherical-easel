/** @format */

import { Vector3, Vector2, Matrix4 } from "three";
import SETTINGS, { LAYER } from "@/global-settings";
import Nodule, { DisplayStyle } from "./Nodule";
import {
  StyleOptions,
  StyleEditPanels,
  DEFAULT_CIRCLE_FRONT_STYLE,
  DEFAULT_CIRCLE_BACK_STYLE
} from "@/types/Styles";
import { Path } from "two.js/src/path";
import { Anchor } from "two.js/src/anchor";
import { Group } from "two.js/src/group";
import { Stop } from "two.js/src/effects/stop";
import { RadialGradient } from "two.js/src/effects/radial-gradient";

const desiredXAxis = new Vector3();
const desiredYAxis = new Vector3();
const desiredZAxis = new Vector3();
// const Z_AXIS = new Vector3(0, 0, 1);
const transformMatrix = new Matrix4();
const SUBDIVISIONS = SETTINGS.circle.numPoints;

/**
 * For drawing surface circle. A circle consists of two paths (front and back)
 * for a total of 2N subdivisions.
 * We initially assign the same number of segments/subdivisions to each path,
 * but as the circle is being deformed the number of subdivisions on each path
 * may change: longer path will hold more subdivision points (while keeping the
 * total points 2N so we don't create/remove new points)
 */
export default class Circle extends Nodule {
  /**
   * The center vector of the circle in ideal unit sphere
   */
  private _centerVector = new Vector3();

  /**
   * The radius (in radians) of the circle on the ideal unit sphere
   */
  private _circleRadius = 0;

  /**
   *
   * NOTE: Once the above two variables are set, the updateDisplay() will correctly render the circle.
   * These are the only pieces of information that are need to do the rendering. All other
   * calculations in this class are only for the purpose of rendering the circle.
   */

  /**
   *  This the radius projected to the plane of the circle. It is always Math.sin(this.radius).
   */
  private projectedRadius = 0;

  /**
   * The TwoJS objects to display the front/back parts and their glowing counterparts.
   */
<<<<<<< HEAD
  private frontPart: Path;
  private backPart: Path;
  private glowingFrontPart: Path;
  private glowingBackPart: Path;
=======
  protected frontPart: Two.Path;
  protected backPart: Two.Path;
  protected glowingFrontPart: Two.Path;
  protected glowingBackPart: Two.Path;
>>>>>>> 852d1f80

  /**
   * The TwoJS objects to display the front/back fill. These are different than the front/back parts
   *  because when the circle is dragged between the front and back, the fill region includes some
   *  of the boundary circle and is therefore different from the front/back parts.
   */
  private frontFill: Path;
  private backFill: Path;

  /**Create a storage path for unused anchors in the case that the boundary circle doesn't intersect the circle*/
  private fillStorageAnchors: Anchor[] = [];

  /**
   * The styling variables for the drawn circle. The user can modify these.
   */
  // Front
  private glowingStrokeColorFront = SETTINGS.circle.glowing.strokeColor.front;
  // Back -- use the default non-dynamic back style options so that when the user disables the dynamic back style these options are displayed
  private glowingStrokeColorBack = SETTINGS.circle.glowing.strokeColor.back;

  /**
   * The stops and gradient for front/back fill
   */
  private frontGradientColorCenter = new Stop(0, SETTINGS.fill.frontWhite, 1);
  private frontGradientColor = new Stop(
    2 * SETTINGS.boundaryCircle.radius,
    SETTINGS.circle.drawn.fillColor.front,
    1
  );

  private frontGradient = new RadialGradient(
    SETTINGS.fill.lightSource.x,
    SETTINGS.fill.lightSource.y,
    1 * SETTINGS.boundaryCircle.radius,
    [this.frontGradientColorCenter, this.frontGradientColor]
  );

  private backGradientColorCenter = new Stop(0, SETTINGS.fill.backGray, 1);
  private backGradientColor = new Stop(
    1 * SETTINGS.boundaryCircle.radius,
    SETTINGS.circle.drawn.fillColor.back,
    1
  );
  private backGradient = new RadialGradient(
    -SETTINGS.fill.lightSource.x,
    -SETTINGS.fill.lightSource.y,
    2 * SETTINGS.boundaryCircle.radius,
    [this.backGradientColorCenter, this.backGradientColor]
  );

  /** Initialize the current circle width that is adjust by the zoom level and the user widthPercent */
  static currentCircleStrokeWidthFront =
    SETTINGS.circle.drawn.strokeWidth.front;
  static currentCircleStrokeWidthBack = SETTINGS.circle.drawn.strokeWidth.back;
  static currentGlowingCircleStrokeWidthFront =
    SETTINGS.circle.drawn.strokeWidth.front + SETTINGS.circle.glowing.edgeWidth;
  static currentGlowingCircleStrokeWidthBack =
    SETTINGS.circle.drawn.strokeWidth.back + SETTINGS.circle.glowing.edgeWidth;

  /**
   * Update all the current stroke widths
   * @param factor The ratio of the current magnification factor over the old magnification factor
   */
  static updateCurrentStrokeWidthForZoom(factor: number): void {
    Circle.currentCircleStrokeWidthFront *= factor;
    Circle.currentCircleStrokeWidthBack *= factor;
    Circle.currentGlowingCircleStrokeWidthFront *= factor;
    Circle.currentGlowingCircleStrokeWidthBack *= factor;
  }

  /**
   * This is the list of original vertices of a circle in the XY plane of radius
   * SETTINGS.boundaryCircle.radius. There are 2*SETTINGS.circle.subdivisions of these vertices
   */
  private originalVertices: Vector2[];

  /**
   * For temporary calculation with ThreeJS objects
   */
  private tmpVector = new Vector3();
  private tmpMatrix = new Matrix4();

  constructor() {
    super();

    // Create the array to hold the points that make up the boundary circle
    this.originalVertices = [];
    // As the circle is moved around the vertices are passed between the front and back parts, but it
    // is always true that frontVertices.length + backVertices.length = 2*SUBDIVISIONS
    // As the circle is moved around the some of the frontVertices are the same as the ones on the
    // frontFillVertices, but it is always true that frontVertices.length + number of non-front Vertices in
    // frontFillVertices = SUBDIVISIONS
    // The non-frontVertices are ones on the boundary circle.
    // Similar for the back vertices. Initially the length of back/front FillVertices must be SUBDIVISIONS.
    const frontVertices: Anchor[] = [];
    for (let k = 0; k < SUBDIVISIONS; k++) {
      // Create Vectors for the paths that will be cloned later
      frontVertices.push(new Anchor(0, 0));

      //create the original vertices (the ones that are on the boundary of the circle) and will be transformed to the target circle
      const angle1 = ((2 * k) / SUBDIVISIONS) * Math.PI;
      const angle2 = ((2 * k + 1) / SUBDIVISIONS) * Math.PI;
      this.originalVertices.push(
        new Vector2(
          SETTINGS.boundaryCircle.radius * Math.cos(angle1),
          SETTINGS.boundaryCircle.radius * Math.sin(angle1)
        )
      );
      this.originalVertices.push(
        new Vector2(
          SETTINGS.boundaryCircle.radius * Math.cos(angle2),
          SETTINGS.boundaryCircle.radius * Math.sin(angle2)
        )
      );
    }
    this.frontPart = new Path(frontVertices, /*closed*/ false, /*curve*/ false);

    // Clone the glowing/back/fill parts.
    this.glowingFrontPart = this.frontPart.clone() as Path;
    this.backPart = this.frontPart.clone() as Path;
    this.glowingBackPart = this.frontPart.clone() as Path;

    //Record the path ids for all the TwoJS objects which are not glowing. This is for use in IconBase to create icons.
    Nodule.idPlottableDescriptionMap.set(String(this.frontPart.id), {
      type: "circle",
      side: "front",
      fill: false,
      part: ""
    });
    Nodule.idPlottableDescriptionMap.set(String(this.backPart.id), {
      type: "circle",
      side: "back",
      fill: false,
      part: ""
    });

    // Set the styles that are always true
    // The front/back parts have no fill because that is handled by the front/back fill
    // The front/back fill have no stroke because that is handled by the front/back part
    this.frontPart.noFill();
    this.backPart.noFill();
    this.glowingFrontPart.noFill();
    this.glowingBackPart.noFill();

    //Turn off the glowing display initially but leave it on so that the temporary objects show up
    this.frontPart.visible = true;
    this.backPart.visible = true;
    this.glowingBackPart.visible = false;
    this.glowingFrontPart.visible = false;

    // Now organize the fills
    // In total there are 4*SUBDIVISIONS+2 (The +2 two for the extra vertices to close up the annular region with the radius is
    // bigger than Pi/2 and there is no front/back part and the circle is a 'hole')
    // anchors across both fill regions and the anchorStorage (storage is used when the circle doesn't cross a boundary).

    const verticesFill: Anchor[] = [];
    for (let k = 0; k < 2 * SUBDIVISIONS + 1; k++) {
      verticesFill.push(new Anchor(0, 0));
    }
    this.frontFill = new Path(
      verticesFill,
      /* closed */ true,
      /* curve */ false
    );

    // create the back part
    this.backFill = this.frontFill.clone() as Path;

    //Record the path ids for all the TwoJS objects which are not glowing. This is for use in IconBase to create icons.
    Nodule.idPlottableDescriptionMap.set(String(this.frontFill.id), {
      type: "circle",
      side: "front",
      fill: true,
      part: ""
    });
    Nodule.idPlottableDescriptionMap.set(String(this.backFill.id), {
      type: "circle",
      side: "back",
      fill: true,
      part: ""
    });

    // Set the styles that are always true
    // The front/back fill have no stroke because that is handled by the front/back part
    this.frontFill.noStroke();
    this.backFill.noStroke();

    //Turn on the display initially so it shows up for the temporary circle
    this.frontFill.visible = true;
    this.backFill.visible = true;

    //set the fill gradient color correctly (especially the opacity which is set separately than the color -- not set by the opacity of the fillColor)
    this.frontGradientColor.color = SETTINGS.circle.drawn.fillColor.front;
    this.backGradientColor.color = SETTINGS.circle.dynamicBackStyle
      ? Nodule.contrastFillColor(SETTINGS.circle.drawn.fillColor.front)
      : SETTINGS.circle.drawn.fillColor.back;
    this.styleOptions.set(StyleEditPanels.Front, DEFAULT_CIRCLE_FRONT_STYLE);
    this.styleOptions.set(StyleEditPanels.Back, DEFAULT_CIRCLE_BACK_STYLE);
  }
  /**
   * Reorient the unit circle in 3D and then project the points to 2D
   * This method updates the TwoJS objects (frontPart, frontExtra, ...) for display
   * This is only accurate if the centerVector and radius are correct so only
   * call this method once those variables are updated.
   */
  public updateDisplay(): void {
    //#region circleDisplay
    // Create a matrix4 in the three.js package (called transformMatrix) that maps a circle in standard position (i.e. the
    //  original circle with vertices forming a circle in the plane z=0 of radius SETTINGS.boundaryCircle.radius) onto
    //  the one in the target desired (updated) position (i.e. the target circle).

    // First set up the coordinate system of the target circle
    // The vector to the circle center is ALSO the normal direction of the circle
    desiredZAxis.copy(this._centerVector).normalize();
    // Any vector perpendicular the desired z axis can be the desired x axis
    desiredXAxis
      .set(-this._centerVector.y, this._centerVector.x, 0)
      .normalize();
    // Use the cross product to create the vector perpendicular to both the desired z and x axis
    desiredYAxis.crossVectors(desiredZAxis, desiredXAxis);

    // Set up the local coordinates from for the circle,
    //  transformMatrix will now map (1,0,0) to the point on the desired x axis a unit from the origin in the positive direction.
    transformMatrix.makeBasis(desiredXAxis, desiredYAxis, desiredZAxis);

    //Now appropriately translate and scale the circle in standard position to the one in the desired location

    // translate along the Z of the local coordinate frame
    // The standard circle plane (z=0) is below the plane of the target circle so translate the plane z=0 to the
    // the target circle plane
    const distanceFromOrigin = Math.cos(this._circleRadius);
    this.tmpMatrix.makeTranslation(
      0,
      0,
      distanceFromOrigin * SETTINGS.boundaryCircle.radius
    );
    transformMatrix.multiply(this.tmpMatrix);

    // The target circle is scaled version of the original circle (but now in the plane of the target circle)
    // so scale XYZ space in the XY directions by the projected radius (z direction by 1)
    // this will make the original circle (in the plane of the target circle) finally coincide with the target circle
    this.tmpMatrix.makeScale(this.projectedRadius, this.projectedRadius, 1);
    transformMatrix.multiply(this.tmpMatrix); // transformMatrix now maps the original circle to the target circle
    //#endregion circleDisplay

    // Recalculate the 2D coordinate of the TwoJS path (From the originalVertices array)
    // As we drag the mouse, the number of vertices in the front half
    // and back half are dynamically changing and to avoid
    // allocating and de-allocating arrays, we dynamically transfers
    // elements between the two

    let posIndex = 0;
    let negIndex = 0;
    let frontLen = this.frontPart.vertices.length;
    let backLen = this.backPart.vertices.length;
    let firstNeg = -1;
    let firstPos = -1;
    this.originalVertices.forEach((v: Vector2, pos: number) => {
      this.tmpVector.set(v.x, v.y, 0);
      this.tmpVector.applyMatrix4(transformMatrix);

      // When the Z-coordinate is negative, the vertex belongs the
      // the back side of the sphere
      if (this.tmpVector.z > 0) {
        if (firstPos === -1) firstPos = pos;
        if (posIndex >= frontLen) {
          // Steal one element from the backPart
          const extra = this.backPart.vertices.pop();
          const glowExtra = this.glowingBackPart.vertices.pop();
          if (extra && glowExtra) {
            this.frontPart.vertices.push(extra);
            this.glowingFrontPart.vertices.push(glowExtra);
            backLen--;
            frontLen++;
          }
        }
        this.frontPart.vertices[posIndex].x = this.tmpVector.x;
        this.frontPart.vertices[posIndex].y = this.tmpVector.y;
        this.glowingFrontPart.vertices[posIndex].x = this.tmpVector.x;
        this.glowingFrontPart.vertices[posIndex].y = this.tmpVector.y;
        posIndex++;
      } else {
        if (firstNeg === -1) firstNeg = pos;
        if (negIndex >= backLen) {
          // Steal one element from the frontPart
          const extra = this.frontPart.vertices.pop();
          const glowingExtra = this.glowingFrontPart.vertices.pop();
          if (extra && glowingExtra) {
            this.backPart.vertices.push(extra);
            this.glowingBackPart.vertices.push(glowingExtra);
            frontLen--;
            backLen++;
          }
        }
        this.backPart.vertices[negIndex].x = this.tmpVector.x;
        this.backPart.vertices[negIndex].y = this.tmpVector.y;
        this.glowingBackPart.vertices[negIndex].x = this.tmpVector.x;
        this.glowingBackPart.vertices[negIndex].y = this.tmpVector.y;
        negIndex++;
      }
    });
    // Rotate the array elements to remove gap
    if (firstNeg < firstPos && firstPos <= firstNeg + backLen) {
      // There is a gap in the back path
      this.backPart.vertices.rotate(firstPos);
      this.glowingBackPart.vertices.rotate(firstPos);
    } else if (firstPos < firstNeg && firstNeg <= firstPos + frontLen) {
      // There is a gap in the front path
      this.frontPart.vertices.rotate(firstNeg);
      this.glowingFrontPart.vertices.rotate(firstNeg);
    }

    // Parts becomes closed when the other parts vanishes
    this.frontPart.closed = backLen === 0;
    this.backPart.closed = frontLen === 0;
    this.glowingFrontPart.closed = backLen === 0;
    this.glowingBackPart.closed = frontLen === 0;
    // this.frontPart["_closed"] = backLen === 0;
    // this.backPart["_closed"] = frontLen === 0;
    // this.glowingFrontPart["_closed"] = backLen === 0;
    // this.glowingBackPart["_closed"] = frontLen === 0;

    //Now build the front/back fill objects based on the front/back parts

    // console.log(
    //   "sum of front and back part",
    //   this.frontPart.vertices.length + this.backPart.vertices.length
    // );
    // Bring all the anchor points to a common pool
    // Each front/back fill path will pull anchor points from
    // this pool as needed
    // any remaining are put in storage
    const pool: Anchor[] = [];
    pool.push(...this.frontFill.vertices.splice(0));
    pool.push(...this.backFill.vertices.splice(0));
    pool.push(...this.fillStorageAnchors.splice(0));
    // console.log("pool size initially", pool.length);

    let posIndexFill = 0;
    let negIndexFill = 0;
    let boundaryPoints: number[][] = [];
    // The circle interior is only on the front of the sphere
    if (backLen === 0 && this._circleRadius < Math.PI / 2) {
      // In this case the frontFillVertices are the same as the frontVertices
      this.frontPart.vertices.forEach((v: Anchor) => {
        if (posIndexFill === this.frontFill.vertices.length) {
          //add a vector from the pool
          this.frontFill.vertices.push(pool.pop()!);
        }
        this.frontFill.vertices[posIndexFill].x = v.x;
        this.frontFill.vertices[posIndexFill].y = v.y;
        posIndexFill++;
      });
      // put remaining vertices in the storage
      this.fillStorageAnchors.push(...pool.splice(0));
    } // The circle interior is split between front and back
    else if (backLen !== 0 && frontLen !== 0) {
      //find the angular width of the part of the boundary circle to be copied
      // Compute the angle from the positive x axis to the last frontPartVertex
      //NOTE: the syntax for atan2 is atan2(y,x)!!!!!
      const startAngle = Math.atan2(
        this.frontPart.vertices[frontLen - 1].y,
        this.frontPart.vertices[frontLen - 1].x
      );

      // Compute the angle from the positive x axis to the first frontPartVertex
      //NOTE: the syntax for atan2 is atan2(y,x)!!!!!
      const endAngle = Math.atan2(
        this.frontPart.vertices[0].y,
        this.frontPart.vertices[0].x
      );

      // Compute the angular width of the section of the boundary circle to add to the front/back fill
      // This can be positive if traced counterclockwise or negative if traced clockwise( add 2 Pi to make positive)
      let angularWidth = endAngle - startAngle;
      if (angularWidth < 0) {
        angularWidth += 2 * Math.PI;
      }
      //console.log(angularWidth);
      // When tracing the boundary circle we start from fromVector = this.frontPart.vertices[frontLen - 1]
      const fromVector = [
        this.frontPart.vertices[frontLen - 1].x,
        this.frontPart.vertices[frontLen - 1].y
      ];
      // then
      // trace in the direction of a toVector that is perpendicular to this.frontPart.vertices[frontLen - 1]
      // and points in the same direction as this.frontPart.vertices[0]
      let toVector = [-fromVector[1], fromVector[0]];

      // If the toVector doesn't point in the same direction as the first vector in frontPart then reverse the toVector
      if (
        toVector[0] * this.frontPart.vertices[0].x +
          toVector[1] * this.frontPart.vertices[0].y <
        0
      ) {
        toVector = [-toVector[0], -toVector[1]];
      }

      // If the arcRadius is bigger than Pi/2 then reverse the toVector
      if (this._circleRadius > Math.PI / 2) {
        toVector = [-toVector[0], -toVector[1]];
      }
      // Create the boundary points
      boundaryPoints = this.boundaryCircleCoordinates(
        fromVector,
        SUBDIVISIONS + 1,
        toVector,
        angularWidth
      );

      // Build the frontFill- first add the frontPart.vertices
      this.frontPart.vertices.forEach((node: Anchor) => {
        if (posIndexFill === this.frontFill.vertices.length) {
          //add a vector from the pool
          this.frontFill.vertices.push(pool.pop()!);
        }
        this.frontFill.vertices[posIndexFill].x = node.x;
        this.frontFill.vertices[posIndexFill].y = node.y;
        posIndexFill++;
      });
      // add the boundary points
      boundaryPoints.forEach(node => {
        if (posIndexFill === this.frontFill.vertices.length) {
          //add a vector from the pool
          this.frontFill.vertices.push(pool.pop()!);
        }
        this.frontFill.vertices[posIndexFill].x = node[0];
        this.frontFill.vertices[posIndexFill].y = node[1];
        posIndexFill++;
      });
      // console.log("posIndex", posIndexFill, " of ", 4 * SUBDIVISIONS + 2);
      // console.log("pool size", pool.length);
      // Build the backFill- first add the backPart.vertices
      this.backPart.vertices.forEach((node: Anchor) => {
        if (negIndexFill === this.backFill.vertices.length) {
          //add a vector from the pool
          this.backFill.vertices.push(pool.pop()!);
        }
        this.backFill.vertices[negIndexFill].x = node.x;
        this.backFill.vertices[negIndexFill].y = node.y;
        negIndexFill++;
      });
      // console.log("negIndex", negIndexFill, " of ", 4 * SUBDIVISIONS + 2);
      // console.log("pool size", pool.length);
      // add the boundary points (but in reverse!)
      boundaryPoints.reverse().forEach(node => {
        if (negIndexFill === this.backFill.vertices.length) {
          //add a vector from the pool
          this.backFill.vertices.push(pool.pop()!);
        }
        this.backFill.vertices[negIndexFill].x = node[0];
        this.backFill.vertices[negIndexFill].y = node[1];
        negIndexFill++;
      });

      // put remaining vertices in the storage (there shouldn't be any in this case)
      this.fillStorageAnchors.push(...pool.splice(0));
    }
    // The circle interior is only on the back of the sphere
    else if (frontLen === 0 && this._circleRadius < Math.PI / 2) {
      //
      // In this case the backFillVertices are the same as the backVertices
      this.backPart.vertices.forEach((v: Anchor, index: number) => {
        if (negIndexFill === this.backFill.vertices.length) {
          //add a vector from the pool
          this.backFill.vertices.push(pool.pop()!);
        }
        this.backFill.vertices[negIndexFill].x = v.x;
        this.backFill.vertices[negIndexFill].y = v.y;
        negIndexFill++;
      });
      // put remaining vertices in the storage
      this.fillStorageAnchors.push(...pool.splice(0));
    }
    // The circle interior covers the entire front half of the sphere and is a 'hole' on the back
    else if (frontLen === 0 && this._circleRadius > Math.PI / 2) {
      // In this case set the frontFillVertices to the entire boundary circle which are the originalVertices, but only add half of them
      // so that only SUBDIVISION number of vectors are used. (We need 3*SUBDIVISION +2 for the annular region on the back)
      this.originalVertices.reverse().forEach((v, ind) => {
        if (ind % 2 === 0) {
          if (posIndexFill === this.frontFill.vertices.length) {
            //add a vector from the pool
            this.frontFill.vertices.push(pool.pop()!);
          }
          this.frontFill.vertices[posIndexFill].x = v.x;
          this.frontFill.vertices[posIndexFill].y = v.y;
          posIndexFill++;
        }
      });

      // In this case the backFillVertices must trace out first the boundary circle (originalVertices) and then
      //  the circle, to trace an annular region.  To help with the rendering, start tracing
      //  the boundary circle directly across from the vertex on the circle at index zero
      const backStartTraceIndex = Math.floor(
        Math.atan2(
          this.backPart.vertices[0].y,
          this.backPart.vertices[0].x
        ).modTwoPi() /
          (Math.PI / SUBDIVISIONS)
      );

      this.originalVertices
        .reverse()
        .rotate(backStartTraceIndex)
        .forEach((v, ind) => {
          // Again add every other one so that only SUBDIVISION vectors are used in the first part of backFill
          if (ind % 2 === 0) {
            if (negIndexFill === this.backFill.vertices.length) {
              //add a vector from the pool
              this.backFill.vertices.push(pool.pop()!);
            }
            this.backFill.vertices[negIndexFill].x = v.x;
            this.backFill.vertices[negIndexFill].y = v.y;
            negIndexFill++;
          }
        });

      //return the original vertices to there initial state (notice that they were reversed twice)
      this.originalVertices.rotate(-backStartTraceIndex);

      // Make sure that the next entry in the backFill is the first to closed up the annular region
      const vert1 = pool.pop()!;
      vert1.x = this.backFill.vertices[0].x;
      vert1.y = this.backFill.vertices[0].y;
      this.backFill.vertices.push(vert1);
      negIndexFill++;

      // now add the backPart vertices
      this.backPart.vertices.forEach((v: Anchor, index: number) => {
        if (negIndexFill === this.backFill.vertices.length) {
          //add a vector from the pool
          this.backFill.vertices.push(pool.pop()!);
        }
        this.backFill.vertices[negIndexFill].x = v.x;
        this.backFill.vertices[negIndexFill].y = v.y;
        negIndexFill++;
      });

      // Make sure that the next entry in the backFill is the first to closed up the annular region
      const vert2 = pool.pop()!;
      vert2.x = this.backFill.vertices.slice(-1)[0].x;
      vert2.y = this.backFill.vertices.slice(-1)[0].y;
      this.backFill.vertices.push(vert2);

      // put remaining vertices in the storage (There shouldn't be any in this case)
      this.fillStorageAnchors.push(...pool.splice(0));
    }
    // The circle interior covers the entire back half of the sphere and is a 'hole' on the front
    else if (backLen === 0 && this._circleRadius > Math.PI / 2) {
      // In this case set the backFillVertices to the entire boundary circle of the sphere which are the originalVertices, but only add half of them
      // so that only SUBDIVISION number of vectors are used. (We need 3*SUBDIVISION +2 for the annular region on the front)
      this.originalVertices.reverse().forEach((v, ind) => {
        if (ind % 2 === 0) {
          if (negIndexFill === this.backFill.vertices.length) {
            //add a vector from the pool
            this.backFill.vertices.push(pool.pop()!);
          }
          this.backFill.vertices[negIndexFill].x = v.x;
          this.backFill.vertices[negIndexFill].y = v.y;
          negIndexFill++;
        }
      });

      // In this case the frontFillVertices must trace out first the boundary circle (originalVertices) and then
      //  the circle, to trace an annular region.  To help with the rendering, start tracing
      //  the boundary circle directly across from the vertex on the circle at index zero
      const frontStartTraceIndex = Math.floor(
        Math.atan2(
          this.frontPart.vertices[0].y,
          this.frontPart.vertices[0].x
        ).modTwoPi() /
          (Math.PI / SUBDIVISIONS)
      );

      this.originalVertices
        .reverse()
        .rotate(frontStartTraceIndex)
        .forEach((v, ind) => {
          // Again add every other one so that only SUBDIVISION vectors are used in the first part of frontFill
          if (ind % 2 === 0) {
            if (posIndexFill === this.frontFill.vertices.length) {
              //add a vector from the pool
              this.frontFill.vertices.push(pool.pop()!);
            }
            this.frontFill.vertices[posIndexFill].x = v.x;
            this.frontFill.vertices[posIndexFill].y = v.y;
            posIndexFill++;
          }
        });
      //return/rotate the original vertices to there initial state (notice that they were reversed twice)
      this.originalVertices.rotate(-frontStartTraceIndex);

      // Make sure that the next entry in the frontFill is the first to closed up the annular region
      const vert1 = pool.pop()!;
      vert1.x = this.frontFill.vertices[0].x;
      vert1.y = this.frontFill.vertices[0].y;
      this.frontFill.vertices.push(vert1);
      posIndexFill++;

      // now add the frontPart vertices
      this.frontPart.vertices.forEach((v: Anchor, index: number) => {
        if (posIndexFill === this.frontFill.vertices.length) {
          //add a vector from the pool
          this.frontFill.vertices.push(pool.pop()!);
        }
        this.frontFill.vertices[posIndexFill].x = v.x;
        this.frontFill.vertices[posIndexFill].y = v.y;
        posIndexFill++;
      });

      // Make sure that the next entry in the frontFill is the first to closed up the annular region
      const vert2 = pool.pop()!;
      vert2.x = this.frontPart.vertices[0].x;
      vert2.y = this.frontPart.vertices[0].y;
      this.frontFill.vertices.push(vert2);

      // put remaining vertices in the storage (There shouldn't be any in this case)
      this.fillStorageAnchors.push(...pool.splice(0));
    }
  }

  /**
   * startPt is a point on the the boundary of the display circle,
   * this method returns an ordered list of numPoints points from startPoint for and
   * angular length of angularLength in the direction of yAxis.
   * This returns an array of point on the boundary circle so that the angle subtended at the origin between
   * any two consecutive ones is equal and equal to the angle between the first returned to startPt. The last one is
   * a equal measure less than angularLength
   *
   * yAxis is perpendicular to startPt
   */
  boundaryCircleCoordinates(
    startPt: number[],
    numPoints: number,
    yAxis: number[],
    angularLength: number
  ): number[][] {
    const xAxisVector = new Vector3(startPt[0], startPt[1], 0).normalize();
    const yAxisVector = new Vector3(yAxis[0], yAxis[1], 0).normalize();
    const returnArray = [];

    for (let i = 0; i < numPoints; i++) {
      this.tmpVector.set(0, 0, 0);
      this.tmpVector.addScaledVector(
        xAxisVector,
        Math.cos((i + 1) * (angularLength / (numPoints + 1)))
      );
      this.tmpVector.addScaledVector(
        yAxisVector,
        Math.sin((i + 1) * (angularLength / (numPoints + 1)))
      );
      // now scale to the radius of the boundary circle
      this.tmpVector.normalize().multiplyScalar(SETTINGS.boundaryCircle.radius);

      returnArray.push([this.tmpVector.x, this.tmpVector.y]);
    }
    return returnArray;
  }

  /**
   * Set or Get the center of the circle vector. (Used by circle handler to set these values for the temporary circle)
   */
  set centerVector(position: Vector3) {
    this._centerVector.copy(position);
  }
  get centerVector(): Vector3 {
    return this._centerVector;
  }

  /**
   * Set or Get the radius of the circle. (Used by circle handler to set these values for the temporary circle)
   */
  set circleRadius(arcLengthRadius: number) {
    this._circleRadius = arcLengthRadius;
    this.projectedRadius = Math.sin(arcLengthRadius);
  }
  get circleRadius(): number {
    return this._circleRadius;
  }

  frontGlowingDisplay(): void {
    this.frontPart.visible = true;
    this.glowingFrontPart.visible = true;
    this.frontFill.visible = true;
  }
  backGlowingDisplay(): void {
    this.backPart.visible = true;
    this.glowingBackPart.visible = true;
    this.backFill.visible = true;
  }
  glowingDisplay(): void {
    this.frontGlowingDisplay();
    this.backGlowingDisplay();
  }
  frontNormalDisplay(): void {
    this.frontPart.visible = true;
    this.glowingFrontPart.visible = false;
    this.frontFill.visible = true;
  }
  backNormalDisplay(): void {
    this.backPart.visible = true;
    this.glowingBackPart.visible = false;
    this.backFill.visible = true;
  }
  normalDisplay(): void {
    this.frontNormalDisplay();
    this.backNormalDisplay();
  }

  setVisible(flag: boolean): void {
    if (!flag) {
      this.frontPart.visible = false;
      this.backPart.visible = false;
      this.frontFill.visible = false;
      this.backFill.visible = false;
      this.glowingBackPart.visible = false;
      this.glowingFrontPart.visible = false;
    } else {
      this.normalDisplay();
    }
  }

  setSelectedColoring(flag: boolean): void {
    //set the new colors into the variables
    if (flag) {
      this.glowingStrokeColorFront = SETTINGS.style.selectedColor.front;
      this.glowingStrokeColorBack = SETTINGS.style.selectedColor.back;
    } else {
      this.glowingStrokeColorFront = SETTINGS.circle.glowing.strokeColor.front;
      this.glowingStrokeColorBack = SETTINGS.circle.glowing.strokeColor.back;
    }
    // apply the new color variables to the object
    this.stylize(DisplayStyle.ApplyCurrentVariables);
  }
  /**
   * This method is used to copy the temporary circle created with the Circle Tool  into a
   * permanent one in the scene .
   */
  clone(): this {
    // Use the constructor for this class to create a template to copy over the
    // values from the current (the `this`) Circle object
    const dup = new Circle();
    dup._centerVector.copy(this._centerVector);
    dup._circleRadius = this._circleRadius;

    // Duplicate the non-glowing parts
    dup.frontPart.closed = this.frontPart.closed;
    //dup.frontPart["_closed"] = this.frontPart["_closed"];
    dup.frontPart.rotation = this.frontPart.rotation;
    dup.frontPart.translation.copy(this.frontPart.translation);
    dup.backPart.closed = this.backPart.closed;
    //dup.backPart["_closed"] = this.backPart["_closed"];
    dup.backPart.rotation = this.backPart.rotation;
    dup.backPart.translation.copy(this.backPart.translation);

    // Duplicate the glowing parts
    dup.glowingFrontPart.closed = this.glowingFrontPart.closed;
    //dup.glowingFrontPart["_closed"] = this.glowingFrontPart["_closed"];
    dup.glowingFrontPart.rotation = this.glowingFrontPart.rotation;
    dup.glowingFrontPart.translation.copy(this.glowingFrontPart.translation);
    dup.glowingBackPart.closed = this.glowingBackPart.closed;
    //dup.glowingBackPart["_closed"] = this.glowingBackPart["_closed"];
    dup.glowingBackPart.rotation = this.glowingBackPart.rotation;
    dup.glowingBackPart.translation.copy(this.glowingBackPart.translation);

    // The clone (i.e. dup) initially has equal number of vertices for the front and back part
    //  so adjust to match `this`. If one of the this.front or this.back has more vertices then
    //  the corresponding dup part, then remove the excess vertices from the one with more and
    //  move them to the other
    while (dup.frontPart.vertices.length > this.frontPart.vertices.length) {
      // Transfer from frontPart to backPart
      dup.backPart.vertices.push(dup.frontPart.vertices.pop()!);
      dup.glowingBackPart.vertices.push(dup.glowingFrontPart.vertices.pop()!);
    }
    while (dup.backPart.vertices.length > this.backPart.vertices.length) {
      // Transfer from backPart to frontPart
      dup.frontPart.vertices.push(dup.backPart.vertices.pop()!);
      dup.glowingFrontPart.vertices.push(dup.glowingBackPart.vertices.pop()!);
    }
    // After the above two while statement execute this. glowing/not front/back and dup. glowing/not front/back are the same length
    // Now we can copy the vertices from the this.front/back to the dup.front/back
    dup.frontPart.vertices.forEach((v: Anchor, pos: number) => {
      v.copy(this.frontPart.vertices[pos]);
    });
    dup.backPart.vertices.forEach((v: Anchor, pos: number) => {
      v.copy(this.backPart.vertices[pos]);
    });
    dup.glowingFrontPart.vertices.forEach((v: Anchor, pos: number) => {
      v.copy(this.glowingFrontPart.vertices[pos]);
    });
    dup.glowingBackPart.vertices.forEach((v: Anchor, pos: number) => {
      v.copy(this.glowingBackPart.vertices[pos]);
    });

    //Clone the front/back fill
    // #frontFill + #backFill + #storage = constant at all times
    const poolFill = [];
    poolFill.push(...dup.frontFill.vertices.splice(0));
    poolFill.push(...dup.backFill.vertices.splice(0));
    poolFill.push(...dup.fillStorageAnchors.splice(0));

    while (dup.frontFill.vertices.length < this.frontFill.vertices.length) {
      dup.frontFill.vertices.push(poolFill.pop()!);
    }
    while (dup.backFill.vertices.length < this.backFill.vertices.length) {
      dup.backFill.vertices.push(poolFill.pop()!);
    }
    dup.fillStorageAnchors.push(...poolFill.splice(0));

    dup.frontFill.vertices.forEach((v: Anchor, pos: number) => {
      v.copy(this.frontFill.vertices[pos]);
    });

    dup.backFill.vertices.forEach((v: Anchor, pos: number) => {
      v.copy(this.backFill.vertices[pos]);
    });

    return dup as this;
  }

  /**
   * Adds the front/back/glowing/not parts to the correct layers
   * @param layers
   */
  addToLayers(layers: Group[]): void {
    // These must always be executed even if the front/back part is empty
    // Otherwise when they become non-empty they are not displayed
    this.frontFill.addTo(layers[LAYER.foregroundFills]);
    this.frontPart.addTo(layers[LAYER.foreground]);
    this.glowingFrontPart.addTo(layers[LAYER.foregroundGlowing]);
    this.backFill.addTo(layers[LAYER.backgroundFills]);
    this.backPart.addTo(layers[LAYER.background]);
    this.glowingBackPart.addTo(layers[LAYER.backgroundGlowing]);
  }

  removeFromLayers(/*layers: Group[]*/): void {
    this.frontPart.remove();
    this.frontFill.remove();
    this.glowingFrontPart.remove();
    this.backPart.remove();
    this.backFill.remove();
    this.glowingBackPart.remove();
  }

  defaultStyleState(panel: StyleEditPanels): StyleOptions {
    switch (panel) {
      case StyleEditPanels.Front:
        return DEFAULT_CIRCLE_FRONT_STYLE;

      case StyleEditPanels.Back:
        if (SETTINGS.circle.dynamicBackStyle) {
          return {
            ...DEFAULT_CIRCLE_BACK_STYLE,
            strokeWidthPercent: Nodule.contrastStrokeWidthPercent(100),
            strokeColor: Nodule.contrastStrokeColor(
              SETTINGS.circle.drawn.strokeColor.front
            ),
            fillColor: Nodule.contrastFillColor(
              SETTINGS.circle.drawn.fillColor.front
            )
          };
        } else return DEFAULT_CIRCLE_BACK_STYLE;
      default:
        return {};
    }
  }

  /**
   * Sets the variables for stroke width glowing/not
   */
  adjustSize(): void {
    const frontStyle = this.styleOptions.get(StyleEditPanels.Front);
    const backStyle = this.styleOptions.get(StyleEditPanels.Back);
    const frontStrokeWidthPercent = frontStyle?.strokeWidthPercent ?? 100;
    const backStrokeWidthPercent = backStyle?.strokeWidthPercent ?? 100;
    this.frontPart.linewidth =
      (Circle.currentCircleStrokeWidthFront * frontStrokeWidthPercent) / 100;
    this.backPart.linewidth =
      (Circle.currentCircleStrokeWidthBack *
        (backStyle?.dynamicBackStyle
          ? Nodule.contrastStrokeWidthPercent(frontStrokeWidthPercent)
          : backStrokeWidthPercent)) /
      100;
    this.glowingFrontPart.linewidth =
      (Circle.currentGlowingCircleStrokeWidthFront * frontStrokeWidthPercent) /
      100;
    this.glowingBackPart.linewidth =
      (Circle.currentGlowingCircleStrokeWidthBack *
        (backStyle?.dynamicBackStyle
          ? Nodule.contrastStrokeWidthPercent(frontStrokeWidthPercent)
          : backStrokeWidthPercent)) /
      100;
  }

  /**
   * Set the rendering style (flags: ApplyTemporaryVariables, ApplyCurrentVariables) of the circle
   *
   * ApplyTemporaryVariables means that
   *    1) The temporary variables from SETTINGS.point.temp are copied into the actual js objects
   *    2) The pointScaleFactor is copied from the Point.pointScaleFactor (which accounts for the Zoom magnification) into the actual js objects
   *
   * Apply CurrentVariables means that all current values of the private style variables are copied into the actual js objects
   */
  stylize(flag: DisplayStyle): void {
    switch (flag) {
      case DisplayStyle.ApplyTemporaryVariables: {
        // Use the SETTINGS temporary options to directly modify the js objects.

        //FRONT
        if (
          Nodule.hslaIsNoFillOrNoStroke(SETTINGS.circle.temp.fillColor.front)
        ) {
          this.frontFill.noFill();
        } else {
          this.frontGradientColor.color = SETTINGS.circle.temp.fillColor.front;
          this.frontFill.fill = this.frontGradient;
        }
        if (
          Nodule.hslaIsNoFillOrNoStroke(SETTINGS.circle.temp.strokeColor.front)
        ) {
          this.frontPart.noStroke();
        } else {
          this.frontPart.stroke = SETTINGS.circle.temp.strokeColor.front;
        }
        // The circle width is set to the current circle width (which is updated for zoom magnification)
        this.frontPart.linewidth = Circle.currentCircleStrokeWidthFront;
        // Copy the front dash properties from the front default drawn dash properties
        if (SETTINGS.circle.drawn.dashArray.front.length > 0) {
          this.frontPart.dashes.clear();
          SETTINGS.circle.drawn.dashArray.front.forEach(v => {
            this.frontPart.dashes.push(v);
          });
          if (SETTINGS.circle.drawn.dashArray.reverse.front) {
            this.frontPart.dashes.reverse();
          }
        }
        //BACK
        if (
          Nodule.hslaIsNoFillOrNoStroke(SETTINGS.circle.temp.fillColor.back)
        ) {
          this.backFill.noFill();
        } else {
          this.backGradientColor.color = SETTINGS.circle.temp.fillColor.back;
          this.backFill.fill = this.backGradient;
        }
        if (
          Nodule.hslaIsNoFillOrNoStroke(SETTINGS.circle.temp.strokeColor.back)
        ) {
          this.backPart.noStroke();
        } else {
          this.backPart.stroke = SETTINGS.circle.temp.strokeColor.back;
        }
        // The circle width is set to the current circle width (which is updated for zoom magnification)
        this.backPart.linewidth = Circle.currentCircleStrokeWidthBack;
        // Copy the front dash properties from the front default drawn dash properties
        if (SETTINGS.circle.drawn.dashArray.back.length > 0) {
          this.backPart.dashes.clear();
          SETTINGS.circle.drawn.dashArray.back.forEach(v => {
            this.backPart.dashes.push(v);
          });
          if (SETTINGS.circle.drawn.dashArray.reverse.back) {
            this.backPart.dashes.reverse();
          }
        }

        // The temporary display is never highlighted
        this.glowingFrontPart.visible = false;
        this.glowingBackPart.visible = false;
        break;
      }

      case DisplayStyle.ApplyCurrentVariables: {
        // Use the current variables to directly modify the js objects.

        // FRONT
        const frontStyle = this.styleOptions.get(StyleEditPanels.Front);
        if (Nodule.hslaIsNoFillOrNoStroke(frontStyle?.fillColor)) {
          this.frontFill.noFill();
        } else {
          this.frontGradientColor.color =
            frontStyle?.fillColor ?? SETTINGS.circle.drawn.fillColor.front;
          this.frontFill.fill = this.frontGradient;
        }

        if (Nodule.hslaIsNoFillOrNoStroke(frontStyle?.strokeColor)) {
          this.frontPart.noStroke();
        } else {
          this.frontPart.stroke =
            frontStyle?.strokeColor ?? SETTINGS.circle.drawn.strokeColor.front;
        }
        // strokeWidthPercent is applied by adjustSize()

        if (frontStyle?.dashArray && frontStyle.dashArray.length > 0) {
          this.frontPart.dashes.clear();
          this.frontPart.dashes.push(...frontStyle.dashArray);
        } else {
          // the array length is zero and no dash array should be set
          this.frontPart.dashes.clear();
          this.frontPart.dashes.push(0);
        }
        // BACK
        const backStyle = this.styleOptions.get(StyleEditPanels.Back);
        if (backStyle?.dynamicBackStyle) {
          if (
            Nodule.hslaIsNoFillOrNoStroke(
              Nodule.contrastFillColor(frontStyle?.fillColor)
            )
          ) {
            this.backFill.noFill();
          } else {
            this.backGradientColor.color = Nodule.contrastFillColor(
              frontStyle?.fillColor ?? SETTINGS.circle.drawn.fillColor.back
            );

            this.backFill.fill = this.backGradient;
          }
        } else {
          if (Nodule.hslaIsNoFillOrNoStroke(backStyle?.fillColor)) {
            this.backFill.noFill();
          } else {
            this.backGradientColor.color =
              backStyle?.fillColor ?? SETTINGS.circle.drawn.fillColor.back;
            this.backFill.fill = this.backGradient;
          }
        }

        if (backStyle?.dynamicBackStyle) {
          if (
            Nodule.hslaIsNoFillOrNoStroke(
              Nodule.contrastStrokeColor(frontStyle?.strokeColor)
            )
          ) {
            this.backPart.noStroke();
          } else {
            this.backPart.stroke = Nodule.contrastStrokeColor(
              frontStyle?.strokeColor ?? SETTINGS.circle.drawn.strokeColor.front
            );
          }
        } else {
          if (Nodule.hslaIsNoFillOrNoStroke(backStyle?.strokeColor)) {
            this.backPart.noStroke();
          } else {
            this.backPart.stroke =
              backStyle?.strokeColor ?? SETTINGS.circle.drawn.strokeColor.back;
          }
        }

        // strokeWidthPercent applied by adjustSizer()

        if (
          backStyle?.dashArray &&
          backStyle?.reverseDashArray !== undefined &&
          backStyle.dashArray.length > 0
        ) {
          this.backPart.dashes.clear();
          this.backPart.dashes.push(...backStyle.dashArray);
          if (backStyle.dashArray) {
            this.backPart.dashes.reverse();
          }
        } else {
          // the array length is zero and no dash array should be set
          this.backPart.dashes.clear();
          this.backPart.dashes.push(0);
        }

        // UPDATE the glowing object

        // Glowing Front
        // no fillColor for glowing circles
        this.glowingFrontPart.stroke = this.glowingStrokeColorFront;
        // strokeWidthPercent applied by adjustSize()

        // Copy the front dash properties to the glowing object
        if (
          frontStyle?.dashArray &&
          frontStyle?.reverseDashArray !== undefined &&
          frontStyle.dashArray.length > 0
        ) {
          this.glowingFrontPart.dashes.clear();
          this.glowingFrontPart.dashes.push(...frontStyle.dashArray);
          if (frontStyle.reverseDashArray) {
            this.glowingFrontPart.dashes.reverse();
          }
        } else {
          // the array length is zero and no dash array should be set
          this.glowingFrontPart.dashes.clear();
          this.glowingFrontPart.dashes.push(0);
        }

        // Glowing Back
        // no fillColor for glowing circles
        this.glowingBackPart.stroke = this.glowingStrokeColorBack;
        // strokeWidthPercent applied by adjustSize()

        // Copy the back dash properties to the glowing object
        if (
          backStyle?.dashArray &&
          backStyle?.reverseDashArray !== undefined &&
          backStyle.dashArray.length > 0
        ) {
          this.glowingBackPart.dashes.clear();
          this.glowingBackPart.dashes.push(...backStyle.dashArray);
          if (backStyle.reverseDashArray) {
            this.glowingBackPart.dashes.reverse();
          }
        } else {
          // the array length is zero and no dash array should be set
          this.glowingBackPart.dashes.clear();
          this.glowingBackPart.dashes.push(0);
        }
        break;
      }
    }
  }
}<|MERGE_RESOLUTION|>--- conflicted
+++ resolved
@@ -56,17 +56,10 @@
   /**
    * The TwoJS objects to display the front/back parts and their glowing counterparts.
    */
-<<<<<<< HEAD
   private frontPart: Path;
   private backPart: Path;
   private glowingFrontPart: Path;
   private glowingBackPart: Path;
-=======
-  protected frontPart: Two.Path;
-  protected backPart: Two.Path;
-  protected glowingFrontPart: Two.Path;
-  protected glowingBackPart: Two.Path;
->>>>>>> 852d1f80
 
   /**
    * The TwoJS objects to display the front/back fill. These are different than the front/back parts
