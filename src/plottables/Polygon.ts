--- conflicted
+++ resolved
@@ -146,19 +146,11 @@
     // now create, record ids, and set noStroke (and strip of their anchors so that the number of anchors is correct) the other parts that may be needed
     for (let i = 0; i < this.edgeSegments.length; i++) {
       // When some segments are longer than pi, you need more faces than (#edges -1)/2, a witch hat triangle with the pointy tip on the opposite sides of the to endpoints of the longer than pi side
-<<<<<<< HEAD
-      this.backFills[i] = this.frontFills[0].clone() as Two.Path;
-
-      if (i > 0) {
-        // clear the vectors from all the parts so that the total number (between front and back) of vectors is 2*SUBDIVISIONS
-        this.frontFills[i] = this.frontFills[0].clone() as Two.Path;
-=======
       this.backFills[i] = this.frontFills[0].clone();
 
       if (i > 0) {
         // clear the vectors from all the parts so that the total number (between front and back) of vectors is 2*SUBDIVISIONS
         this.frontFills[i] = this.frontFills[0].clone();
->>>>>>> d53a8079
         this.frontFills[i].vertices.splice(0);
         this.backFills[i].vertices.splice(0);
       }
