import Two from "two.js";
import { Stylable } from "./Styleable";
import { Resizeable } from "./Resizeable";
import SETTINGS from "@/global-settings";
import { StyleOptions, StyleEditPanels } from "@/types/Styles";
import { hslaColorType } from "@/types";

export enum DisplayStyle {
  ApplyTemporaryVariables,
  ApplyCurrentVariables
}

/**
 * A Nodule consists of one or more TwoJS(SVG) elements
 */
export default abstract class Nodule implements Stylable, Resizeable {
<<<<<<< HEAD
  protected static LINE_COUNT = 0;
  protected static ANGLEMARKER_COUNT = 0;
  protected static CIRCLE_COUNT = 0;
  protected static SEGMENT_COUNT = 0;

  static resetAllCounters(): void {
    Nodule.LINE_COUNT = 0;
    Nodule.ANGLEMARKER_COUNT = 0;
    Nodule.CIRCLE_COUNT = 0;
    Nodule.LINE_COUNT = 0;
    Nodule.SEGMENT_COUNT = 0;
  }

  // Declare owner, this field will be initialized by the associated owner of the plottable Nodule
  // public owner!: SENodule;
=======
>>>>>>> a59a4624
  public name!: string;

  /**
   * The number that control the styling of certain colors and opacities and size if dynamicBackStyling is true
   */
  static backStyleContrast = SETTINGS.style.backStyleContrast;

  /**
   * Add various TwoJS (SVG) elements of this nodule to appropriate layers
   * @param {Two.Group[]} layers
   */
  abstract addToLayers(layers: Two.Group[]): void;

  /**
   * This operation reverses the action performed by addToLayers()
   */
  abstract removeFromLayers(layers?: Two.Group[]): void;

  /**This operation constraint the visual properties (linewidth, circle size, etc) when the view is zoomed in/out */
  abstract adjustSize(): void;

  /** Update visual style(s) */
  abstract normalDisplay(): void;
  abstract glowingDisplay(): void;
  abstract updateStyle(options: StyleOptions): void;
  /** set the glowing visual style differently depending on if selected or not */
  abstract setSelectedColoring(flag: boolean): void;

  /** Get the current style state of the Nodule */
  abstract currentStyleState(mode: StyleEditPanels): StyleOptions;
  /** Get the default style state of the Nodule */
  abstract defaultStyleState(mode: StyleEditPanels): StyleOptions;

  /** Set the temporary/glowing/default/updated style*/
  abstract stylize(flag: DisplayStyle): void;

  /** Hide the object if flag = false, set normalDisplay() if flag = true  */
  abstract setVisible(flag: boolean): void;

  /**
   * Update the display of the object called after all the necessary variables have been set so
   * an updated object will be rendered correctly
   */
  abstract updateDisplay(): void;

  static setBackStyleContrast(contrast: number): void {
    this.backStyleContrast = contrast;
  }

  static getBackStyleContrast(): number {
    return this.backStyleContrast;
  }

  /**
   * Get the back contrasting style using the value of backStyleContrast
   * Principle:
   * Contrast = 1 => no difference between front and back
   * Contrast = 0 => Nothing appears on back of sphere for colors and size reduction is maximized
   */
  static contrastFillColor(frontColor: string): string {
    if (frontColor == "noFill") {
      return "noFill";
    }
    if (frontColor == "noLabelFrontFill") {
      return "noLabelBackFill";
    }
    const hslaColor = Nodule.convertStringToHSLAObject(frontColor);
    hslaColor.l = 1 - (1 - hslaColor.l) * Nodule.backStyleContrast;
    return Nodule.convertHSLAObjectToString(hslaColor);
  }

  static contrastStrokeColor(frontColor: string): string {
    if (frontColor == "noStroke") {
      return "noStroke";
    }
    const hslaColor = Nodule.convertStringToHSLAObject(frontColor);
    hslaColor.l = 1 - (1 - hslaColor.l) * Nodule.backStyleContrast;
    return Nodule.convertHSLAObjectToString(hslaColor);
  }

  // The back linewidth can be up to 20% smaller than their front counterparts.
  static contrastStrokeWidthPercent(frontPercent: number): number {
    return frontPercent - 20 * Nodule.backStyleContrast;
  }
  // The back points can be up to 20% smaller in radius than their front counterparts.
  static contrastPointRadiusPercent(frontPercent: number): number {
    return frontPercent - 20 * (1 - Nodule.backStyleContrast);
  }
  static contrastTextScalePercent(frontPercent: number): number {
    return frontPercent - 20 * (1 - Nodule.backStyleContrast);
  }
  static convertStringToHSLAObject(
    colorStringOld: string | undefined
  ): hslaColorType {
    if (colorStringOld) {
      //remove the first 5 and last character of the string
      const colorString = colorStringOld.slice(5, -1);
      const numberArray = colorString
        .split(",")
        .map(x => x.replace("%", "").trim()); //remove the percent symbols
      if (Number(numberArray[3]) <= 0) {
        // If the alpha/opacity value is zero the color picker slider for alpha/opacity disappears and can't be returned
        numberArray[3] = "0.001";
      }
      return {
        h: Number(numberArray[0]),
        s: Number(numberArray[1]) / 100,
        l: Number(numberArray[2]) / 100,
        a: Number(numberArray[3])
      };
    } else {
      // This should never happen
      return {
        h: 0,
        s: 0,
        l: 0,
        a: 0
      };
    }
  }
  static convertHSLAObjectToString(colorObject: hslaColorType): string {
    if (colorObject.a == undefined || colorObject.a == 0) {
      // If the alpha/opacity value is zero the color picker slider for alpha/opacity disappears and can't be returned
      colorObject.a = 0.001;
      //this.displayOpacityZeroMessage = true;
    }
    return (
      "hsla(" +
      colorObject.h +
      ", " +
      colorObject.s * 100 +
      "%, " +
      colorObject.l * 100 +
      "%, " +
      colorObject.a +
      ")"
    );
  }
}<|MERGE_RESOLUTION|>--- conflicted
+++ resolved
@@ -14,7 +14,6 @@
  * A Nodule consists of one or more TwoJS(SVG) elements
  */
 export default abstract class Nodule implements Stylable, Resizeable {
-<<<<<<< HEAD
   protected static LINE_COUNT = 0;
   protected static ANGLEMARKER_COUNT = 0;
   protected static CIRCLE_COUNT = 0;
@@ -30,8 +29,6 @@
 
   // Declare owner, this field will be initialized by the associated owner of the plottable Nodule
   // public owner!: SENodule;
-=======
->>>>>>> a59a4624
   public name!: string;
 
   /**
