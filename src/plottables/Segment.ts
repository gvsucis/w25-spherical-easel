import { Vector3 } from "three";
import SETTINGS, { LAYER } from "@/global-settings";
import Nodule, { DisplayStyle } from "./Nodule";
import {
  StyleOptions,
  StyleCategory,
  DEFAULT_SEGMENT_FRONT_STYLE,
  DEFAULT_SEGMENT_BACK_STYLE
} from "@/types/Styles";
import { Arc } from "two.js/extras/jsm/arc";
import { Group } from "two.js/src/group";
import { svgArcObject, toSVGType } from "@/types";

// The number of vectors used to render the one part of the segment (like the frontPart, frontExtra, etc.)
const SUBDIVS = SETTINGS.segment.numPoints;
// The radius of the sphere on the screen
const radius = SETTINGS.boundaryCircle.radius;
/**
 * A line segment
 *
 * @export
 * @class Segment
 * @extends Nodule
 */
export default class Segment extends Nodule {
  /** The start vector of the segment on the unit Sphere*/
  public _startVector = new Vector3();
  /** A vector perpendicular to the plane containing the segment (unit vector)
   * NOTE: normal x start gives the direction in which the segment is drawn
   */
  public _normalVector = new Vector3();
  /** The arc length of the segment*/
  private _arcLength = 0;
  /**
   * NOTE: Once the above three variables are set, the updateDisplay() will correctly render the segment.
   * These are the only pieces of information that are need to do the rendering. All other
   * calculations in this class are only for the purpose of rendering the segment.
   * NOTE: (normalVector x startVector)*(this._arcLength > Math.PI ? -1 : 1)
   *  gives the direction in which the segment is drawn
   */

  /** Values that help in polygon when tracing a collection of segments */
  private _firstVertexIsOnFront = false;
  private _lastVertexIsOnFront = false;

  /**
   * A line segment of length longer than \pi has two pieces on one face of the sphere (say the front)
   * and on piece on the other face of the sphere (say the back). This means that any line segment
   * can have two front parts or two back parts. The frontExtra and backExtra are variables to represent those
   * extra parts. There are glowing counterparts for each part.
   */
<<<<<<< HEAD
  private _frontPart: Arc;
  protected _frontExtra: Arc;
  private _backPart: Arc;
=======
  protected _frontPart: Arc;
  protected _frontExtra: Arc;
  protected _backPart: Arc;
>>>>>>> 6563b382
  protected _backExtra: Arc;
  protected _glowingFrontPart: Arc;
  protected _glowingFrontExtra: Arc;
  protected _glowingBackPart: Arc;
  protected _glowingBackExtra: Arc;

  /** The normal vector determines the rotation and minor axis length of the displayed ellipse */
  // private _rotation: number;
  private _halfMinorAxis: number;

  //Export to SVG we need to know the ending point of the segment and the intermediate point(s) where the segment crosses sides of the sphere.
  private _endVector = new Vector3();
  // The line that contains this segment projects to an ellipse in the view plane, these two parameters
  // correspond to the startVector and the endVector
  // Ww also need to know which arc to use, which is determined by the sign of the start and end parameters
  private _startParameter = 0;
  private _endParameter = 0;

  // Each part of the segment has a starting parameter and an ending parameter (set to zero when not in use)
  private _frontPartStartAngle: number = 0;
  private _frontPartEndAngle: number = 0;
  private _backPartStartAngle: number = 0;
  private _backPartEndAngle: number = 0;
  private _frontExtraStartAngle: number = 0;
  private _frontExtraEndAngle: number = 0;
  private _backExtraStartAngle: number = 0;
  private _backExtraEndAngle: number = 0;
  // Glowing counterparts are the same as their non-glowing ones, so don't keep a second set of these variables.

  // Booleans that help Polygon determine if those parts of the segment are in use
  private _frontPartInUse: boolean = false;
  private _frontExtraInUse: boolean = false;
  private _backPartInUse: boolean = false;
  private _backExtraInUse: boolean = false;

  //Vector to help set the parameters of the segment
  private toVector = new Vector3(); // The segment starts at _startVector and goes toward toVector, toVector is always 90 degrees from the _startVector
  private tempVector = new Vector3(); // Temp vector for figuring out end/mid Vectors

  /**
   * The styling variables for the drawn segment. The user can modify these.
   */
  // Front
  private glowingStrokeColorFront = SETTINGS.segment.glowing.strokeColor.front;
  // Back-- use the default non-dynamic back style options so that when the user disables the dynamic back style these options are displayed
  private glowingStrokeColorBack = SETTINGS.segment.glowing.strokeColor.back;

  /** Initialize the current line width that is adjusted by the zoom level and the user widthPercent */
  static currentSegmentStrokeWidthFront =
    SETTINGS.segment.drawn.strokeWidth.front;
  static currentSegmentStrokeWidthBack =
    SETTINGS.segment.drawn.strokeWidth.back;
  static currentGlowingSegmentStrokeWidthFront =
    SETTINGS.segment.drawn.strokeWidth.front +
    SETTINGS.segment.glowing.edgeWidth;
  static currentGlowingSegmentStrokeWidthBack =
    SETTINGS.segment.drawn.strokeWidth.back +
    SETTINGS.segment.glowing.edgeWidth;

  /**
   * Update all the current stroke widths
   * @param factor The ratio of the current magnification factor over the old magnification factor
   */
  static updateCurrentStrokeWidthForZoom(factor: number): void {
    Segment.currentSegmentStrokeWidthFront *= factor;
    Segment.currentSegmentStrokeWidthBack *= factor;
    Segment.currentGlowingSegmentStrokeWidthFront *= factor;
    Segment.currentGlowingSegmentStrokeWidthBack *= factor;
  }

  /**
   * Create a plottable segment from three pieces of information: startVector, normalVector, arcLength
   * NOTE: normal x start gives the direction in which the segment is drawn
   */
  constructor(noduleName: string = "None") {
    // Initialize the Group
    super(noduleName);

    this._frontPart = new Arc(
      0,
      0,
      2 * radius,
      2 * radius,
      Math.PI,
      2 * Math.PI,
      SUBDIVS
    );
    this._glowingFrontPart = new Arc(
      0,
      0,
      2 * radius,
      2 * radius,
      Math.PI,
      2 * Math.PI,
      SUBDIVS
    );
    this._backPart = new Arc(0, 0, 2 * radius, 2 * radius, 0, Math.PI, SUBDIVS);
    this._glowingBackPart = new Arc(
      0,
      0,
      2 * radius,
      2 * radius,
      0,
      Math.PI,
      SUBDIVS
    );
    this._frontExtra = new Arc(
      0,
      0,
      2 * radius,
      2 * radius,
      Math.PI,
      2 * Math.PI,
      SUBDIVS
    );
    this._glowingFrontExtra = new Arc(
      0,
      0,
      2 * radius,
      2 * radius,
      Math.PI,
      2 * Math.PI,
      SUBDIVS
    );
    this._backExtra = new Arc(
      0,
      0,
      2 * radius,
      2 * radius,
      0,
      Math.PI,
      SUBDIVS
    );
    this._glowingBackExtra = new Arc(
      0,
      0,
      2 * radius,
      2 * radius,
      0,
      Math.PI,
      SUBDIVS
    );

    // Set the style that never changes -- Fill
    this._frontPart.noFill();
    this._glowingFrontPart.noFill();
    this._backPart.noFill();
    this._glowingBackPart.noFill();
    this._frontExtra.noFill();
    this._glowingFrontExtra.noFill();
    this._backExtra.noFill();
    this._glowingBackExtra.noFill();

    // The segment is not initially glowing but leave the regular parts visible for the temporary objects
    this._frontPart.visible = true;
    this._glowingFrontPart.visible = false;
    this._backPart.visible = true;
    this._glowingBackPart.visible = false;
    this._frontExtra.visible = true;
    this._glowingFrontExtra.visible = false;
    this._backExtra.visible = true;
    this._glowingBackExtra.visible = false;

    // set the normal vector
    this._normalVector = new Vector3();
    //Let \[Beta]  be the angle between the north pole NP= <0,0,1> and the unit normal vector (with z coordinate positive), then cos(\[Beta]) is half the minor axis.
    //Note:
    //  0 <= \[Beta] <= \[Pi]/2.
    //  _normalVector.z = NP._normalVector = |NP||_normalVector|cos(\[Beta])= cos(\[Beta])
    this._halfMinorAxis = this._normalVector.z;

    // this._rotation = 0; //Initially the normal vector is <0,0,1> so the rotation is 0 in general the rotation angle is
    //Let \[Theta] be the angle between the vector <0,1> and <n_x,n_y>, then \[Theta] is the angle of rotation. Note that \[Theta] = -ATan2(n_x,n_y) (measured counterclockwise)

    this.styleOptions.set(StyleCategory.Front, DEFAULT_SEGMENT_FRONT_STYLE);
    this.styleOptions.set(StyleCategory.Back, DEFAULT_SEGMENT_BACK_STYLE);
    this.updateDisplay()
  }

  /**
   * This is only accurate if the normalVector, startVector, arcLength are correct so only
   * call this method once those variables are updated.
   */
  public updateDisplay(): void {
    this._halfMinorAxis = this._normalVector.z;
    const rotation = -Math.atan2(this._normalVector.x, this._normalVector.y); // not a typo because we are measuring off of the positive y axis in the screen plane counterclockwise (the negative sign)

    //Now set the start and end parameters/angles for each of the pieces of the segment
    // Start by setting the mid- and end-Vectors
    //NOTE: (normalVector x startVector)*(this._arcLength > Math.PI ? -1 : 1)
    // gives the direction in which the segment is drawn
    // This toVector is 90 degree away from _startVector in the direction of the segment
    this.toVector
      .copy(this._normalVector)
      .cross(this._startVector)
      .multiplyScalar(this._arcLength > Math.PI ? -1 : 1)
      .normalize();

    // endVector = cos(arcLength)*startVector+sin(arcLength)*toVector
    this._endVector
      .copy(this._startVector)
      .multiplyScalar(Math.cos(this._arcLength));
    this.tempVector
      .copy(this.toVector)
      .multiplyScalar(Math.sin(this._arcLength));
    this._endVector.add(this.tempVector).normalize();

    // Set the last/first vertex is on front
    this._firstVertexIsOnFront = Math.sign(this._startVector.z) == 1;
    this._lastVertexIsOnFront = Math.sign(this._endVector.z) == 1;

    // Now compute the angle/parameter of the locations of the start, mid, and end vectors
    // Start by rotating them -this._rotation
    // [Cos(theta)  -Sin(theta)] [vx]
    // [Sin(theta) cos(theta)] [vy]
    const unRotatedStartVecX =
      Math.cos(-rotation) * this._startVector.x -
      Math.sin(-rotation) * this._startVector.y;
    const unRotatedStartVecY =
      Math.sin(-rotation) * this._startVector.x +
      Math.cos(-rotation) * this._startVector.y;

    const unRotatedEndVecX =
      Math.cos(-rotation) * this._endVector.x -
      Math.sin(-rotation) * this._endVector.y;
    const unRotatedEndVecY =
      Math.sin(-rotation) * this._endVector.x +
      Math.cos(-rotation) * this._endVector.y;

    // console.log("un rot start x,y", unRotatedStartVecX, unRotatedStartVecY )
    // console.log("angle NC", Math.atan2(
    //   unRotatedStartVecY,
    //   unRotatedStartVecX
    // ))

    // Now that (unRotatedStartVecX,unRotatedStartVecY) is a point on the rotated ellipse
    //  with halfMinorAxis and 1 (half the MajorAxis) then the parameter value is
    this._startParameter = Math.atan2(
      unRotatedStartVecY / Math.abs(this._halfMinorAxis),
      unRotatedStartVecX
    );
    this._endParameter = Math.atan2(
      unRotatedEndVecY / Math.abs(this._halfMinorAxis),
      unRotatedEndVecX
    );
    // Because if E(t) = (a*cos(t),b*sin(t)) 0 <= t <= 2Pi is an ellipse and (c,d) is on E(t)
    // for some t0 then t0= atan2(d/b,c/a), but we have to adjust for how two.js draws arcs

    // make sure that start<mid<end parameter
    // console.log("start p", this._startParameter,2*Math.PI+this._startParameter,2*Math.PI-this._startParameter);
    // console.log("end p", this._endParameter,2*Math.PI+this._endParameter,2*Math.PI-this._endParameter);
    // console.log("arc l", this._arcLength);
    // console.log("rot", this._rotation)

    // Now figure out the front/back part/extra angle values and set the front/back part/extra in use booleans

    //reset all the arc parameters, this means that unused parts have their start and end angles set to zero so they are not displayed (without setting the visibility to false)
    this._frontPartStartAngle = 0;
    this._frontPartEndAngle = 0;
    this._backPartStartAngle = 0;
    this._backPartEndAngle = 0;
    this._frontExtraStartAngle = 0;
    this._frontExtraEndAngle = 0;
    this._backExtraStartAngle = 0;
    this._backExtraEndAngle = 0;
    this._frontPartInUse = false;
    this._backPartInUse = false;
    this._frontExtraInUse = false;
    this._backExtraInUse = false;

    if (
      this._firstVertexIsOnFront &&
      this._arcLength <= Math.PI &&
      this._lastVertexIsOnFront
    ) {
      // the segment starts and ends on the front
      this._frontPartInUse = true;

      this._frontPartStartAngle =
        this._startParameter < 0
          ? 2 * Math.PI + this._startParameter
          : 2 * Math.PI - this._startParameter;
      this._frontPartEndAngle =
        this._endParameter < 0
          ? 2 * Math.PI + this._endParameter
          : 2 * Math.PI - this._endParameter;
    } else if (
      !this._firstVertexIsOnFront &&
      this._arcLength <= Math.PI &&
      !this._lastVertexIsOnFront
    ) {
      // the segment starts and ends on the back
      this._backPartInUse = true;

      this._backPartStartAngle =
        this._startParameter > 0 ? this._startParameter : -this._startParameter;
      this._backPartEndAngle =
        this._endParameter > 0 ? this._endParameter : -this._endParameter;
    } else if (
      this._firstVertexIsOnFront &&
      this._arcLength <= Math.PI &&
      !this._lastVertexIsOnFront
    ) {
      // the segment starts on front and ends on the back length less than pi
      this._frontPartInUse = true;
      this._backPartInUse = true;

      this._frontPartStartAngle =
        this._startParameter < 0
          ? 2 * Math.PI + this._startParameter
          : 2 * Math.PI - this._startParameter;
      this._frontPartEndAngle = 2 * Math.PI;
      this._backPartStartAngle = 0;
      this._backPartEndAngle =
        this._endParameter > 0 ? this._endParameter : -this._endParameter;
    } else if (
      this._firstVertexIsOnFront &&
      this._arcLength > Math.PI &&
      !this._lastVertexIsOnFront
    ) {
      // the segment starts on front and ends on the back length more than pi
      this._frontPartInUse = true;
      this._backPartInUse = true;

      this._frontPartStartAngle =
        this._startParameter < 0
          ? 2 * Math.PI + this._startParameter
          : 2 * Math.PI - this._startParameter;
      this._frontPartEndAngle = this._startParameter < 0 ? Math.PI : Math.PI;
      this._backPartStartAngle = this._endParameter > 0 ? Math.PI : Math.PI;
      this._backPartEndAngle =
        this._endParameter > 0 ? this._endParameter : -this._endParameter;
    } else if (
      !this._firstVertexIsOnFront &&
      this._arcLength <= Math.PI &&
      this._lastVertexIsOnFront
    ) {
      // the segment starts on back and ends on the front length less than pi
      this._frontPartInUse = true;
      this._backPartInUse = true;

      this._frontPartStartAngle = Math.PI;
      this._frontPartEndAngle =
        this._endParameter > 0
          ? 2 * Math.PI - this._endParameter
          : 2 * Math.PI + this._endParameter;
      this._backPartStartAngle =
        this._startParameter < 0 ? -this._startParameter : this._startParameter;
      this._backPartEndAngle = Math.PI;
    } else if (
      !this._firstVertexIsOnFront &&
      this._arcLength > Math.PI &&
      this._lastVertexIsOnFront
    ) {
      // the segment starts on back and ends on the front length more than pi
      this._frontPartInUse = true;
      this._backPartInUse = true;

      this._frontPartStartAngle =
        this._endParameter > 0 ? 2 * Math.PI - this._endParameter : 0;
      this._frontPartEndAngle =
        this._endParameter > 0 ? 2 * Math.PI : this._endParameter;
      this._backPartStartAngle =
        this._startParameter < 0 ? -this._startParameter : this._startParameter;
      this._backPartEndAngle = this._startParameter < 0 ? 0 : 0;
    } else if (
      this._firstVertexIsOnFront &&
      this._arcLength > Math.PI &&
      this._lastVertexIsOnFront
    ) {
      // the segment wraps from front to back to front
      this._frontPartInUse = true;
      this._backPartInUse = true; // length pi
      this._frontExtraInUse = true;

      this._frontPartStartAngle =
        this._startParameter < 0
          ? 2 * Math.PI + this._startParameter
          : 2 * Math.PI - this._startParameter;
      this._frontPartEndAngle = Math.PI;

      this._backPartStartAngle = Math.PI;
      this._backPartEndAngle = 0;

      this._frontExtraStartAngle = 2 * Math.PI;
      this._frontExtraEndAngle =
        this._endParameter < 0
          ? 2 * Math.PI + this._endParameter
          : 2 * Math.PI - this._endParameter;
    } else if (
      !this._firstVertexIsOnFront &&
      this._arcLength > Math.PI &&
      !this._lastVertexIsOnFront
    ) {
      // the segment wraps from back to front to back
      this._frontPartInUse = true; //length pi
      this._backPartInUse = true;
      this._backExtraInUse = true;

      this._frontPartStartAngle = 2 * Math.PI;
      this._frontPartEndAngle = Math.PI;

      this._backPartStartAngle =
        this._startParameter < 0 ? -this._startParameter : this._startParameter;
      this._backPartEndAngle = 0;

      this._backExtraStartAngle = Math.PI;
      this._backExtraEndAngle =
        this._endParameter < 0 ? -this._endParameter : this._endParameter;
    }

    //Now copy all this information into the glowing/not front/back part/extra
    this._frontPart.startAngle = this._frontPartStartAngle;
    this._glowingFrontPart.startAngle = this._frontPartStartAngle;
    this._backPart.startAngle = this._backPartStartAngle;
    this._glowingBackPart.startAngle = this._backPartStartAngle;
    this._frontExtra.startAngle = this._frontExtraStartAngle;
    this._glowingFrontExtra.startAngle = this._frontExtraStartAngle;
    this._backExtra.startAngle = this._backExtraStartAngle;
    this._glowingBackExtra.startAngle = this._backExtraStartAngle;

    this._frontPart.endAngle = this._frontPartEndAngle;
    this._glowingFrontPart.endAngle = this._frontPartEndAngle;
    this._backPart.endAngle = this._backPartEndAngle;
    this._glowingBackPart.endAngle = this._backPartEndAngle;
    this._frontExtra.endAngle = this._frontExtraEndAngle;
    this._glowingFrontExtra.endAngle = this._frontExtraEndAngle;
    this._backExtra.endAngle = this._backExtraEndAngle;
    this._glowingBackExtra.endAngle = this._backExtraEndAngle;

    // this._rotationMatrix.identity().rotate(rotation)
    this._frontPart.rotation = rotation;
    this._glowingFrontPart.rotation = rotation;
    this._backPart.rotation = rotation;
    this._glowingBackPart.rotation = rotation;
    this._frontExtra.rotation = rotation;
    this._glowingFrontExtra.rotation = rotation;
    this._backExtra.rotation = rotation;
    this._glowingBackExtra.rotation = rotation;

    // scale to display on the screen and set the heights (widths are all 2*radius)
    // make sure the height is never zero, otherwise you get an SVG error about a NaN
    const tempHalfMinorAxis =
      Math.abs(this._halfMinorAxis) < SETTINGS.tolerance
        ? 0.00001
        : 2 * radius * this._halfMinorAxis;

    this._frontPart.height = tempHalfMinorAxis;
    this._glowingFrontPart.height = tempHalfMinorAxis;
    this._backPart.height = tempHalfMinorAxis;
    this._glowingBackPart.height = tempHalfMinorAxis;
    this._frontExtra.height = tempHalfMinorAxis;
    this._glowingFrontExtra.height = tempHalfMinorAxis;
    this._backExtra.height = tempHalfMinorAxis;
    this._glowingBackExtra.height = tempHalfMinorAxis;

    //for checking to see if the segment is drawn from start to end VERY important for polygon to work correctly
    // this._frontPart.ending = 0.75
    // this._frontExtra.ending = 0.75
    // this._backPart.ending = 0.75
    // this._backExtra.ending = 0.75
    // this._glowingFrontPart.ending = 0.75
    // this._glowingFrontExtra.ending = 0.75
    // this._glowingBackPart.ending = 0.75
    // this._glowingBackExtra.ending = 0.75
  }

  /**
   * Set the arcLength of the segment. The start and normal
   * vector and arcLength must be correctly set before calling the updateDisplay() method on this segment.
   *  NOTE: (normalVector x startVector)*(this._arcLength > Math.PI ? -1 : 1)
   *  gives the direction in which the segment is drawn
   */
  set arcLength(len: number) {
    this._arcLength = len;
  }
  /**
   * Set the unit vector that is the start of the segment. The start and normal
   * vector and arcLength must be correctly set before calling the updateDisplay() method on this segment.
   * NOTE: (normalVector x startVector)*(this._arcLength > Math.PI ? -1 : 1)
   *  gives the direction in which the segment is drawn
   */
  set startVector(idealUnitStartVector: Vector3) {
    this._startVector.copy(idealUnitStartVector).normalize();
  }

  /**
   * Set the unit vector that is the normal of the segment. The start and normal
   * vector and arcLength must be correctly set before calling the updateDisplay() method on this segment.
   * NOTE: (normalVector x startVector)*(this._arcLength > Math.PI ? -1 : 1)
   *  gives the direction in which the segment is drawn
   */
  set normalVector(idealUnitNormalVector: Vector3) {
    this._normalVector.copy(idealUnitNormalVector).normalize();
  }

  get frontPartInUse(): boolean {
    return this._frontPartInUse;
  }
  get frontPart(): Arc {
    return this._frontPart;
  }
  get backPartInUse(): boolean {
    return this._backPartInUse;
  }
  get backPart(): Arc {
    return this._backPart;
  }
  get frontExtraInUse(): boolean {
    return this._frontExtraInUse;
  }
  get frontExtra(): Arc {
    return this._frontExtra;
  }
  get backExtraInUse(): boolean {
    return this._backExtraInUse;
  }
  get backExtra(): Arc {
    return this._backExtra;
  }
  get firstVertexIsOnFront(): boolean {
    return this._firstVertexIsOnFront;
  }
  get lastVertexIsOnFront(): boolean {
    return this._lastVertexIsOnFront;
  }
  get startVector(): Vector3 {
    return this._startVector;
  }
  get endVector(): Vector3 {
    return this._endVector;
  }
  get startParameter(): number {
    return this._startParameter;
  }
  get endParameter(): number {
    return this._endParameter;
  }

  normalDisplay(): void {
    if (this._frontPartInUse) {
      this._frontPart.visible = true;
      this._glowingFrontPart.visible = false;
    }
    if (this._frontExtraInUse) {
      this._frontExtra.visible = true;
      this._glowingFrontExtra.visible = false;
    }
    if (this._backPartInUse) {
      this._backPart.visible = true;
      this._glowingBackPart.visible = false;
    }
    if (this._backExtraInUse) {
      this._backExtra.visible = true;
      this._glowingBackExtra.visible = false;
    }
    //frontNormalDisplay()
    //backNormalDisplay()
  }

  glowingDisplay(): void {
    if (this._frontPartInUse) {
      this._frontPart.visible = true;
      this._glowingFrontPart.visible = true;
    }
    if (this._frontExtraInUse) {
      this._frontExtra.visible = true;
      this._glowingFrontExtra.visible = true;
    }
    if (this._backPartInUse) {
      this._backPart.visible = true;
      this._glowingBackPart.visible = true;
    }
    if (this._backExtraInUse) {
      this._backExtra.visible = true;
      this._glowingBackExtra.visible = true;
    }
    //frontGlowingDisplay()
    //backGlowingDisplay()
  }

  setVisible(flag: boolean): void {
    //First turn off all parts
    this._frontPart.visible = false;
    this._glowingFrontPart.visible = false;
    this._frontExtra.visible = false;
    this._glowingFrontExtra.visible = false;
    this._backPart.visible = false;
    this._glowingBackPart.visible = false;
    this._backExtra.visible = false;
    this._glowingBackExtra.visible = false;
    // Then if making visible true, turn on the appropriate parts
    if (flag) {
      if (this._frontPartInUse) {
        this._frontPart.visible = true;
      }
      if (this._frontExtraInUse) {
        this._frontExtra.visible = true;
      }
      if (this._backPartInUse) {
        this._backPart.visible = true;
      }
      if (this._backExtraInUse) {
        this._backExtra.visible = true;
      }
    }
    // if (!flag) {
    //   this._frontPart.visible = false;
    //   this._glowingFrontPart.visible = false;
    //   this._frontExtra.visible = false;
    //   this._glowingFrontExtra.visible = false;
    //   this._backPart.visible = false;
    //   this._glowingBackPart.visible = false;
    //   this._backExtra.visible = false;
    //   this._glowingBackExtra.visible = false;
    // } else {
    //   this.normalDisplay();
    // }
  }

  setSelectedColoring(flag: boolean): void {
    //set the new colors into the variables
    if (flag) {
      this.glowingStrokeColorFront = SETTINGS.style.selectedColor.front;
      this.glowingStrokeColorBack = SETTINGS.style.selectedColor.back;
    } else {
      this.glowingStrokeColorFront = SETTINGS.segment.glowing.strokeColor.front;
      this.glowingStrokeColorBack = SETTINGS.segment.glowing.strokeColor.back;
    }
    // apply the new color variables to the object
    this.stylize(DisplayStyle.ApplyCurrentVariables);
  }

  addToLayers(layers: Group[]): void {
    this._frontPart.addTo(layers[LAYER.foreground]);
    this._frontExtra.addTo(layers[LAYER.foreground]);
    this._backPart.addTo(layers[LAYER.background]);
    this._backExtra.addTo(layers[LAYER.background]);
    this._glowingFrontPart.addTo(layers[LAYER.foregroundGlowing]);
    this._glowingFrontExtra.addTo(layers[LAYER.foregroundGlowing]);
    this._glowingBackPart.addTo(layers[LAYER.backgroundGlowing]);
    this._glowingBackExtra.addTo(layers[LAYER.backgroundGlowing]);
  }

  removeFromLayers(): void {
    this._frontPart.remove();
    this._frontExtra.remove();
    this._backPart.remove();
    this._backExtra.remove();
    this._glowingFrontPart.remove();
    this._glowingFrontExtra.remove();
    this._glowingBackPart.remove();
    this._glowingBackExtra.remove();
  }

  toSVG(nonScaling?: {
    stroke: boolean;
    text: boolean;
    pointRadius: boolean;
    scaleFactor: number;
  }): toSVGType[] {

    // Create an empty return type and then fill in the non-null parts
    const returnSVGObject: toSVGType = {
      frontGradientDictionary: null,
      backGradientDictionary: null,
      frontStyleDictionary: null,
      backStyleDictionary: null,
      layerSVGArray: [],
      type: "segment"
    };
    // collect the front style of the line
    if (this._frontPartInUse) {
      returnSVGObject.frontStyleDictionary = Nodule.createSVGStyleDictionary({
        strokeObject: this._frontPart
      });
    }

    if (this._backPartInUse) {
      returnSVGObject.backStyleDictionary = Nodule.createSVGStyleDictionary({
        strokeObject: this._backPart
      });
    }

    // Collect geometric information on the front.
    let startIndex = this._frontExtraInUse
      ? this._frontPart.vertices.length - 1
      : 0;
    let endIndex = this._frontExtraInUse
      ? 0
      : this._frontPart.vertices.length - 1;

    if (this._frontPartInUse) {
      let frontDisplayFlags: [0 | 1, 0 | 1] = [0, 0]; // flags to control which portion of the ellipse is displayed
      if (!this._backExtraInUse && !this._frontExtraInUse) {
        // the segment goes from front to back or back to front or is contained entirely on the front
        if (this._normalVector.z > 0) {
          frontDisplayFlags = [0, 1];
        } else {
          frontDisplayFlags = [0, 0];
        }
      } else if (this._backExtraInUse) {
        // the front is the entire front (half ellipse)
        if (this._normalVector.z > 0) {
          frontDisplayFlags = [1, 0];
        } else {
          frontDisplayFlags = [0, 1];
        }
      } else if (this._frontExtraInUse) {
        // the back is the entire back (half ellipse) and the frontPart and frontExtra are partial segments
        if (this._normalVector.z > 0) {
          frontDisplayFlags = [0, 1];
        } else {
          frontDisplayFlags = [0, 0];
        }
      }
      // form an ArcObject
      const frontPartObject: svgArcObject = {
        startPt: this._backExtraInUse
          ? { x: 250, y: 0 } // this front is the entire front
          : {
              x: this._frontPart.vertices[startIndex].x,
              y: this._frontPart.vertices[startIndex].y
            },
        radiiXYWithSpace:
          SETTINGS.boundaryCircle.radius + // x radius
          "," +
          Math.abs(this._frontExtra.height) / 2 + // y radius
          " ",
        rotationDegrees: 0,
        displayShort0OrLong1: frontDisplayFlags[0],
        displayCCW0OrCW1: frontDisplayFlags[1],
        endPt: this._backExtraInUse
          ? { x: -250, y: 0 } // this front is the entire front
          : {
              x: this._frontPart.vertices[endIndex].x,
              y: this._frontPart.vertices[endIndex].y
            }
      };

      let svgFrontString =
        "<path " +
        Segment.svgTransformMatrixString(this._frontExtra.rotation, 1, 0, 0) + // matrix does the rotation, scaling,...
        'd="';
      svgFrontString += Segment.svgArcString(frontPartObject, true);
      svgFrontString += '"/>'; // end point

      returnSVGObject.layerSVGArray.push([LAYER.foreground, svgFrontString]);
    }

    if (this._frontExtraInUse) {
      // form an ArcObject
      const frontExtraObject: svgArcObject = {
        startPt: {
          x: this._frontExtra.vertices[0].x,
          y: this._frontExtra.vertices[0].y
        },
        radiiXYWithSpace:
          SETTINGS.boundaryCircle.radius + // x radius
          "," +
          Math.abs(this._frontExtra.height) / 2 + // y radius
          " ",
        rotationDegrees: 0,
        displayShort0OrLong1: this._normalVector.z > 0 ? 0 : 0,
        displayCCW0OrCW1: this._normalVector.z > 0 ? 0 : 1,
        endPt: {
          x: this._frontExtra.vertices[this._frontExtra.vertices.length - 1].x,
          y: this._frontExtra.vertices[this._frontExtra.vertices.length - 1].y
        }
      };
      let svgFrontString =
        "<path " +
        Segment.svgTransformMatrixString(this._frontExtra.rotation, 1, 0, 0) +
        'd="'; // matrix does the rotation, scaling, and translation
      svgFrontString += Segment.svgArcString(frontExtraObject, true);
      svgFrontString += '"/>';

      returnSVGObject.layerSVGArray.push([LAYER.foreground, svgFrontString]);
    }

    // Collect the geometric information for the back
    if (this._backPartInUse) {
      let backDisplayFlags: [0 | 1, 0 | 1] = [0, 0]; // flags to control which portion of the ellipse is displayed
      if (!this._backExtraInUse && !this._frontExtraInUse) {
        // the segment goes from front to back or back to front or is entirely contained on the back
        if (this._normalVector.z > 0) {
          backDisplayFlags = [0, 1];
        } else {
          backDisplayFlags = [0, 0];
        }
      } else if (this._frontExtraInUse) {
        // the back is the entire back (half ellipse)
        if (this._normalVector.z > 0) {
          backDisplayFlags = [0, 0];
        } else {
          backDisplayFlags = [1, 1];
        }
      } else if (this._backExtraInUse) {
        if (this._normalVector.z > 0) {
          backDisplayFlags = [0, 0];
        } else {
          backDisplayFlags = [0, 1];
        }
      }

      // form an ArcObject
      const backPartObject: svgArcObject = {
        startPt: this._frontExtraInUse
          ? { x: -250, y: 0 }
          : {
              x: this._backPart.vertices[startIndex].x,
              y: this._backPart.vertices[startIndex].y
            },
        radiiXYWithSpace:
          SETTINGS.boundaryCircle.radius + // x radius
          "," +
          Math.abs(this._backExtra.height) / 2 + // y radius
          " ",
        rotationDegrees: 0,
        displayShort0OrLong1: backDisplayFlags[0],
        displayCCW0OrCW1: backDisplayFlags[1],
        endPt: this._frontExtraInUse
          ? { x: 250, y: 0 }
          : {
              x: this._backPart.vertices[endIndex].x,
              y: this._backPart.vertices[endIndex].y
            }
      };
      let svgBackString =
        "<path " +
        Segment.svgTransformMatrixString(this._backExtra.rotation, 1, 0, 0) + // matrix does the rotation, scaling,...
        'd="';
      svgBackString += Segment.svgArcString(backPartObject, true);
      svgBackString += '"/>'; // end point

      returnSVGObject.layerSVGArray.push([LAYER.background, svgBackString]);
    }

    if (this._backExtraInUse) {
      // form an ArcObject
      const backExtraObject: svgArcObject = {
        startPt: {
          x: this._backExtra.vertices[this._backExtra.vertices.length - 1].x,
          y: this._backExtra.vertices[this._backExtra.vertices.length - 1].y
        },
        radiiXYWithSpace:
          SETTINGS.boundaryCircle.radius + // x radius
          "," +
          Math.abs(this._backExtra.height) / 2 + // y radius
          " ",
        rotationDegrees: 0,
        displayShort0OrLong1: this._normalVector.z > 0 ? 0 : 0,
        displayCCW0OrCW1: this._normalVector.z > 0 ? 1 : 0,

        endPt: {
          x: this._backExtra.vertices[0].x,
          y: this._backExtra.vertices[0].y
        }
      };
      let svgBackString =
        "<path " +
        Segment.svgTransformMatrixString(this._backExtra.rotation, 1, 0, 0) +
        'd="'; // matrix does the rotation, scaling, and translation
      svgBackString += Segment.svgArcString(backExtraObject, true);
      svgBackString += '"/>';

      returnSVGObject.layerSVGArray.push([LAYER.background, svgBackString]);
    }
    return [returnSVGObject];
  }

  /**
   * Return the default style state
   */
  defaultStyleState(panel: StyleCategory): StyleOptions {
    switch (panel) {
      case StyleCategory.Front:
        return DEFAULT_SEGMENT_FRONT_STYLE;
      case StyleCategory.Back:
        return DEFAULT_SEGMENT_BACK_STYLE;
      default:
      case StyleCategory.Label: {
        return {};
      }
    }
  }
  /**
   * Sets the variables for stroke width glowing/not front/back/extra
   */
  adjustSize(): void {
    const frontStyle = this.styleOptions.get(StyleCategory.Front);
    const backStyle = this.styleOptions.get(StyleCategory.Back);
    const frontStrokeWidthPercent = frontStyle?.strokeWidthPercent ?? 100;
    const backStrokeWidthPercent = backStyle?.strokeWidthPercent ?? 100;
    this._frontPart.linewidth =
      (Segment.currentSegmentStrokeWidthFront * frontStrokeWidthPercent) / 100;
    this._backPart.linewidth =
      (Segment.currentSegmentStrokeWidthBack *
        (backStyle?.dynamicBackStyle
          ? Nodule.contrastStrokeWidthPercent(frontStrokeWidthPercent)
          : backStrokeWidthPercent)) /
      100;
    this._glowingFrontPart.linewidth =
      (Segment.currentGlowingSegmentStrokeWidthFront *
        frontStrokeWidthPercent) /
      100;
    this._glowingBackPart.linewidth =
      (Segment.currentGlowingSegmentStrokeWidthBack *
        (backStyle?.dynamicBackStyle
          ? Nodule.contrastStrokeWidthPercent(frontStrokeWidthPercent)
          : backStrokeWidthPercent)) /
      100;

    this._frontExtra.linewidth =
      (Segment.currentSegmentStrokeWidthFront * frontStrokeWidthPercent) / 100;
    this._backExtra.linewidth =
      (Segment.currentSegmentStrokeWidthBack *
        (backStyle?.dynamicBackStyle
          ? Nodule.contrastStrokeWidthPercent(frontStrokeWidthPercent)
          : backStrokeWidthPercent)) /
      100;
    this._glowingFrontExtra.linewidth =
      (Segment.currentGlowingSegmentStrokeWidthFront *
        frontStrokeWidthPercent) /
      100;
    this._glowingBackExtra.linewidth =
      (Segment.currentGlowingSegmentStrokeWidthBack *
        (backStyle?.dynamicBackStyle
          ? Nodule.contrastStrokeWidthPercent(frontStrokeWidthPercent)
          : backStrokeWidthPercent)) /
      100;
  }
  /**
   * Set the rendering style (flags: ApplyTemporaryVariables, ApplyCurrentVariables) of the segment
   *
   * ApplyTemporaryVariables means that
   *    1) The temporary variables from SETTINGS.point.temp are copied into the actual js objects
   *    2) The pointScaleFactor is copied from the Point.pointScaleFactor (which accounts for the Zoom magnification) into the actual js objects
   *
   * Apply CurrentVariables means that all current values of the private style variables are copied into the actual js objects
   */
  stylize(flag: DisplayStyle): void {
    switch (flag) {
      case DisplayStyle.ApplyTemporaryVariables: {
        // Use the SETTINGS temporary options to directly modify the js objects.

        // FRONT PART
        // no fillColor
        this._frontPart.stroke = SETTINGS.segment.temp.strokeColor.front;
        // strokeWidthPercent -- The line width is set to the current line width (which is updated for zoom magnification)
        this._frontPart.linewidth = Segment.currentSegmentStrokeWidthFront;

        // Copy the front dash properties from the front default drawn dash properties
        if (SETTINGS.segment.drawn.dashArray.front.length > 0) {
          this._frontPart.dashes.clear();
          SETTINGS.segment.drawn.dashArray.front.forEach(v => {
            this._frontPart.dashes.push(v);
          });
          if (SETTINGS.segment.drawn.dashArray.reverse.front) {
            this._frontPart.dashes.reverse();
          }
        }

        // FRONT EXTRA
        // no fillColor
        this._frontExtra.stroke = SETTINGS.segment.temp.strokeColor.front;
        // strokeWidthPercent -- The line width is set to the current line width (which is updated for zoom magnification)
        this._frontExtra.linewidth = Segment.currentSegmentStrokeWidthFront;

        // Copy the front dash properties from the front default drawn dash properties
        if (SETTINGS.segment.drawn.dashArray.front.length > 0) {
          this._frontExtra.dashes.clear();
          SETTINGS.segment.drawn.dashArray.front.forEach(v => {
            this._frontExtra.dashes.push(v);
          });
          if (SETTINGS.segment.drawn.dashArray.reverse.front) {
            this._frontExtra.dashes.reverse();
          }
        }
        // BACK PART
        // no fill color
        this._backPart.stroke = SETTINGS.segment.temp.strokeColor.back;
        // strokeWidthPercent -- The line width is set to the current line width (which is updated for zoom magnification)
        this._backPart.linewidth = Segment.currentSegmentStrokeWidthBack;

        // Copy the back dash properties from the back default drawn dash properties
        if (SETTINGS.segment.drawn.dashArray.back.length > 0) {
          this._backPart.dashes.clear();
          SETTINGS.segment.drawn.dashArray.back.forEach(v => {
            this._backPart.dashes.push(v);
          });
          if (SETTINGS.segment.drawn.dashArray.reverse.back) {
            this._backPart.dashes.reverse();
          }
        }
        // BACK EXTRA
        // no fill color
        this._backExtra.stroke = SETTINGS.segment.temp.strokeColor.back;
        // strokeWidthPercent -- The line width is set to the current line width (which is updated for zoom magnification)
        this._backExtra.linewidth = Segment.currentSegmentStrokeWidthBack;

        // Copy the back dash properties from the back default drawn dash properties
        if (SETTINGS.segment.drawn.dashArray.back.length > 0) {
          this._backExtra.dashes.clear();
          SETTINGS.segment.drawn.dashArray.back.forEach(v => {
            this._backExtra.dashes.push(v);
          });
          if (SETTINGS.segment.drawn.dashArray.reverse.back) {
            this._backExtra.dashes.reverse();
          }
        }

        // The temporary display is never highlighted
        this._glowingFrontPart.visible = false;
        this._glowingBackPart.visible = false;
        this._glowingFrontExtra.visible = false;
        this._glowingBackExtra.visible = false;
        break;
      }

      case DisplayStyle.ApplyCurrentVariables: {
        // Use the current variables to directly modify the js objects.

        // FRONT PART
        const frontStyle = this.styleOptions.get(StyleCategory.Front);
        // no fillColor
        if (Nodule.rgbaIsNoFillOrNoStroke(frontStyle?.strokeColor)) {
          this._frontPart.noStroke();
        } else {
          this._frontPart.stroke =
            frontStyle?.strokeColor ?? SETTINGS.segment.drawn.strokeColor.front;
        }
        // strokeWidthPercent applied by adjustSize()

        if (
          frontStyle?.dashArray &&
          frontStyle?.reverseDashArray !== undefined &&
          frontStyle.dashArray.length > 0
        ) {
          this._frontPart.dashes.clear();
          this._frontPart.dashes.push(...frontStyle.dashArray);
          if (frontStyle.reverseDashArray) {
            this._frontPart.dashes.reverse();
          }
        } else {
          // the array length is zero and no dash array should be set
          this._frontPart.dashes.clear();
          this._frontPart.dashes.push(0);
        }
        // FRONT EXTRA
        // no fillColor
        if (Nodule.rgbaIsNoFillOrNoStroke(frontStyle?.strokeColor)) {
          this._frontExtra.noStroke();
        } else {
          this._frontExtra.stroke =
            frontStyle?.strokeColor ?? SETTINGS.segment.drawn.strokeColor.front;
        }
        // strokeWidthPercent applied by adjustSize()

        if (
          frontStyle?.dashArray &&
          frontStyle?.reverseDashArray !== undefined &&
          frontStyle.dashArray.length > 0
        ) {
          this._frontExtra.dashes.clear();
          this._frontExtra.dashes.push(...frontStyle.dashArray);
          if (frontStyle.reverseDashArray) {
            this._frontExtra.dashes.reverse();
          }
        } else {
          // the array length is zero and no dash array should be set
          this._frontExtra.dashes.clear();
          this._frontExtra.dashes.push(0);
        }

        // BACK PART
        const backStyle = this.styleOptions.get(StyleCategory.Back);
        // no fillColor

        if (backStyle?.dynamicBackStyle) {
          if (
            Nodule.rgbaIsNoFillOrNoStroke(
              Nodule.contrastStrokeColor(frontStyle?.strokeColor)
            )
          ) {
            this._backPart.noStroke();
          } else {
            this._backPart.stroke = Nodule.contrastStrokeColor(
              frontStyle?.strokeColor ?? "black"
            );
          }
        } else {
          if (Nodule.rgbaIsNoFillOrNoStroke(backStyle?.strokeColor)) {
            this._backPart.noStroke();
          } else {
            this._backPart.stroke =
              backStyle?.strokeColor ?? SETTINGS.segment.drawn.strokeColor.back;
          }
        }
        // strokeWidthPercent applied by adjustSize()

        if (
          backStyle?.dashArray &&
          backStyle?.reverseDashArray !== undefined &&
          backStyle.dashArray.length > 0
        ) {
          this._backPart.dashes.clear();
          this._backPart.dashes.push(...backStyle.dashArray);
          if (backStyle.reverseDashArray) {
            this._backPart.dashes.reverse();
          }
        } else {
          // the array length is zero and no dash array should be set
          this._backPart.dashes.clear();
          this._backPart.dashes.push(0);
        }
        // BACK EXTRA
        // no fillColor
        if (backStyle?.dynamicBackStyle) {
          if (
            Nodule.rgbaIsNoFillOrNoStroke(
              Nodule.contrastStrokeColor(frontStyle?.strokeColor)
            )
          ) {
            this._backExtra.noStroke();
          } else {
            this._backExtra.stroke = Nodule.contrastStrokeColor(
              frontStyle?.strokeColor ?? "black"
            );
          }
        } else {
          if (Nodule.rgbaIsNoFillOrNoStroke(backStyle?.strokeColor)) {
            this._backExtra.noStroke();
          } else {
            this._backExtra.stroke =
              backStyle?.strokeColor ?? SETTINGS.segment.drawn.strokeColor.back;
          }
        }
        // strokeWidthPercent applied by adjustSize()

        if (
          backStyle?.dashArray &&
          backStyle?.reverseDashArray !== undefined &&
          backStyle.dashArray.length > 0
        ) {
          this._backExtra.dashes.clear();
          this._backExtra.dashes.push(...backStyle.dashArray);
          if (backStyle.reverseDashArray) {
            this._backExtra.dashes.reverse();
          }
        } else {
          // the array length is zero and no dash array should be set
          this._backExtra.dashes.clear();
          this._backExtra.dashes.push(0);
        }

        // UPDATE the glowing width so it is always bigger than the drawn width
        // Glowing Front
        // no fillColor
        this._glowingFrontPart.stroke = this.glowingStrokeColorFront;
        // strokeWidthPercent applied by adjustSize()

        // Copy the front dash properties to the glowing object
        if (
          frontStyle?.dashArray &&
          frontStyle?.reverseDashArray !== undefined &&
          frontStyle.dashArray.length > 0
        ) {
          this._glowingFrontPart.dashes.clear();
          this._glowingFrontPart.dashes.push(...frontStyle.dashArray);
          if (frontStyle.reverseDashArray) {
            this._glowingFrontPart.dashes.reverse();
          }
        } else {
          // the array length is zero and no dash array should be set
          this._glowingFrontPart.dashes.clear();
          this._glowingFrontPart.dashes.push(0);
        }

        // Glowing Front Extra
        // no fillColor
        this._glowingFrontExtra.stroke = this.glowingStrokeColorFront;
        // strokeWidthPercent applied by adjustSize()

        // Copy the front dash properties to the glowing object
        if (
          frontStyle?.dashArray &&
          frontStyle?.reverseDashArray !== undefined &&
          frontStyle.dashArray.length > 0
        ) {
          this._glowingFrontExtra.dashes.clear();
          this._glowingFrontExtra.dashes.push(...frontStyle.dashArray);
          if (frontStyle.reverseDashArray) {
            this._glowingFrontExtra.dashes.reverse();
          }
        } else {
          // the array length is zero and no dash array should be set
          this._glowingFrontExtra.dashes.clear();
          this._glowingFrontExtra.dashes.push(0);
        }

        // Glowing Back
        // no fillColor
        this._glowingBackPart.stroke = this.glowingStrokeColorBack;
        // strokeWidthPercent applied by adjustSize()

        // Copy the back dash properties to the glowing object
        if (
          backStyle?.dashArray &&
          backStyle?.reverseDashArray !== undefined &&
          backStyle.dashArray.length > 0
        ) {
          this._glowingBackPart.dashes.clear();
          this._glowingBackPart.dashes.push(...backStyle.dashArray);
          if (backStyle.reverseDashArray) {
            this._glowingBackPart.dashes.reverse();
          }
        } else {
          // the array length is zero and no dash array should be set
          this._glowingBackPart.dashes.clear();
          this._glowingBackPart.dashes.push(0);
        }

        // Glowing Back Extra
        // no fillColor
        this._glowingBackExtra.stroke = this.glowingStrokeColorBack;
        // strokeWidthPercent applied by adjustSize()

        // Copy the back dash properties to the glowing object
        if (
          backStyle?.dashArray &&
          backStyle?.reverseDashArray !== undefined &&
          backStyle.dashArray.length > 0
        ) {
          this._glowingBackExtra.dashes.clear();
          this._glowingBackExtra.dashes.push(...backStyle.dashArray);
          if (backStyle.reverseDashArray) {
            this._glowingBackExtra.dashes.reverse();
          }
        } else {
          // the array length is zero and no dash array should be set
          this._glowingBackExtra.dashes.clear();
          this._glowingBackExtra.dashes.push(0);
        }

        break;
      }
    }
  }
}<|MERGE_RESOLUTION|>--- conflicted
+++ resolved
@@ -49,15 +49,9 @@
    * can have two front parts or two back parts. The frontExtra and backExtra are variables to represent those
    * extra parts. There are glowing counterparts for each part.
    */
-<<<<<<< HEAD
-  private _frontPart: Arc;
-  protected _frontExtra: Arc;
-  private _backPart: Arc;
-=======
   protected _frontPart: Arc;
   protected _frontExtra: Arc;
   protected _backPart: Arc;
->>>>>>> 6563b382
   protected _backExtra: Arc;
   protected _glowingFrontPart: Arc;
   protected _glowingFrontExtra: Arc;
