import { Vector3, Matrix4 } from "three";
import Two from "two.js";
import SETTINGS, { LAYER } from "@/global-settings";
import Nodule from "./Nodule";

const SUBDIVS = SETTINGS.segment.numPoints;
// // The following lines are for debugging only
// const majorAxis: Two.Line = new Two.Line(
//   0,
//   0,
//   SETTINGS.boundaryCircle.radius,
//   0
// );
// const minorAxis: Two.Line = new Two.Line(
//   0,
//   0,
//   0,
//   SETTINGS.boundaryCircle.radius / 2
// );
// // For debugging only
// // Major axis is along the X-axis

// majorAxis.stroke = "red";
// majorAxis.linewidth = 5;
// // Minor axis is along the Y-axis
// minorAxis.stroke = "green";
// minorAxis.linewidth = 3;

// Temporary ThreeJS objects for computing
const tmpMatrix = new Matrix4();
const tmpVector1 = new Vector3();
const tmpVector2 = new Vector3();
const desiredXAxis = new Vector3();
const desiredYAxis = new Vector3();

/**
 * A line segment
 *
 * @export
 * @class Segment
 * @extends {Two.Group}
 */
export default class Segment extends Nodule {
  /** The start vector of the segment */
  private start: Vector3;
  /** The midpoint vector of the segment */
  private mid: Vector3;
  /** The end vector of the segment*/
  private end: Vector3;
  /** A vector perpendicular to the plane containing the segment*/
  private normalDirection: Vector3;

  /** The matrix that transforms the unit ideal sphere to the current view*/
  private transformMatrix = new Matrix4();

  /**
   * A line segment of length longer than \pi has two pieces on one face of the sphere (say the front)
   * and on piece on the other face of the sphere (say the back). This means that any line segment
   * can have two front parts or two back parts. The frontExtra and backExtra are variables to represent those
   * extra parts. There are glowing counterparts for each part.
   */
  private frontPart: Two.Path;
  private frontExtra: Two.Path;
  private backPart: Two.Path;
  private backExtra: Two.Path;
<<<<<<< HEAD
  private midMarker = new Two.Circle(0, 0, 5);
=======
  private glowingFrontPart: Two.Path;
  private glowingFrontExtra: Two.Path;
  private glowingBackPart: Two.Path;
  private glowingBackExtra: Two.Path;

  /**
   * The styling variables for the drawn segment. The user can modify these.
   * Created with the Google Sheet "Segment Styling Code" in the "Set Drawn Variables" tab
   */
  // FRONT
  private strokeColorFront = SETTINGS.segment.drawn.strokeColor.front;
  private strokeWidthFront = SETTINGS.segment.drawn.strokeWidth.front;
  private opacityFront = SETTINGS.segment.drawn.opacity.front;
  private dashArrayFront = SETTINGS.segment.drawn.dashArray.front;
  private dashArrayOffsetFront = SETTINGS.segment.drawn.dashArray.offset.front;
  // BACK
  private strokeColorBack = SETTINGS.segment.dynamicBackStyle
    ? Nodule.contrastStrokeColor(SETTINGS.segment.drawn.strokeColor.front)
    : SETTINGS.segment.drawn.strokeColor.back;
  private strokeWidthBack = SETTINGS.segment.dynamicBackStyle
    ? Nodule.contractStrokeWidth(SETTINGS.segment.drawn.strokeWidth.front)
    : SETTINGS.segment.drawn.strokeWidth.back;
  private opacityBack = SETTINGS.segment.dynamicBackStyle
    ? Nodule.contrastOpacity(SETTINGS.segment.drawn.opacity.front)
    : SETTINGS.segment.drawn.opacity.back;
  private dashArrayBack = SETTINGS.segment.dynamicBackStyle
    ? Nodule.contrastDashArray(SETTINGS.segment.drawn.dashArray.front)
    : SETTINGS.segment.drawn.dashArray.back;
  private dashArrayOffsetBack = SETTINGS.segment.dynamicBackStyle
    ? Nodule.contrastDashArrayOffset(
        SETTINGS.segment.drawn.dashArray.offset.front
      )
    : SETTINGS.segment.drawn.dashArray.offset.back;
  /** The arc length of the segment*/
>>>>>>> c9ebf344
  private arcLen = 0;
  constructor(start?: Vector3, mid?: Vector3, end?: Vector3) {
    // Name the segment and initialize the Two.Group
    super();
    this.name = "Segment-" + this.id;

    // Create the vertices for the segment
    const vertices: Two.Vector[] = [];
    for (let k = 0; k < SUBDIVS; k++) {
      vertices.push(new Two.Vector(0, 0));
    }
    this.frontPart = new Two.Path(
      vertices,
      /* closed */ false,
      /* curve */ false
    );
    // Create the other parts cloning the front part
    this.glowingFrontPart = this.frontPart.clone();
    this.frontExtra = this.frontPart.clone();
    this.glowingFrontExtra = this.frontPart.clone();
    this.backPart = this.frontPart.clone();
    this.glowingBackPart = this.frontPart.clone();
    this.backExtra = this.backPart.clone();
    this.glowingBackExtra = this.backPart.clone();
    // Clear the vertices from the extra parts because they will be added later as they are exchanged from other parts
    this.frontExtra.vertices.clear();
    this.glowingFrontExtra.vertices.clear();
    this.backExtra.vertices.clear();
    this.glowingBackExtra.vertices.clear();

    // Set the style that never changes -- Fill
    this.frontPart.noFill();
    this.glowingFrontPart.noFill();
    this.backPart.noFill();
    this.glowingBackPart.noFill();
    this.frontExtra.noFill();
    this.glowingFrontExtra.noFill();
    this.backExtra.noFill();
    this.glowingBackExtra.noFill();

    this.add(
      this.backPart,
      this.backExtra,
      this.frontPart,
      this.frontExtra,
      this.glowingBackPart,
      this.glowingBackExtra,
      this.glowingFrontPart,
      this.glowingFrontExtra
    );
    // Be sure to clone() the incoming start and end points
    // Otherwise update by other Line will affect this one!
    if (start) this.start = start.clone();
    else this.start = new Vector3(1, 0, 0);
    if (end) this.end = end.clone();
    else this.end = new Vector3(0, 1, 0);
    if (mid) this.mid = mid.clone();
    else this.mid = new Vector3(0.5, 0.5, 0);

    // Initialize the normal vector
    this.normalDirection = new Vector3(0, 0, 1);
    // The back half will be dynamically added to the group

    this.midMarker.fill = "orange";

    // Enable the following for debugging
    // this.add(this.majorAxis, this.minorAxis, this.midMarker);
  }

  // TODO: adjust size of frontextra, backextra and glowing parts use stylize("update")
  adjustSizeForZoom(factor: number): void {
    const newThickness = this.strokeWidthFront * factor;
    console.debug("Attempt to change line thickness to", newThickness);
    if (factor > 1)
      this.frontPart.linewidth = Math.min(
        newThickness,
        SETTINGS.segment.drawn.strokeWidth.max
      );
    else
      this.frontPart.linewidth = Math.max(
        newThickness,
        SETTINGS.segment.drawn.strokeWidth.min
      );
  }

  frontGlowStyle(): void {
    (this.frontPart as any).visible = true;
    (this.glowingFrontPart as any).visible = true;
    (this.frontExtra as any).visible = true;
    (this.glowingFrontExtra as any).visible = true;
  }

  backGlowStyle(): void {
    (this.backPart as any).visible = true;
    (this.glowingBackPart as any).visible = true;
    (this.backExtra as any).visible = true;
    (this.glowingBackExtra as any).visible = true;
  }

  backNormalStyle(): void {
    (this.backPart as any).visible = true;
    (this.glowingBackPart as any).visible = false;
    (this.backExtra as any).visible = true;
    (this.glowingBackExtra as any).visible = false;
  }

  frontNormalStyle(): void {
    (this.frontPart as any).visible = true;
    (this.glowingFrontPart as any).visible = false;
    (this.frontExtra as any).visible = true;
    (this.glowingFrontExtra as any).visible = false;
  }

  normalStyle(): void {
    this.frontNormalStyle();
    this.backNormalStyle();
  }

  glowStyle(): void {
    this.frontGlowStyle();
    this.backGlowStyle();
  }

  /** Reorient the unit circle in 3D and then project the points to 2D
   */
<<<<<<< HEAD
  private calculateArcLength() {
=======
  private deformIntoEllipse(): void {
    // Avoid the degenerate case when the normalDirection is "zero" this happens when a segment is being created
    if (this.normalDirection.length() < 0.01) return;

>>>>>>> c9ebf344
    // angleTo() seems to return the smaller angle between two vectors
    // To get arc length > 180 we measure it with a break at midpoint
    // and sum the SIGNED length of each.
    tmpVector1.crossVectors(this.start, this.mid);
    const angle1 = this.start.angleTo(this.mid) * Math.sign(tmpVector1.z);
    tmpVector1.crossVectors(this.mid, this.end);
    const angle2 = this.mid.angleTo(this.end) * Math.sign(tmpVector1.z);
<<<<<<< HEAD
    this.arcLen = angle1 + angle2;
  }
  private isLongSegment(): boolean {
    this.calculateArcLength();
    return this.arcLen >= Math.PI;
  }
=======
    const arcLen = angle1 + angle2;
    this.arcLen = Math.abs(arcLen);
>>>>>>> c9ebf344

  private deformIntoEllipse(): void {
    // Avoid the degenerate case when the normalDirection is "zero"
    if (this.normalDirection.length() < 0.01) return;
    this.calculateArcLength();
    // Use the start of segment as the X-axis so the start point
    // is at zero degrees
    desiredXAxis
      .copy(this.start)
      // .set(-this.normalDirection.y, this.normalDirection.x, 0)
      .normalize();
    desiredYAxis.crossVectors(this.normalDirection, desiredXAxis);

    // Create the rotation matrix that maps the tilted circle to the unit
    // circle on the XY-plane
    this.transformMatrix.makeBasis(
      desiredXAxis,
      desiredYAxis,
      this.normalDirection // The normal direction of the plane containing the segment
    );
    const toPos = []; // Remember the indices of neg-to-pos crossing
    const toNeg = []; // Remember the indices of pos-to-neg crossing
    let posIndex = 0;
    let negIndex = 0;
    let lastSign = 0;

    // Bring all the anchor points to a common pool
    // Each half (and extra) path will pull anchor points from
    // this pool as needed
    const pool: Two.Anchor[] = [];
    pool.push(...this.frontPart.vertices.splice(0));
    pool.push(...this.frontExtra.vertices.splice(0));
    pool.push(...this.backPart.vertices.splice(0));
    pool.push(...this.backExtra.vertices.splice(0));
    const glowingPool: Two.Anchor[] = [];
    glowingPool.push(...this.glowingFrontPart.vertices.splice(0));
    glowingPool.push(...this.glowingFrontExtra.vertices.splice(0));
    glowingPool.push(...this.glowingBackPart.vertices.splice(0));
    glowingPool.push(...this.glowingBackExtra.vertices.splice(0));

    // We begin with the "main" paths as the current active paths
    // As we find additional zero-crossing, we then switch to the
    // "extra" paths
    let activeFront = this.frontPart.vertices;
    let activeBack = this.backPart.vertices;
    let glowingActiveFront = this.glowingFrontPart.vertices;
    let glowingActiveBack = this.glowingBackPart.vertices;
    for (let pos = 0; pos < 2 * SUBDIVS; pos++) {
      const angle = (pos / (2 * SUBDIVS - 1)) * Math.abs(this.arcLen);
      tmpVector1
        .set(Math.cos(angle), Math.sin(angle), 0)
        .multiplyScalar(SETTINGS.boundaryCircle.radius);
      tmpVector1.applyMatrix4(this.transformMatrix);
      const thisSign = Math.sign(tmpVector1.z);

      // CHeck for zero-crossing
      if (lastSign !== thisSign) {
        // We have a zero crossing
        if (thisSign > 0) {
          // If we already had a positive crossing
          // The next chunk is a split front part
          if (toPos.length > 0) {
            activeFront = this.frontExtra.vertices;
            glowingActiveFront = this.glowingFrontExtra.vertices;
            posIndex = 0;
          }
          toPos.push(pos);
        }
        // If we already had a negative crossing
        // The next chunk is a split back part
        if (thisSign < 0) {
          if (toNeg.length > 0) {
            activeBack = this.backExtra.vertices;
            glowingActiveBack = this.glowingBackExtra.vertices;
            negIndex = 0;
          }
          toNeg.push(pos);
        }
      }
      lastSign = thisSign;
      if (tmpVector1.z > 0) {
        if (posIndex === activeFront.length) {
          // transfer one cell from the common pool
          activeFront.push(pool.pop()!);
          glowingActiveFront.push(glowingPool.pop()!);
        }
        activeFront[posIndex].x = tmpVector1.x;
        activeFront[posIndex].y = tmpVector1.y;
        glowingActiveFront[posIndex].x = tmpVector1.x;
        glowingActiveFront[posIndex].y = tmpVector1.y;
        posIndex++;
      } else {
        if (negIndex === activeBack.length) {
          // transfer one cell from the common pool
          activeBack.push(pool.pop()!);
          glowingActiveBack.push(glowingPool.pop()!);
        }
        activeBack[negIndex].x = tmpVector1.x;
        activeBack[negIndex].y = tmpVector1.y;
        glowingActiveBack[negIndex].x = tmpVector1.x;
        glowingActiveBack[negIndex].y = tmpVector1.y;
        negIndex++;
      }
    }
  }

  /**
   * Set the start point vector of the segment
   * Update the normal vector by averaging the normal to the plane containing
   *   1) The origin, the start point, and the midpoint
   *   2) The origin, the midpoint, and the (new) endpoint
   * Finish by updating the display of the segment
   */
  set startVector(newStartVector: Vector3) {
    this.start.copy(newStartVector).normalize();
    // Recalculate the normal vector as the average of two (potentially correct) normals
    tmpVector1.crossVectors(this.start, this.mid).normalize();
    tmpVector2.crossVectors(this.mid, this.end).normalize();
    this.normalDirection.addVectors(tmpVector1, tmpVector2).normalize();

    this.deformIntoEllipse();
  }

  /**
   * Return the start point vector of the segment
   */
  get startVector(): Vector3 {
    return this.start;
  }

  /**
   * Return the arc length of the segment
   */
  arcLength(): number {
    return this.arcLen;
  }

  /**
   * Set the midpoint vector of the segment
   * Update the normal vector by averaging the normal to the plane containing
   *   1) The origin, the (new) start point, and the midpoint
   *   2) The origin, the midpoint, and the endpoint
   * Does *not* update the display of the segment
   */
  set midVector(newMidVector: Vector3) {
    // Copy and normalize the newEndPointVector into this.end
    this.mid.copy(newMidVector).normalize();
    // Recalculate the normal vector as the average of two (potentially correct) normals
    tmpVector1.crossVectors(this.start, this.mid).normalize();
    tmpVector2.crossVectors(this.mid, this.end).normalize();
    this.normalDirection.addVectors(tmpVector1, tmpVector2).normalize();
    this.calculateArcLength();
  }

  /**
   * Return the midpoint vector of the segment
   */
  get midVector(): Vector3 {
    return this.mid;
  }

<<<<<<< HEAD
  set endPoint(position: Vector3) {
    this.end.copy(position).normalize();
    if (!this.isLongSegment()) {
      this.mid
        .copy(this.start)
        .add(this.end)
        .normalize();
    }
    this.midMarker.translation
      .set(this.mid.x, this.mid.y)
      .multiplyScalar(SETTINGS.boundaryCircle.radius);
=======
  /**
   * Set the endpoint vector of the segment
   * Update the normal vector by averaging the normal to the plane containing
   *   1) The origin, the start point, and the midpoint
   *   2) The origin, the midpoint, and the (new) endpoint
   * Finish by updating the display of the segment
   */
  set endVector(newEndVector: Vector3) {
    // Copy and normalize the newEndPointVector into this.end
    this.end.copy(newEndVector).normalize();
>>>>>>> c9ebf344
    // Recalculate the normal vector as the average of two normals
    tmpVector1.crossVectors(this.start, this.mid).normalize();
    tmpVector2.crossVectors(this.mid, this.end).normalize();
    this.normalDirection.addVectors(tmpVector1, tmpVector2).normalize();
    // Update the display of the segment
    this.deformIntoEllipse();
  }

  /**
   * Return the endpoint vector of the segment
   */
  get endVector(): Vector3 {
    return this.end;
  }
  /**
   * Set the normal vector to the plane containing the segment
   * Doesn't change the length of the segment
   * Updates the start, end, and mid vectors by rotating them
   * by the angle between the (old) normal vector and newNormal
   *
   * This doesn't update the display of the segment
   *
   * I'm not convinced this works TODO: Fix? Understand?
   */
  set normalVector(newNormalVector: Vector3) {
    // Update normal directions to be newNormal and normalize
    this.normalDirection.copy(newNormalVector).normalize();
    // tmpVector1 should be zero because this.normalDirection was just set to point in the same direction as newNormal?!?!?!?!?!
    tmpVector1.crossVectors(this.normalDirection, newNormalVector);
    // Calculate the angle between the old normal and the newNormal
    const rotAngle = this.normalDirection.angleTo(newNormalVector);
    // Create a matrix4 that is rotation about tempVector1
    tmpMatrix.makeRotationAxis(tmpVector1, rotAngle);
    // Update the display of the segment
    this.deformIntoEllipse();
    // Apply the rotation matrix
    this.start.applyMatrix4(tmpMatrix);
    this.end.applyMatrix4(tmpMatrix);
    this.mid.applyMatrix4(tmpMatrix);
  }

  /**
   * Return the normal direction to the plane of the segment
   */
  get normalVector(): Vector3 {
    return this.normalDirection;
  }

<<<<<<< HEAD
  get arcLength(): number {
    return this.arcLen;
  }

  // It looks like we have to define our own clone() function
  // The builtin clone() does not seem to work correctly
=======
  /**
   * Clone the segment
   */
>>>>>>> c9ebf344
  clone(): this {
    // Create a new segment and copy all this's properties into it
    const dup = new Segment(this.start, this.end);
    //Copy name and start/end/mid/normal vectors
    dup.name = this.name;
    dup.arcLen = this.arcLen;
    dup.start.copy(this.start);
    dup.mid.copy(this.mid);
    dup.end.copy(this.end);
    dup.midMarker.translation.copy(this.midMarker.translation);
    dup.normalDirection.copy(this.normalDirection);
    //Copy the vertices of front/back/part
    const pool: Two.Anchor[] = [];
    pool.push(...dup.frontPart.vertices.splice(0)); //concatenates the pool array and the front vertices array and empties the frontPart array
    pool.push(...dup.backPart.vertices.splice(0)); //concatenates the pool array and the back vertices array and empties the backPart array

    // The length of the Pool array is 2*SUBDIVISIONS = this.frontPart.length + this.frontExtra.length + this.backPart.length + this.backExtra.length because dup.frontPart and dup.backPart initially contains all the vertices and frontExtra and backExtra are empty.
    this.frontPart.vertices.forEach((v, pos: number) => {
      // Add a vertex in the frontPart (while taking one away from the pool)
      dup.frontPart.vertices.push(pool.pop()!); // Exclamation point means that the linter assumes that the popped object is non-null
      // Copy the this.frontPart vertex v into the newly added vertex in frontPart
      dup.frontPart.vertices[pos].copy(v); //
    });
    // Repeat for the frontExtra/backPart/backExtra
    this.frontExtra.vertices.forEach((v, pos: number) => {
      dup.frontExtra.vertices.push(pool.pop()!);
      dup.frontExtra.vertices[pos].copy(v);
    });
    this.backPart.vertices.forEach((v, pos: number) => {
      dup.backPart.vertices.push(pool.pop()!);
      dup.backPart.vertices[pos].copy(v);
    });
    this.backExtra.vertices.forEach((v, pos: number) => {
      dup.backExtra.vertices.push(pool.pop()!);
      dup.backExtra.vertices[pos].copy(v);
    });

    // Repeat for all glowing parts/extras
    const glowingPool: Two.Anchor[] = [];
    glowingPool.push(...dup.glowingFrontPart.vertices.splice(0));
    glowingPool.push(...dup.glowingBackPart.vertices.splice(0));
    this.glowingFrontPart.vertices.forEach((v, pos: number) => {
      dup.glowingFrontPart.vertices.push(glowingPool.pop()!);
      dup.glowingFrontPart.vertices[pos].copy(v);
    });
    this.glowingFrontExtra.vertices.forEach((v, pos: number) => {
      dup.glowingFrontExtra.vertices.push(glowingPool.pop()!);
      dup.glowingFrontExtra.vertices[pos].copy(v);
    });
    this.glowingBackPart.vertices.forEach((v, pos: number) => {
      dup.glowingBackPart.vertices.push(glowingPool.pop()!);
      dup.glowingBackPart.vertices[pos].copy(v);
    });
    this.backExtra.vertices.forEach((v, pos: number) => {
      dup.glowingBackExtra.vertices.push(glowingPool.pop()!);
      dup.glowingBackExtra.vertices[pos].copy(v);
    });
    return dup as this;
  }

  addToLayers(layers: Two.Group[]): void {
    this.frontPart.addTo(layers[LAYER.foreground]);
    this.frontExtra.addTo(layers[LAYER.foreground]);
<<<<<<< HEAD
    // this.midMarker.addTo(layers[LAYER.foreground]);
    this.backHalf.addTo(layers[LAYER.background]);
=======
    this.backPart.addTo(layers[LAYER.background]);
>>>>>>> c9ebf344
    this.backExtra.addTo(layers[LAYER.background]);
    this.glowingFrontPart.addTo(layers[LAYER.foregroundGlowing]);
    this.glowingFrontExtra.addTo(layers[LAYER.foregroundGlowing]);
    this.glowingBackPart.addTo(layers[LAYER.backgroundGlowing]);
    this.glowingBackExtra.addTo(layers[LAYER.backgroundGlowing]);
  }

  removeFromLayers(/*layers: Two.Group[]*/): void {
    this.frontPart.remove();
    this.frontExtra.remove();
<<<<<<< HEAD
    // this.midMarker.remove();
    this.backHalf.remove();
=======
    this.backPart.remove();
>>>>>>> c9ebf344
    this.backExtra.remove();
    this.glowingFrontPart.remove();
    this.glowingFrontExtra.remove();
    this.glowingBackPart.remove();
    this.glowingBackExtra.remove();
  }

  //set the rendering style of the segment
  stylize(flag: string): void {
    switch (flag) {
      case "temporary": {
        // The style for the temporary segment display.  These options are not user modifiable.
        // Created with the Google Sheet "Segment Styling Code" in the "Temporary" tab

        // FRONT PART
        this.frontPart.stroke = SETTINGS.segment.temp.strokeColor.front;
        this.frontPart.linewidth = SETTINGS.segment.temp.strokeWidth.front;
        this.frontPart.opacity = SETTINGS.segment.temp.opacity.front;
        if (SETTINGS.segment.temp.dashArray.front.length > 0) {
          SETTINGS.segment.temp.dashArray.front.forEach(v => {
            (this.frontPart as any).dashes.push(v);
          });
          (this.frontPart as any).offset =
            SETTINGS.segment.temp.dashArray.offset.front;
        }
        // FRONT EXTRA
        this.frontExtra.stroke = SETTINGS.segment.temp.strokeColor.front;
        this.frontExtra.linewidth = SETTINGS.segment.temp.strokeWidth.front;
        this.frontExtra.opacity = SETTINGS.segment.temp.opacity.front;
        if (SETTINGS.segment.temp.dashArray.front.length > 0) {
          SETTINGS.segment.temp.dashArray.front.forEach(v => {
            (this.frontExtra as any).dashes.push(v);
          });
          (this.frontExtra as any).offset =
            SETTINGS.segment.temp.dashArray.offset.front;
        }
        // BACK PART
        this.backPart.stroke = SETTINGS.segment.temp.strokeColor.back;
        this.backPart.linewidth = SETTINGS.segment.temp.strokeWidth.back;
        this.backPart.opacity = SETTINGS.segment.temp.opacity.back;
        if (SETTINGS.segment.temp.dashArray.back.length > 0) {
          SETTINGS.segment.temp.dashArray.back.forEach(v => {
            (this.backPart as any).dashes.push(v);
          });
          (this.backPart as any).offset =
            SETTINGS.segment.temp.dashArray.offset.back;
        }
        // BACK EXTRA
        this.backExtra.stroke = SETTINGS.segment.temp.strokeColor.back;
        this.backExtra.linewidth = SETTINGS.segment.temp.strokeWidth.back;
        this.backExtra.opacity = SETTINGS.segment.temp.opacity.back;
        if (SETTINGS.segment.temp.dashArray.back.length > 0) {
          SETTINGS.segment.temp.dashArray.back.forEach(v => {
            (this.backExtra as any).dashes.push(v);
          });
          (this.backExtra as any).offset =
            SETTINGS.segment.temp.dashArray.offset.back;
        }
        // The temporary display is never highlighted
        (this.glowingFrontPart as any).visible = false;
        (this.glowingBackPart as any).visible = false;
        (this.glowingFrontExtra as any).visible = false;
        (this.glowingBackExtra as any).visible = false;
        break;
      }
      case "glowing": {
        // The style for the glowing circle display.  These options are not user modifiable.
        // Created with the Google Sheet "Segment Styling Code" in the "Glowing" tab

        // FRONT PART
        this.glowingFrontPart.stroke =
          SETTINGS.segment.glowing.strokeColor.front;
        this.glowingFrontPart.linewidth =
          SETTINGS.segment.glowing.edgeWidth +
          SETTINGS.segment.drawn.strokeWidth.front;
        this.glowingFrontPart.opacity = SETTINGS.segment.glowing.opacity.front;
        if (SETTINGS.segment.glowing.dashArray.front.length > 0) {
          SETTINGS.segment.glowing.dashArray.front.forEach(v => {
            (this.glowingFrontPart as any).dashes.push(v);
          });
          (this.glowingFrontPart as any).offset =
            SETTINGS.segment.glowing.dashArray.offset.front;
        }
        // FRONT EXTRA
        this.glowingFrontExtra.stroke =
          SETTINGS.segment.glowing.strokeColor.front;
        this.glowingFrontExtra.linewidth =
          SETTINGS.segment.glowing.edgeWidth +
          SETTINGS.segment.drawn.strokeWidth.front;
        this.glowingFrontExtra.opacity = SETTINGS.segment.glowing.opacity.front;
        if (SETTINGS.segment.glowing.dashArray.front.length > 0) {
          SETTINGS.segment.glowing.dashArray.front.forEach(v => {
            (this.glowingFrontExtra as any).dashes.push(v);
          });
          (this.glowingFrontExtra as any).offset =
            SETTINGS.segment.glowing.dashArray.offset.front;
        }

        // BACK PART
        this.glowingBackPart.stroke = SETTINGS.segment.glowing.strokeColor.back;
        this.glowingBackPart.linewidth =
          SETTINGS.segment.glowing.edgeWidth +
          SETTINGS.segment.drawn.strokeWidth.back;
        this.glowingBackPart.opacity = SETTINGS.segment.glowing.opacity.back;
        if (SETTINGS.segment.glowing.dashArray.back.length > 0) {
          SETTINGS.segment.glowing.dashArray.back.forEach(v => {
            (this.glowingBackPart as any).dashes.push(v);
          });
          (this.glowingBackPart as any).offset =
            SETTINGS.segment.glowing.dashArray.offset.back;
        }
        // BACK EXTRA
        this.glowingBackExtra.stroke =
          SETTINGS.segment.glowing.strokeColor.back;
        this.glowingBackExtra.linewidth =
          SETTINGS.segment.glowing.edgeWidth +
          SETTINGS.segment.drawn.strokeWidth.back;
        this.glowingBackExtra.opacity = SETTINGS.segment.glowing.opacity.back;
        if (SETTINGS.segment.glowing.dashArray.back.length > 0) {
          SETTINGS.segment.glowing.dashArray.back.forEach(v => {
            (this.glowingBackExtra as any).dashes.push(v);
          });
          (this.glowingBackExtra as any).offset =
            SETTINGS.segment.glowing.dashArray.offset.back;
        }
        break;
      }
      case "update": {
        // Use the current variables to update the display style
        // Created with the Google Sheet "Segment Styling Code" in the "Drawn Update" tab
        // FRONT PART
        this.frontPart.stroke = this.strokeColorFront;
        this.frontPart.linewidth = this.strokeWidthFront;
        this.frontPart.opacity = this.opacityFront;
        if (this.dashArrayFront.length > 0) {
          (this.frontPart as any).dashes.length = 0;
          this.dashArrayFront.forEach(v => {
            (this.frontPart as any).dashes.push(v);
          });
          (this.frontPart as any).offset = this.dashArrayOffsetFront;
        }
        // FRONT EXTRA
        this.frontExtra.stroke = this.strokeColorFront;
        this.frontExtra.linewidth = this.strokeWidthFront;
        this.frontExtra.opacity = this.opacityFront;
        if (this.dashArrayFront.length > 0) {
          (this.frontExtra as any).dashes.length = 0;
          this.dashArrayFront.forEach(v => {
            (this.frontExtra as any).dashes.push(v);
          });
          (this.frontExtra as any).offset = this.dashArrayOffsetFront;
        }
        // BACK PART
        this.backPart.stroke = this.strokeColorBack;
        this.backPart.linewidth = this.strokeWidthBack;
        this.backPart.opacity = this.opacityBack;
        if (this.dashArrayBack.length > 0) {
          (this.backPart as any).dashes.length = 0;
          this.dashArrayBack.forEach(v => {
            (this.backPart as any).dashes.push(v);
          });
          (this.backPart as any).offset = this.dashArrayOffsetBack;
        }
        // BACK EXTRA
        this.backExtra.stroke = this.strokeColorBack;
        this.backExtra.linewidth = this.strokeWidthBack;
        this.backExtra.opacity = this.opacityBack;
        if (this.dashArrayBack.length > 0) {
          (this.backExtra as any).dashes.length = 0;
          this.dashArrayBack.forEach(v => {
            (this.backExtra as any).dashes.push(v);
          });
          (this.backExtra as any).offset = this.dashArrayOffsetBack;
        }
        // UPDATE the glowing width so it is always bigger than the drawn width
        this.glowingFrontPart.linewidth =
          this.strokeWidthFront + SETTINGS.segment.glowing.edgeWidth;
        this.glowingFrontExtra.linewidth =
          this.strokeWidthFront + SETTINGS.segment.glowing.edgeWidth;
        this.glowingBackPart.linewidth =
          this.strokeWidthBack + SETTINGS.segment.glowing.edgeWidth;
        this.glowingBackExtra.linewidth =
          this.strokeWidthBack + SETTINGS.segment.glowing.edgeWidth;
        break;
      }
      case "default":
      default: {
        // Reset the style to the defaults i.e. Use the global defaults to update the display style
        // Created with the Google Sheet "Segment Styling Code" in the "Drawn Set To Defaults" tab
        // FRONT PART
        this.frontPart.stroke = SETTINGS.segment.drawn.strokeColor.front;
        this.frontPart.linewidth = SETTINGS.segment.drawn.strokeWidth.front;
        this.frontPart.opacity = SETTINGS.segment.drawn.opacity.front;
        if (SETTINGS.segment.drawn.dashArray.front.length > 0) {
          (this.frontPart as any).dashes.length = 0;
          SETTINGS.segment.drawn.dashArray.front.forEach(v => {
            (this.frontPart as any).dashes.push(v);
          });
          (this.frontPart as any).offset =
            SETTINGS.segment.drawn.dashArray.offset.front;
        }
        // FRONT EXTRA
        this.frontExtra.stroke = SETTINGS.segment.drawn.strokeColor.front;
        this.frontExtra.linewidth = SETTINGS.segment.drawn.strokeWidth.front;
        this.frontExtra.opacity = SETTINGS.segment.drawn.opacity.front;
        if (SETTINGS.segment.drawn.dashArray.front.length > 0) {
          (this.frontExtra as any).dashes.length = 0;
          SETTINGS.segment.drawn.dashArray.front.forEach(v => {
            (this.frontExtra as any).dashes.push(v);
          });
          (this.frontExtra as any).offset =
            SETTINGS.segment.drawn.dashArray.offset.front;
        }
        // BACK PART
        this.backPart.stroke = SETTINGS.segment.drawn.strokeColor.back;
        this.backPart.linewidth = SETTINGS.segment.drawn.strokeWidth.back;
        this.backPart.opacity = SETTINGS.segment.drawn.opacity.back;
        if (SETTINGS.segment.drawn.dashArray.back.length > 0) {
          (this.backPart as any).dashes.length = 0;
          SETTINGS.segment.drawn.dashArray.back.forEach(v => {
            (this.backPart as any).dashes.push(v);
          });
          (this.backPart as any).offset =
            SETTINGS.segment.drawn.dashArray.offset.back;
        }
        // BACK EXTRA
        this.backExtra.stroke = SETTINGS.segment.drawn.strokeColor.back;
        this.backExtra.linewidth = SETTINGS.segment.drawn.strokeWidth.back;
        this.backExtra.opacity = SETTINGS.segment.drawn.opacity.back;
        if (SETTINGS.segment.drawn.dashArray.back.length > 0) {
          (this.backExtra as any).dashes.length = 0;
          SETTINGS.segment.drawn.dashArray.back.forEach(v => {
            (this.backExtra as any).dashes.push(v);
          });
          (this.backExtra as any).offset =
            SETTINGS.segment.drawn.dashArray.offset.back;
        }
        // UPDATE the glowing width so it is always bigger than the drawn width
        this.glowingFrontPart.linewidth =
          SETTINGS.segment.glowing.edgeWidth +
          SETTINGS.segment.drawn.strokeWidth.front;
        this.glowingFrontExtra.linewidth =
          SETTINGS.segment.glowing.edgeWidth +
          SETTINGS.segment.drawn.strokeWidth.front;
        this.glowingBackPart.linewidth =
          SETTINGS.segment.glowing.edgeWidth +
          SETTINGS.segment.drawn.strokeWidth.back;
        this.glowingBackExtra.linewidth =
          SETTINGS.segment.glowing.edgeWidth +
          SETTINGS.segment.drawn.strokeWidth.back;
        break;
      }
    }
  }
}<|MERGE_RESOLUTION|>--- conflicted
+++ resolved
@@ -63,9 +63,7 @@
   private frontExtra: Two.Path;
   private backPart: Two.Path;
   private backExtra: Two.Path;
-<<<<<<< HEAD
   private midMarker = new Two.Circle(0, 0, 5);
-=======
   private glowingFrontPart: Two.Path;
   private glowingFrontExtra: Two.Path;
   private glowingBackPart: Two.Path;
@@ -100,7 +98,6 @@
       )
     : SETTINGS.segment.drawn.dashArray.offset.back;
   /** The arc length of the segment*/
->>>>>>> c9ebf344
   private arcLen = 0;
   constructor(start?: Vector3, mid?: Vector3, end?: Vector3) {
     // Name the segment and initialize the Two.Group
@@ -224,16 +221,15 @@
     this.backGlowStyle();
   }
 
+private isLongSegment(): boolean {
+  this.calculateArcLength();
+  return this.arcLen >= Math.PI;
+}
   /** Reorient the unit circle in 3D and then project the points to 2D
    */
-<<<<<<< HEAD
   private calculateArcLength() {
-=======
-  private deformIntoEllipse(): void {
-    // Avoid the degenerate case when the normalDirection is "zero" this happens when a segment is being created
-    if (this.normalDirection.length() < 0.01) return;
-
->>>>>>> c9ebf344
+
+
     // angleTo() seems to return the smaller angle between two vectors
     // To get arc length > 180 we measure it with a break at midpoint
     // and sum the SIGNED length of each.
@@ -241,17 +237,11 @@
     const angle1 = this.start.angleTo(this.mid) * Math.sign(tmpVector1.z);
     tmpVector1.crossVectors(this.mid, this.end);
     const angle2 = this.mid.angleTo(this.end) * Math.sign(tmpVector1.z);
-<<<<<<< HEAD
     this.arcLen = angle1 + angle2;
-  }
-  private isLongSegment(): boolean {
-    this.calculateArcLength();
-    return this.arcLen >= Math.PI;
-  }
-=======
+
     const arcLen = angle1 + angle2;
     this.arcLen = Math.abs(arcLen);
->>>>>>> c9ebf344
+  }
 
   private deformIntoEllipse(): void {
     // Avoid the degenerate case when the normalDirection is "zero"
@@ -382,12 +372,12 @@
     return this.start;
   }
 
-  /**
-   * Return the arc length of the segment
-   */
-  arcLength(): number {
-    return this.arcLen;
-  }
+  // /**
+  //  * Return the arc length of the segment
+  //  */
+  // arcLength(): number {
+  //   return this.arcLen;
+  // }
 
   /**
    * Set the midpoint vector of the segment
@@ -412,8 +402,13 @@
   get midVector(): Vector3 {
     return this.mid;
   }
-
-<<<<<<< HEAD
+  /**
+   * Set the endpoint vector of the segment
+   * Update the normal vector by averaging the normal to the plane containing
+   *   1) The origin, the start point, and the midpoint
+   *   2) The origin, the midpoint, and the (new) endpoint
+   * Finish by updating the display of the segment
+   */
   set endPoint(position: Vector3) {
     this.end.copy(position).normalize();
     if (!this.isLongSegment()) {
@@ -425,18 +420,7 @@
     this.midMarker.translation
       .set(this.mid.x, this.mid.y)
       .multiplyScalar(SETTINGS.boundaryCircle.radius);
-=======
-  /**
-   * Set the endpoint vector of the segment
-   * Update the normal vector by averaging the normal to the plane containing
-   *   1) The origin, the start point, and the midpoint
-   *   2) The origin, the midpoint, and the (new) endpoint
-   * Finish by updating the display of the segment
-   */
-  set endVector(newEndVector: Vector3) {
-    // Copy and normalize the newEndPointVector into this.end
-    this.end.copy(newEndVector).normalize();
->>>>>>> c9ebf344
+
     // Recalculate the normal vector as the average of two normals
     tmpVector1.crossVectors(this.start, this.mid).normalize();
     tmpVector2.crossVectors(this.mid, this.end).normalize();
@@ -485,18 +469,15 @@
     return this.normalDirection;
   }
 
-<<<<<<< HEAD
   get arcLength(): number {
     return this.arcLen;
   }
 
   // It looks like we have to define our own clone() function
   // The builtin clone() does not seem to work correctly
-=======
   /**
    * Clone the segment
    */
->>>>>>> c9ebf344
   clone(): this {
     // Create a new segment and copy all this's properties into it
     const dup = new Segment(this.start, this.end);
@@ -560,12 +541,7 @@
   addToLayers(layers: Two.Group[]): void {
     this.frontPart.addTo(layers[LAYER.foreground]);
     this.frontExtra.addTo(layers[LAYER.foreground]);
-<<<<<<< HEAD
-    // this.midMarker.addTo(layers[LAYER.foreground]);
-    this.backHalf.addTo(layers[LAYER.background]);
-=======
     this.backPart.addTo(layers[LAYER.background]);
->>>>>>> c9ebf344
     this.backExtra.addTo(layers[LAYER.background]);
     this.glowingFrontPart.addTo(layers[LAYER.foregroundGlowing]);
     this.glowingFrontExtra.addTo(layers[LAYER.foregroundGlowing]);
@@ -576,12 +552,7 @@
   removeFromLayers(/*layers: Two.Group[]*/): void {
     this.frontPart.remove();
     this.frontExtra.remove();
-<<<<<<< HEAD
-    // this.midMarker.remove();
-    this.backHalf.remove();
-=======
     this.backPart.remove();
->>>>>>> c9ebf344
     this.backExtra.remove();
     this.glowingFrontPart.remove();
     this.glowingFrontExtra.remove();
