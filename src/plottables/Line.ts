--- conflicted
+++ resolved
@@ -316,21 +316,13 @@
 
   addToLayers(layers: Two.Group[]): void {
     this.frontHalf.addTo(layers[LAYER.foreground]);
-<<<<<<< HEAD
-    // this.majorAxis.addTo(layers[LAYER.foreground]);
-=======
     this.glowingFrontHalf.addTo(layers[LAYER.foregroundGlowing]);
->>>>>>> c9ebf344
     // if (this.frontArcLen > 0 || !this.isSegment) {
     // Copy the group rotation to individual group member
     // this.frontHalf.rotation = this.rotation;
     // }
     this.backHalf.addTo(layers[LAYER.background]);
-<<<<<<< HEAD
-
-=======
     this.glowingBackHalf.addTo(layers[LAYER.backgroundGlowing]);
->>>>>>> c9ebf344
     // if (this.backArcLen > 0 || !this.isSegment) {
     // Copy the group rotation to individual group member
     // this.backHalf.rotation = this.rotation;
