\documentclass{article}
\usepackage{tikz}
\usetikzlibrary{calc,intersections}
\usepackage{booktabs}
\usepackage{amsmath}
\begin{document}

<<<<<<< HEAD
\begin{figure}
\begin{tikzpicture}[rotate=19]
    \draw[dashed] (0,0) circle (3cm);
    \coordinate (Bc) at (70:3cm);
    \coordinate (Ac) at (140:3cm);
    \coordinate (P) at (-3,0);
    \coordinate (Q) at (3,0);
    \draw[fill] (Ac) circle (3pt);
    \draw[fill] (Bc) circle (3pt);
    \node at (Ac) [above,left] {$U(u_x,u_y)$};
    \node at (Bc) [above] {$V (v_x,v_y)$};
    \node at (P) [left] {$P$};
    \node at (Q) [right] {$Q$};
    \node at (0,0) {$O$};
    \draw[blue,very thick] (Bc) arc (70:140:3cm);
    \begin{scope}[yscale=0.4]
        \draw[very thick,red,dashed] (0,0) circle (3cm);
        \coordinate (Bm) at (70:3cm);
        \coordinate (Am) at (140:3cm);
        \draw[fill,red] (Am) ellipse (3pt and 6pt);
        \draw[fill,red] (Bm) ellipse (3pt and 6pt);
        \draw[red,very thick] (Bm) arc (70:140:3cm);
        \node at (Am) [above] {$A$};
        \node at (Bm) [above] {$B$};
=======
\begin{tikzpicture}
    \begin{scope}[rotate=19]
        \draw[dashed] (0,0) circle (3cm);
        \coordinate (Bc) at (70:3cm);
        \coordinate (Ac) at (140:3cm);
        \coordinate (P) at (-3,0);
        \coordinate (Q) at (3,0);
        \draw[fill] (Ac) circle (3pt);
        \draw[fill] (Bc) circle (3pt);
        \node at (Ac) [above,left] {$U(u_x,u_y)$};
        \node at (Bc) [above] {$V (v_x,v_y)$};
        \node at (P) [left] {$P$};
        \node at (Q) [right] {$Q$};
        \node at (0,0) {$O$};
        \draw[blue,very thick] (Bc) arc (70:140:3cm);
        \begin{scope}[yscale=0.4]
            \draw[very thick,red,dashed] (0,0) circle (3cm);
            \coordinate (Bm) at (70:3cm);
            \coordinate (Am) at (140:3cm);
            \draw[fill,red] (Am) ellipse (3pt and 6pt);
            \draw[fill,red] (Bm) ellipse (3pt and 6pt);
            \draw[red,very thick] (Bm) arc (70:140:3cm);
            \node at (Am) [above] {$A$};
            \node at (Bm) [above] {$B$};
        \end{scope}
        \draw[name path=lineA] (Am) -- (Ac);
        \draw[name path=lineB] (Bm) -- (Bc);
        \draw[name path=majorAxis] (P) -- (Q);
        \coordinate (Ax) at (intersection of Ac--Am and P--Q);
        \coordinate (Bx) at (intersection of Bc--Bm and P--Q);
        \fill (Ax) circle (2pt);
        \fill (Bx) circle (2pt);
        % \fill [blue, name ] circle (2pt);
        \draw (Am) -- (Ax);
        \draw (Bm) -- (Bx);
        \node at (Ax) [below,right] {$R (r_x,r_y)$};
        \node at (Bx) [above] {$S (s_x,s_y)$};
>>>>>>> 64ba1210
    \end{scope}
    \draw (0,0) -- (3,0);
    \draw (2,0) arc (0:19:2cm);
    \node at (9.5:2.2) {$\alpha$};
\end{tikzpicture}
<<<<<<< HEAD
\caption{The red arc $AB$ is a $y$-scaled copy of the blue arc $UV$.}
\end{figure}
\noindent
Given the positions $A$, $B$, and $M$ on the ideal unit 
sphere, computed as outlined below, here are the steps to draw line segment $AB$:
\begin{enumerate}
    \item If $A$ and $M$ are not nearly antipodal (i.e. the angle between $A$ and $-M$ is bigger than $SETTINGS.nearlyAntipodalAngle$) then compute the cross product $\mathbf N = [N_x, N_y, N_z]$ of the vectors $A$ and $M$ to determine the normal vector to the plane containing the red circle (i.e. the plane containing $A$, $M$, $B$, and $O$). If $A$ and $M$ are nearly antipodal let $N = A \times B$. 
    \item The major axis of the ellipse is the intersection of the plane containing the red circle and the 
    $XY$ plane.  This means that in an orthogonal projection of the red circle plane onto the $XY$ plane the major axis of ellipse is in the direction $\vec \mathbf {PQ} = [-N_y, N_x, 0]$
=======

Lines and line segments are managed as a \verb|Two.Group| of \verb|Two.Path|;
one path for the foreground semicircle and another path for the background
semicircle. The two semicircles are separated by the ellipse major axis.
This approach allows us to apply different visual styles to each semicircle.
In order to benefit from this organization, all drawing details must be
expressible in terms of the ellipse major and minor axes.

The red arc $AB$ is rendered by applying $y$-scale to the blue arc $UV$.
The $y$-scaling essentially projects $U$ and $V$ to $A$ and $B$ respectively,
using a projector line parallel to the minor axis
(hence perpendicular to the major axis).

Given the two mouse click positions $A$ and $B$, we can determine the locus
of $U$ and $V$ on the boundary circle using the following steps:

\begin{enumerate}
    \item Compute the normal vector of the plane containing the red circle,
          which is the cross product $\mathbf N = [N_x, N_y, N_z]$ of the normal vectors at $A$ and $B$.
    \item Since the ellipse major is on the $XY$ plane and is also $\perp$ to $\mathbf N$, we can fix the major axis direction $\vec{\mathbf {PQ}} = [-N_y, N_x, 0]$
>>>>>>> 64ba1210
    \item Determine the angle $\alpha$ between $PQ$ and the $X$-axis
    \item Rotate the entire diagram by $-\alpha$, so now:
          \begin{itemize}
              \item The major axis $PQ$ aligns with the $X$-axis
              \item All the projector lines $UA$ and $VB$ are parallel to the $Y$-axis
          \end{itemize}
          \textbf{After} this rotation by $-\alpha$ the following must be true: $a_x = r_x = u_x$  and $b_x = s_x = v_x$ and it is possible to determine the $x$-coordinates of $U$ and $V$ from the $x$-coordinates of the (rotated) mouse click positions.


    \item Since both $U$ and $V$ are on the unit circle, we can calculate the following quantities $u_y = \sqrt{(1 - u_x^2)}$ and $v_y = \sqrt{(1 - v_x^2)}$
    \item Determine the \verb|startAngle| ($\angle\; QOV$) and \verb|endAngle| ($\angle\; QOU$) and use these two values to determine which arc sections that must be rendered in foreground and background.

\end{enumerate}

<<<<<<< HEAD
This is going to be unstable if $A$ and $B$ are nearly antipodal and doesn't work if $A$ and $B$ 
are exactly antipodal.  This means that we need introduce a ``midpoint" of $A$ and $B$, called $M$,
that is dynamically updated as the user mouse downs (at $A$) and drags. The location of  $M$ \textbf{must be} constrained as the user mouse downs and drags. The location of the mouse moved (and potential mouse release location - i.e. $B$) event is \textbf{not} the location of $B$.

Let $A$ be the location in the unit sphere of the mouse down event. Initially, $M = A$. Now suppose that the user drags so that a mouse move event happens at location $C$ on the unit sphere. Let:
\begin{itemize} 
    \item $B$ be the displayed endpoint of the drawn line segment (could be temporary or final if $C$ is also a mouse release point), 
    \item $M_{old} = M$, 
    \item $U = \frac{1}{2}(A+C))$ and $T= \frac{U}{|U|}$ ($T$ is the unit normalization of the midpoint of the line segment $AC$ that goes through the sphere), and
    \item  $\alpha = SETTINGS.maxMidpointMovementAngle$. 
\end{itemize}
To compute $B$ and the new $M$ use the following:
\begin{itemize}
    \item If the angle between $T$ and $M_{old}$ is less than $\alpha$ then $B = C$ and $M = T$.
    \item If not then $M$ is the point on the circle of radius $\alpha$ about $M_{old}$ that is closest to $T$ and $B$ is the point so that if you normalize $\frac{1}{2} (A+B)$ you get the point $M$.\\ To compute $M$:
    \begin{enumerate}
        \item Let $F = M_{old} \times T$ and $G= F \times M_{old}$. (Notice that $F$, $G$, and $M_{old}$ form a unit orthogonal frame. To avoid numerical instability $F$ and $G$ might need to be normalized.)
        \item Then $M = \cos(\alpha)M_{old} + \sin(\alpha)G$
      \end{enumerate}
      To compute $B$:
      \begin{enumerate}
          \item Let $H= A \times M$ and $J = H \times A$. (Again notice that $H$, $J$, and $A$ form a unit orthogonal frame. To avoid numerical instability $H$ and $J$ might need to be normalized.)
          \item Let $\theta$ be the angle between $A$ and $M$, then $B = \cos(2\theta)A + \sin(2\theta)J$. (Again $B$ should be normalized.)
      \end{enumerate}
  \end{itemize}

  


=======
Each semicircle is rendered in CCW order which implies that $\text{startAngle} < \text{endAngle}$.

\begin{tabular}{cccc}
    \toprule
    \verb|startAngle| ($S$) & \verb|endAngle| ($E$) & Background                     & Foreground \\
    \midrule
    $S> 0$                       & $E> 0$                       & --                             & $[S,E]$    \\
    $S>0$                        & $E<0$                        & \multicolumn{2}{c}{impossible}              \\
    $S< 0$                       & $E> 0$                       & $[S,0]$                        & $[0,E]$    \\
    $S< 0$                       & $E< 0$                       & $[S,E]$                        & --         \\
    \bottomrule
\end{tabular}
>>>>>>> 64ba1210
\end{document}<|MERGE_RESOLUTION|>--- conflicted
+++ resolved
@@ -5,33 +5,8 @@
 \usepackage{amsmath}
 \begin{document}
 
-<<<<<<< HEAD
-\begin{figure}
-\begin{tikzpicture}[rotate=19]
-    \draw[dashed] (0,0) circle (3cm);
-    \coordinate (Bc) at (70:3cm);
-    \coordinate (Ac) at (140:3cm);
-    \coordinate (P) at (-3,0);
-    \coordinate (Q) at (3,0);
-    \draw[fill] (Ac) circle (3pt);
-    \draw[fill] (Bc) circle (3pt);
-    \node at (Ac) [above,left] {$U(u_x,u_y)$};
-    \node at (Bc) [above] {$V (v_x,v_y)$};
-    \node at (P) [left] {$P$};
-    \node at (Q) [right] {$Q$};
-    \node at (0,0) {$O$};
-    \draw[blue,very thick] (Bc) arc (70:140:3cm);
-    \begin{scope}[yscale=0.4]
-        \draw[very thick,red,dashed] (0,0) circle (3cm);
-        \coordinate (Bm) at (70:3cm);
-        \coordinate (Am) at (140:3cm);
-        \draw[fill,red] (Am) ellipse (3pt and 6pt);
-        \draw[fill,red] (Bm) ellipse (3pt and 6pt);
-        \draw[red,very thick] (Bm) arc (70:140:3cm);
-        \node at (Am) [above] {$A$};
-        \node at (Bm) [above] {$B$};
-=======
-\begin{tikzpicture}
+%\begin{figure}
+\begin{tikz}
     \begin{scope}[rotate=19]
         \draw[dashed] (0,0) circle (3cm);
         \coordinate (Bc) at (70:3cm);
@@ -68,23 +43,22 @@
         \draw (Bm) -- (Bx);
         \node at (Ax) [below,right] {$R (r_x,r_y)$};
         \node at (Bx) [above] {$S (s_x,s_y)$};
->>>>>>> 64ba1210
     \end{scope}
     \draw (0,0) -- (3,0);
     \draw (2,0) arc (0:19:2cm);
     \node at (9.5:2.2) {$\alpha$};
-\end{tikzpicture}
-<<<<<<< HEAD
+\end{tikz}
 \caption{The red arc $AB$ is a $y$-scaled copy of the blue arc $UV$.}
-\end{figure}
+%\end{figure}
+
 \noindent
 Given the positions $A$, $B$, and $M$ on the ideal unit 
 sphere, computed as outlined below, here are the steps to draw line segment $AB$:
 \begin{enumerate}
     \item If $A$ and $M$ are not nearly antipodal (i.e. the angle between $A$ and $-M$ is bigger than $SETTINGS.nearlyAntipodalAngle$) then compute the cross product $\mathbf N = [N_x, N_y, N_z]$ of the vectors $A$ and $M$ to determine the normal vector to the plane containing the red circle (i.e. the plane containing $A$, $M$, $B$, and $O$). If $A$ and $M$ are nearly antipodal let $N = A \times B$. 
     \item The major axis of the ellipse is the intersection of the plane containing the red circle and the 
-    $XY$ plane.  This means that in an orthogonal projection of the red circle plane onto the $XY$ plane the major axis of ellipse is in the direction $\vec \mathbf {PQ} = [-N_y, N_x, 0]$
-=======
+    $XY$ plane.  This means that in an orthogonal projection of the red circle plane onto the $XY$ plane the major axis of ellipse is in the direction $\mathbf{PQ} = [-N_{y}, N_{x}, 0]$
+\end{enumerate}
 
 Lines and line segments are managed as a \verb|Two.Group| of \verb|Two.Path|;
 one path for the foreground semicircle and another path for the background
@@ -105,7 +79,6 @@
     \item Compute the normal vector of the plane containing the red circle,
           which is the cross product $\mathbf N = [N_x, N_y, N_z]$ of the normal vectors at $A$ and $B$.
     \item Since the ellipse major is on the $XY$ plane and is also $\perp$ to $\mathbf N$, we can fix the major axis direction $\vec{\mathbf {PQ}} = [-N_y, N_x, 0]$
->>>>>>> 64ba1210
     \item Determine the angle $\alpha$ between $PQ$ and the $X$-axis
     \item Rotate the entire diagram by $-\alpha$, so now:
           \begin{itemize}
@@ -117,10 +90,8 @@
 
     \item Since both $U$ and $V$ are on the unit circle, we can calculate the following quantities $u_y = \sqrt{(1 - u_x^2)}$ and $v_y = \sqrt{(1 - v_x^2)}$
     \item Determine the \verb|startAngle| ($\angle\; QOV$) and \verb|endAngle| ($\angle\; QOU$) and use these two values to determine which arc sections that must be rendered in foreground and background.
-
 \end{enumerate}
 
-<<<<<<< HEAD
 This is going to be unstable if $A$ and $B$ are nearly antipodal and doesn't work if $A$ and $B$ 
 are exactly antipodal.  This means that we need introduce a ``midpoint" of $A$ and $B$, called $M$,
 that is dynamically updated as the user mouse downs (at $A$) and drags. The location of  $M$ \textbf{must be} constrained as the user mouse downs and drags. The location of the mouse moved (and potential mouse release location - i.e. $B$) event is \textbf{not} the location of $B$.
@@ -150,7 +121,6 @@
   
 
 
-=======
 Each semicircle is rendered in CCW order which implies that $\text{startAngle} < \text{endAngle}$.
 
 \begin{tabular}{cccc}
@@ -163,5 +133,4 @@
     $S< 0$                       & $E< 0$                       & $[S,E]$                        & --         \\
     \bottomrule
 \end{tabular}
->>>>>>> 64ba1210
 \end{document}